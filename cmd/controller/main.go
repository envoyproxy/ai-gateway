// Copyright Envoy AI Gateway Authors
// SPDX-License-Identifier: Apache-2.0
// The full text of the Apache license is available in the LICENSE file at
// the root of the repo.

package main

import (
	"bytes"
	"context"
	"flag"
	"fmt"
	"log/slog"
	"net"
	"os"
	"path/filepath"

	egextension "github.com/envoyproxy/gateway/proto/extension"
	"go.uber.org/zap/zapcore"
	"google.golang.org/grpc"
	"google.golang.org/grpc/health/grpc_health_v1"
	admissionregistrationv1 "k8s.io/api/admissionregistration/v1"
	corev1 "k8s.io/api/core/v1"
	ctrl "sigs.k8s.io/controller-runtime"
	"sigs.k8s.io/controller-runtime/pkg/client"
	"sigs.k8s.io/controller-runtime/pkg/log/zap"
	"sigs.k8s.io/controller-runtime/pkg/webhook"

	"github.com/envoyproxy/ai-gateway/internal/controller"
	"github.com/envoyproxy/ai-gateway/internal/extensionserver"
	"github.com/envoyproxy/ai-gateway/internal/internalapi"
)

type flags struct {
	extProcLogLevel            string
	extProcImage               string
	extProcImagePullPolicy     corev1.PullPolicy
	enableLeaderElection       bool
	logLevel                   zapcore.Level
	extensionServerPort        string
	tlsCertDir                 string
	tlsCertName                string
	tlsKeyName                 string
	caBundleName               string
	metricsRequestHeaderLabels string
	rootPrefix                 string
<<<<<<< HEAD
=======
	openAIPrefix               string
	extProcExtraEnvVars        string
>>>>>>> 11c2df2f
}

// parsePullPolicy parses string into a k8s PullPolicy.
func parsePullPolicy(s string) (corev1.PullPolicy, error) {
	switch corev1.PullPolicy(s) {
	case corev1.PullAlways, corev1.PullNever, corev1.PullIfNotPresent:
		return corev1.PullPolicy(s), nil
	default:
		return "", fmt.Errorf("invalid external processor pull policy: %q", s)
	}
}

// parseAndValidateFlags parses the command-line arguments provided in args,
// validates them, and returns the parsed configuration.
func parseAndValidateFlags(args []string) (flags, error) {
	fs := flag.NewFlagSet("AI Gateway Controller", flag.ContinueOnError)

	extProcLogLevelPtr := fs.String(
		"extProcLogLevel",
		"info",
		"The log level for the external processor. One of 'debug', 'info', 'warn', or 'error'.",
	)
	extProcImagePtr := fs.String(
		"extProcImage",
		"docker.io/envoyproxy/ai-gateway-extproc:latest",
		"The image for the external processor",
	)
	extProcImagePullPolicyPtr := fs.String(
		"extProcImagePullPolicy",
		"IfNotPresent",
		"The image pull policy for the external processor. One of 'Always', 'Never', 'IfNotPresent'",
	)
	enableLeaderElectionPtr := fs.Bool(
		"enableLeaderElection",
		true,
		"Enable leader election for controller manager. Enabling this will ensure there is only one active controller manager.",
	)
	logLevelPtr := fs.String(
		"logLevel",
		"info",
		"The log level for the controller manager. One of 'debug', 'info', 'warn', or 'error'.",
	)
	extensionServerPortPtr := fs.String(
		"port",
		":1063",
		"gRPC port for the extension server",
	)
	tlsCertDir := fs.String(
		"tlsCertDir",
		"/certs",
		"The directory containing the TLS certificate and key for the webhook server.",
	)
	caBundleName := fs.String(
		"caBundleName",
		"ca.crt",
		"The name of the CA bundle file.",
	)
	tlsCertName := fs.String(
		"tlsCertName",
		"tls.crt",
		"The name of the TLS certificate file.",
	)
	tlsKeyName := fs.String(
		"tlsKeyName",
		"tls.key",
		"The name of the TLS key file.",
	)
	metricsRequestHeaderLabels := fs.String(
		"metricsRequestHeaderLabels",
		"",
		"Comma-separated key-value pairs for mapping HTTP request headers to Prometheus metric labels. Format: x-team-id:team_id,x-user-id:user_id.",
	)
	rootPrefix := fs.String(
		"rootPrefix",
		"/",
		`The root prefix for all supported endpoints. Default is "/"`,
	)
<<<<<<< HEAD
=======
	openAIPrefix := fs.String(
		"openAIPrefix",
		"/v1",
		`The prefix for OpenAI endpoints following *after* the root prefix. Default is "/v1".`,
	)
	extProcExtraEnvVars := fs.String(
		"extProcExtraEnvVars",
		"",
		"Semicolon-separated key=value pairs for extra environment variables in extProc container. Format: OTEL_SERVICE_NAME=ai-gateway;OTEL_TRACES_EXPORTER=otlp",
	)
>>>>>>> 11c2df2f

	if err := fs.Parse(args); err != nil {
		err = fmt.Errorf("failed to parse flags: %w", err)
		return flags{}, err
	}

	var slogLevel slog.Level
	if err := slogLevel.UnmarshalText([]byte(*extProcLogLevelPtr)); err != nil {
		err = fmt.Errorf("invalid external processor log level: %q", *extProcLogLevelPtr)
		return flags{}, err
	}

	var zapLogLevel zapcore.Level
	if err := zapLogLevel.UnmarshalText([]byte(*logLevelPtr)); err != nil {
		err = fmt.Errorf("invalid log level: %q", *logLevelPtr)
		return flags{}, err
	}

	extProcPullPolicy, err := parsePullPolicy(*extProcImagePullPolicyPtr)
	if err != nil {
		return flags{}, err
	}

	// Validate metrics header labels if provided.
	if *metricsRequestHeaderLabels != "" {
		_, err := internalapi.ParseRequestHeaderLabelMapping(*metricsRequestHeaderLabels)
		if err != nil {
			return flags{}, fmt.Errorf("invalid metrics header labels: %w", err)
		}
	}

	// Validate extProc extra env vars if provided.
	if *extProcExtraEnvVars != "" {
		_, err := controller.ParseExtraEnvVars(*extProcExtraEnvVars)
		if err != nil {
			return flags{}, fmt.Errorf("invalid extProc extra env vars: %w", err)
		}
	}

	return flags{
		extProcLogLevel:            *extProcLogLevelPtr,
		extProcImage:               *extProcImagePtr,
		extProcImagePullPolicy:     extProcPullPolicy,
		enableLeaderElection:       *enableLeaderElectionPtr,
		logLevel:                   zapLogLevel,
		extensionServerPort:        *extensionServerPortPtr,
		tlsCertDir:                 *tlsCertDir,
		tlsCertName:                *tlsCertName,
		tlsKeyName:                 *tlsKeyName,
		caBundleName:               *caBundleName,
		metricsRequestHeaderLabels: *metricsRequestHeaderLabels,
		rootPrefix:                 *rootPrefix,
<<<<<<< HEAD
=======
		openAIPrefix:               *openAIPrefix,
		extProcExtraEnvVars:        *extProcExtraEnvVars,
>>>>>>> 11c2df2f
	}, nil
}

func main() {
	setupLog := ctrl.Log.WithName("setup")

	flags, err := parseAndValidateFlags(os.Args[1:])
	if err != nil {
		setupLog.Error(err, "failed to parse and validate flags")
		os.Exit(1)
	}

	ctrl.SetLogger(zap.New(zap.UseFlagOptions(&zap.Options{Development: true, Level: flags.logLevel})))
	k8sConfig := ctrl.GetConfigOrDie()

	lis, err := net.Listen("tcp", flags.extensionServerPort)
	if err != nil {
		setupLog.Error(err, "failed to listen", "port", flags.extensionServerPort)
		os.Exit(1)
	}

	ctx := ctrl.SetupSignalHandler()
	mgrOpts := ctrl.Options{
		Scheme:           controller.Scheme,
		LeaderElection:   flags.enableLeaderElection,
		LeaderElectionID: "envoy-ai-gateway-controller",
		WebhookServer: webhook.NewServer(webhook.Options{
			CertDir:  flags.tlsCertDir,
			CertName: flags.tlsCertName,
			KeyName:  flags.tlsKeyName,
			Port:     9443,
		}),
	}
	mgr, err := ctrl.NewManager(k8sConfig, mgrOpts)
	if err != nil {
		setupLog.Error(err, "failed to create manager")
		os.Exit(1)
	}

	cli, err := client.New(k8sConfig, client.Options{Scheme: controller.Scheme})
	if err != nil {
		setupLog.Error(err, "failed to create client")
		os.Exit(1)
	}
	if err := maybePatchAdmissionWebhook(ctx, cli, filepath.Join(flags.tlsCertDir, flags.caBundleName)); err != nil {
		setupLog.Error(err, "failed to patch admission webhook")
		os.Exit(1)
	}

	// Start the extension server running alongside the controller.
	const extProcUDSPath = "/etc/ai-gateway-extproc-uds/run.sock"
	s := grpc.NewServer()
	extSrv := extensionserver.New(mgr.GetClient(), ctrl.Log, extProcUDSPath, false)
	egextension.RegisterEnvoyGatewayExtensionServer(s, extSrv)
	grpc_health_v1.RegisterHealthServer(s, extSrv)
	go func() {
		<-ctx.Done()
		s.GracefulStop()
	}()
	go func() {
		if err := s.Serve(lis); err != nil {
			setupLog.Error(err, "failed to serve extension server")
		}
	}()

	// Start the controller.
	if err := controller.StartControllers(ctx, mgr, k8sConfig, ctrl.Log.WithName("controller"), controller.Options{
		ExtProcImage:               flags.extProcImage,
		ExtProcImagePullPolicy:     flags.extProcImagePullPolicy,
		ExtProcLogLevel:            flags.extProcLogLevel,
		EnableLeaderElection:       flags.enableLeaderElection,
		UDSPath:                    extProcUDSPath,
		MetricsRequestHeaderLabels: flags.metricsRequestHeaderLabels,
		RootPrefix:                 flags.rootPrefix,
<<<<<<< HEAD
=======
		OpenAIPrefix:               flags.openAIPrefix,
		ExtProcExtraEnvVars:        flags.extProcExtraEnvVars,
>>>>>>> 11c2df2f
	}); err != nil {
		setupLog.Error(err, "failed to start controller")
	}
}

// This should be the name of the mutating webhook configuration in helm chart.
const mutatingWebhookConfigurationName = "envoy-ai-gateway-gateway-pod-mutator"

// maybePatchAdmissionWebhook checks if the CA bundle in the mutating webhook configuration installed as part of the
// helm chart is the same as the one specified in the bundlePath. If not, it updates the CA bundle in the webhook configuration.
//
// This allows users to only need to manage the secret and not take care of mutating webhook configuration.
func maybePatchAdmissionWebhook(ctx context.Context, cli client.Client, bundlePath string) error {
	webhookConfigName := fmt.Sprintf("%s.%s", mutatingWebhookConfigurationName, os.Getenv("POD_NAMESPACE"))
	webhookCfg := &admissionregistrationv1.MutatingWebhookConfiguration{}
	if err := cli.Get(ctx, client.ObjectKey{Name: webhookConfigName}, webhookCfg); err != nil {
		return fmt.Errorf("failed to get mutating webhook configuration: %w", err)
	}

	if len(webhookCfg.Webhooks) != 1 {
		return fmt.Errorf("expected 1 webhook in %s, got %d", webhookConfigName, len(webhookCfg.Webhooks))
	}

	bundle, err := os.ReadFile(bundlePath)
	if err != nil {
		return fmt.Errorf("failed to read CA bundle: %w", err)
	}
	if !bytes.Equal(webhookCfg.Webhooks[0].ClientConfig.CABundle, bundle) {
		webhookCfg.Webhooks[0].ClientConfig.CABundle = bundle
		if err := cli.Update(ctx, webhookCfg); err != nil {
			return fmt.Errorf("failed to update mutating webhook configuration: %w", err)
		}
	}
	return nil
}<|MERGE_RESOLUTION|>--- conflicted
+++ resolved
@@ -44,11 +44,7 @@
 	caBundleName               string
 	metricsRequestHeaderLabels string
 	rootPrefix                 string
-<<<<<<< HEAD
-=======
-	openAIPrefix               string
 	extProcExtraEnvVars        string
->>>>>>> 11c2df2f
 }
 
 // parsePullPolicy parses string into a k8s PullPolicy.
@@ -126,19 +122,11 @@
 		"/",
 		`The root prefix for all supported endpoints. Default is "/"`,
 	)
-<<<<<<< HEAD
-=======
-	openAIPrefix := fs.String(
-		"openAIPrefix",
-		"/v1",
-		`The prefix for OpenAI endpoints following *after* the root prefix. Default is "/v1".`,
-	)
 	extProcExtraEnvVars := fs.String(
 		"extProcExtraEnvVars",
 		"",
 		"Semicolon-separated key=value pairs for extra environment variables in extProc container. Format: OTEL_SERVICE_NAME=ai-gateway;OTEL_TRACES_EXPORTER=otlp",
 	)
->>>>>>> 11c2df2f
 
 	if err := fs.Parse(args); err != nil {
 		err = fmt.Errorf("failed to parse flags: %w", err)
@@ -191,11 +179,7 @@
 		caBundleName:               *caBundleName,
 		metricsRequestHeaderLabels: *metricsRequestHeaderLabels,
 		rootPrefix:                 *rootPrefix,
-<<<<<<< HEAD
-=======
-		openAIPrefix:               *openAIPrefix,
 		extProcExtraEnvVars:        *extProcExtraEnvVars,
->>>>>>> 11c2df2f
 	}, nil
 }
 
@@ -270,11 +254,7 @@
 		UDSPath:                    extProcUDSPath,
 		MetricsRequestHeaderLabels: flags.metricsRequestHeaderLabels,
 		RootPrefix:                 flags.rootPrefix,
-<<<<<<< HEAD
-=======
-		OpenAIPrefix:               flags.openAIPrefix,
 		ExtProcExtraEnvVars:        flags.extProcExtraEnvVars,
->>>>>>> 11c2df2f
 	}); err != nil {
 		setupLog.Error(err, "failed to start controller")
 	}
