// Copyright Envoy AI Gateway Authors
// SPDX-License-Identifier: Apache-2.0
// The full text of the Apache license is available in the LICENSE file at
// the root of the repo.

package mainlib

import (
	"context"
	"errors"
	"flag"
	"fmt"
	"io"
	"log/slog"
	"net"
	"net/http"
	"os"
	"path"
	"strings"
	"time"

	extprocv3 "github.com/envoyproxy/go-control-plane/envoy/service/ext_proc/v3"
	"github.com/prometheus/client_golang/prometheus"
	otelprom "go.opentelemetry.io/otel/exporters/prometheus"
	"google.golang.org/grpc"
	"google.golang.org/grpc/health/grpc_health_v1"

	"github.com/envoyproxy/ai-gateway/internal/extproc"
	"github.com/envoyproxy/ai-gateway/internal/internalapi"
	"github.com/envoyproxy/ai-gateway/internal/mcpproxy"
	"github.com/envoyproxy/ai-gateway/internal/metrics"
	"github.com/envoyproxy/ai-gateway/internal/tracing"
	"github.com/envoyproxy/ai-gateway/internal/version"
)

// extProcFlags is the struct that holds the flags passed to the external processor.
type extProcFlags struct {
<<<<<<< HEAD
	configPath                     string     // path to the configuration file.
	extProcAddr                    string     // gRPC address for the external processor.
	logLevel                       slog.Level // log level for the external processor.
	adminPort                      int        // HTTP port for the admin server (metrics and health).
	metricsRequestHeaderAttributes string     // comma-separated key-value pairs for mapping HTTP request headers to otel metric attributes.
	metricsRequestHeaderLabels     string     // DEPRECATED: use metricsRequestHeaderAttributes instead.
	spanRequestHeaderAttributes    string     // comma-separated key-value pairs for mapping HTTP request headers to otel span attributes.
=======
	configPath                 string        // path to the configuration file.
	extProcAddr                string        // gRPC address for the external processor.
	logLevel                   slog.Level    // log level for the external processor.
	adminPort                  int           // HTTP port for the admin server (metrics and health).
	metricsRequestHeaderLabels string        // comma-separated key-value pairs for mapping HTTP request headers to Prometheus metric labels.
	mcpAddr                    string        // address for the MCP proxy server which can be either tcp or unix domain socket.
	mcpSessionEncryptionSeed   string        // Seed for deriving the key for encrypting MCP sessions.
	mcpWriteTimeout            time.Duration // the maximum duration before timing out writes of the MCP response.
>>>>>>> 062634bb
	// rootPrefix is the root prefix for all the processors.
	rootPrefix string
	// maxRecvMsgSize is the maximum message size in bytes that the gRPC server can receive.
	maxRecvMsgSize int
}

// parseAndValidateFlags parses and validates the flags passed to the external processor.
func parseAndValidateFlags(args []string) (extProcFlags, error) {
	var (
		flags extProcFlags
		errs  []error
		fs    = flag.NewFlagSet("AI Gateway External Processor", flag.ContinueOnError)
	)

	fs.StringVar(&flags.configPath,
		"configPath",
		"",
		"path to the configuration file. The file must be in YAML format specified in filterapi.Config type. "+
			"The configuration file is watched for changes.",
	)
	fs.StringVar(&flags.extProcAddr,
		"extProcAddr",
		":1063",
		"gRPC address for the external processor. For example, :1063 or unix:///tmp/ext_proc.sock.",
	)
	logLevelPtr := fs.String(
		"logLevel",
		"info",
		"log level for the external processor. One of 'debug', 'info', 'warn', or 'error'.",
	)
	fs.IntVar(&flags.adminPort, "adminPort", 1064, "HTTP port for the admin server (serves /metrics and /health endpoints).")
	fs.StringVar(&flags.metricsRequestHeaderAttributes,
		"metricsRequestHeaderAttributes",
		"",
		"Comma-separated key-value pairs for mapping HTTP request headers to otel metric attributes. Format: x-team-id:team.id,x-user-id:user.id.",
	)
	fs.StringVar(&flags.metricsRequestHeaderLabels,
		"metricsRequestHeaderLabels",
		"",
		"DEPRECATED: Use -metricsRequestHeaderAttributes instead. This flag will be removed in a future release.",
	)
	fs.StringVar(&flags.spanRequestHeaderAttributes,
		"spanRequestHeaderAttributes",
		"",
		"Comma-separated key-value pairs for mapping HTTP request headers to otel span attributes. Format: x-session-id:session.id,x-user-id:user.id.",
	)
	fs.StringVar(&flags.rootPrefix,
		"rootPrefix",
		"/",
		"The root path prefix for all the processors.",
	)
	fs.IntVar(&flags.maxRecvMsgSize,
		"maxRecvMsgSize",
		4*1024*1024,
		"Maximum message size in bytes that the gRPC server can receive. Default is 4MB.",
	)
	fs.StringVar(&flags.mcpAddr, "mcpAddr", "", "the address (TCP or UDS) for the MCP proxy server, such as :1063 or unix:///tmp/ext_proc.sock. Optional.")
	fs.StringVar(&flags.mcpSessionEncryptionSeed,
		"mcpSessionEncryptionSeed",
		"mcp",
		"seed used to derive the MCP session encryption key. This should be set to a secure value in production.",
	)
	fs.DurationVar(&flags.mcpWriteTimeout, "mcpWriteTimeout", 120*time.Second,
		"The maximum duration before timing out writes of the MCP response")

	if err := fs.Parse(args); err != nil {
		return extProcFlags{}, fmt.Errorf("failed to parse extProcFlags: %w", err)
	}

	// Handle deprecated flag: fall back to metricsRequestHeaderLabels if metricsRequestHeaderAttributes is not set.
	if flags.metricsRequestHeaderAttributes == "" && flags.metricsRequestHeaderLabels != "" {
		flags.metricsRequestHeaderAttributes = flags.metricsRequestHeaderLabels
	}

	if flags.configPath == "" {
		errs = append(errs, fmt.Errorf("configPath must be provided"))
	}
	if err := flags.logLevel.UnmarshalText([]byte(*logLevelPtr)); err != nil {
		errs = append(errs, fmt.Errorf("failed to unmarshal log level: %w", err))
	}
	if flags.spanRequestHeaderAttributes != "" {
		if _, err := internalapi.ParseRequestHeaderAttributeMapping(flags.spanRequestHeaderAttributes); err != nil {
			errs = append(errs, fmt.Errorf("failed to parse tracing header mapping: %w", err))
		}
	}

	return flags, errors.Join(errs...)
}

// Main is a main function for the external processor exposed
// for allowing users to build their own external processor.
//
// * ctx is the context for the external processor.
// * args are the command line arguments passed to the external processor without the program name.
// * stderr is the writer to use for standard error where the external processor will output logs.
//
// This returns an error if the external processor fails to start, or nil otherwise. When the `ctx` is canceled,
// the function will return nil.
func Main(ctx context.Context, args []string, stderr io.Writer) (err error) {
	defer func() {
		// Don't err the caller about normal shutdown scenarios.
		if errors.Is(err, context.Canceled) || errors.Is(err, grpc.ErrServerStopped) {
			err = nil
		}
	}()
	flags, err := parseAndValidateFlags(args)
	if err != nil {
		return fmt.Errorf("failed to parse and validate extProcFlags: %w", err)
	}

	l := slog.New(slog.NewTextHandler(stderr, &slog.HandlerOptions{Level: flags.logLevel}))

	// Warn if deprecated flag is being used.
	if flags.metricsRequestHeaderLabels != "" {
		l.Warn("The -metricsRequestHeaderLabels flag is deprecated and will be removed in a future release. Please use -metricsRequestHeaderAttributes instead.")
	}

	l.Info("starting external processor",
		slog.String("version", version.Version),
		slog.String("address", flags.extProcAddr),
		slog.String("configPath", flags.configPath),
	)

	network, address := listenAddress(flags.extProcAddr)
	extProcLis, err := listen(ctx, "external processor", network, address)
	if err != nil {
		return err
	}
	if network == "unix" {
		// Change the permission of the UDS to 0775 so that the envoy process (the same group) can access it.
		err = os.Chmod(address, 0o775)
		if err != nil {
			return fmt.Errorf("failed to change UDS permission: %w", err)
		}
	}

	adminLis, err := listen(ctx, "admin server", "tcp", fmt.Sprintf(":%d", flags.adminPort))
	if err != nil {
		return err
	}

	var mcpLis net.Listener
	if flags.mcpAddr != "" {
		mcpNetwork, mcpAddress := listenAddress(flags.mcpAddr)
		mcpLis, err = listen(ctx, "mcp proxy", mcpNetwork, mcpAddress)
		if err != nil {
			return err
		}
		if mcpNetwork == "unix" {
			// Change the permission of the UDS to 0775 so that the envoy process (the same group) can access it.
			err = os.Chmod(mcpAddress, 0o775)
			if err != nil {
				return fmt.Errorf("failed to change UDS permission: %w", err)
			}
		}
		l.Info("MCP proxy is enabled", "address", flags.mcpAddr)
	}

	// Parse header mapping for metrics.
	metricsRequestHeaderAttributes, err := internalapi.ParseRequestHeaderAttributeMapping(flags.metricsRequestHeaderAttributes)
	if err != nil {
		return fmt.Errorf("failed to parse metrics header mapping: %w", err)
	}

	// Parse header mapping for tracing spans.
	spanRequestHeaderAttributes, err := internalapi.ParseRequestHeaderAttributeMapping(flags.spanRequestHeaderAttributes)
	if err != nil {
		return fmt.Errorf("failed to parse tracing header mapping: %w", err)
	}

	// Create Prometheus registry and reader which automatically converts
	// attribute to Prometheus-compatible format (e.g. dots to underscores).
	promRegistry := prometheus.NewRegistry()
	promReader, err := otelprom.New(otelprom.WithRegisterer(promRegistry))
	if err != nil {
		return fmt.Errorf("failed to create prometheus reader: %w", err)
	}

	// Create meter with Prometheus + optionally OTEL.
	meter, metricsShutdown, err := metrics.NewMetricsFromEnv(ctx, os.Stdout, promReader)
	if err != nil {
		return fmt.Errorf("failed to create metrics: %w", err)
	}
<<<<<<< HEAD
	chatCompletionMetrics := metrics.NewChatCompletion(meter, metricsRequestHeaderAttributes)
	embeddingsMetrics := metrics.NewEmbeddings(meter, metricsRequestHeaderAttributes)
=======
	chatCompletionMetrics := metrics.NewChatCompletion(meter, metricsRequestHeaderLabels)
	embeddingsMetrics := metrics.NewEmbeddings(meter, metricsRequestHeaderLabels)
	mcpMetrics := metrics.NewMCP(meter)
>>>>>>> 062634bb

	tracing, err := tracing.NewTracingFromEnv(ctx, os.Stdout, spanRequestHeaderAttributes)
	if err != nil {
		return err
	}

	server, err := extproc.NewServer(l, tracing)
	if err != nil {
		return fmt.Errorf("failed to create external processor server: %w", err)
	}
	server.Register(path.Join(flags.rootPrefix, "/v1/chat/completions"), extproc.ChatCompletionProcessorFactory(chatCompletionMetrics))
	server.Register(path.Join(flags.rootPrefix, "/v1/completions"), extproc.CompletionsProcessorFactory(nil))
	server.Register(path.Join(flags.rootPrefix, "/v1/embeddings"), extproc.EmbeddingsProcessorFactory(embeddingsMetrics))
	server.Register(path.Join(flags.rootPrefix, "/v1/models"), extproc.NewModelsProcessor)
	server.Register(path.Join(flags.rootPrefix, "/anthropic/v1/messages"), extproc.MessagesProcessorFactory(chatCompletionMetrics))

	if watchErr := extproc.StartConfigWatcher(ctx, flags.configPath, server, l, time.Second*5); watchErr != nil {
		return fmt.Errorf("failed to start config watcher: %w", watchErr)
	}

	// Create and register gRPC server with ExternalProcessorServer (the service Envoy calls).
	if err = extproc.StartConfigWatcher(ctx, flags.configPath, server, l, time.Second*5); err != nil {
		return fmt.Errorf("failed to start config watcher: %w", err)
	}

	var mcpServer *http.Server
	if mcpLis != nil {
		mcpSessionCrypto := mcpproxy.DefaultSessionCrypto(flags.mcpSessionEncryptionSeed)
		var mcpProxyMux *http.ServeMux
		var mcpProxy *mcpproxy.MCPProxy
		mcpProxy, mcpProxyMux, err = mcpproxy.NewMCPProxy(l.With("component", "mcp-proxy"), mcpMetrics,
			tracing.MCPTracer(), mcpSessionCrypto)
		if err != nil {
			return fmt.Errorf("failed to create MCP proxy: %w", err)
		}
		if err = extproc.StartConfigWatcher(ctx, flags.configPath, mcpProxy, l, time.Second*5); err != nil {
			return fmt.Errorf("failed to start config watcher: %w", err)
		}

		mcpServer = &http.Server{
			Handler:           mcpProxyMux,
			ReadHeaderTimeout: 120 * time.Second,
			WriteTimeout:      flags.mcpWriteTimeout,
		}
		go func() {
			l.Info("Starting mcp proxy", "addr", mcpLis.Addr())
			if err2 := mcpServer.Serve(mcpLis); err2 != nil && !errors.Is(err2, http.ErrServerClosed) {
				l.Error("mcp proxy failed", "error", err2)
			}
		}()
	}

	s := grpc.NewServer(grpc.MaxRecvMsgSize(flags.maxRecvMsgSize))
	extprocv3.RegisterExternalProcessorServer(s, server)
	grpc_health_v1.RegisterHealthServer(s, server)

	// Create a gRPC client connection for the above ExternalProcessorServer.
	// This ensures Docker HEALTHCHECK and Kubernetes readiness probes pass
	// only when Envoy considers this external processor healthy.
	healthCheckConn, err := newGrpcClient(extProcLis.Addr())
	if err != nil {
		return fmt.Errorf("failed to create health check client: %w", err)
	}
	healthClient := grpc_health_v1.NewHealthClient(healthCheckConn)

	// Start HTTP admin server for metrics and health checks.
	adminServer := startAdminServer(adminLis, l, promRegistry, healthClient)

	go func() {
		<-ctx.Done()
		s.GracefulStop()

		shutdownCtx, cancel := context.WithTimeout(context.Background(), 5*time.Second)
		defer cancel()
		if err := healthCheckConn.Close(); err != nil {
			l.Error("Failed to close health check client", "error", err)
		}
		if err := adminServer.Shutdown(shutdownCtx); err != nil {
			l.Error("Failed to shutdown admin server gracefully", "error", err)
		}
		if err := tracing.Shutdown(shutdownCtx); err != nil {
			l.Error("Failed to shutdown tracing gracefully", "error", err)
		}
		if err := metricsShutdown(shutdownCtx); err != nil {
			l.Error("Failed to shutdown metrics gracefully", "error", err)
		}
		if mcpServer != nil {
			if err := mcpServer.Shutdown(shutdownCtx); err != nil {
				l.Error("Failed to shutdown mcp proxy server gracefully", "error", err)
			}
		}
	}()

	// Emit startup message to stderr when all listeners are ready.
	l.Info("AI Gateway External Processor is ready")
	return s.Serve(extProcLis)
}

func listen(ctx context.Context, name, network, address string) (net.Listener, error) {
	var lc net.ListenConfig
	lis, err := lc.Listen(ctx, network, address)
	if err != nil {
		return nil, fmt.Errorf("failed to listen for %s: %w", name, err)
	}
	return lis, nil
}

// listenAddress returns the network and address for the given address flag.
func listenAddress(addrFlag string) (string, string) {
	if after, ok := strings.CutPrefix(addrFlag, "unix://"); ok {
		p := after
		_ = os.Remove(p) // Remove the socket file if it exists.
		return "unix", p
	}
	return "tcp", addrFlag
}<|MERGE_RESOLUTION|>--- conflicted
+++ resolved
@@ -35,24 +35,16 @@
 
 // extProcFlags is the struct that holds the flags passed to the external processor.
 type extProcFlags struct {
-<<<<<<< HEAD
-	configPath                     string     // path to the configuration file.
-	extProcAddr                    string     // gRPC address for the external processor.
-	logLevel                       slog.Level // log level for the external processor.
-	adminPort                      int        // HTTP port for the admin server (metrics and health).
-	metricsRequestHeaderAttributes string     // comma-separated key-value pairs for mapping HTTP request headers to otel metric attributes.
-	metricsRequestHeaderLabels     string     // DEPRECATED: use metricsRequestHeaderAttributes instead.
-	spanRequestHeaderAttributes    string     // comma-separated key-value pairs for mapping HTTP request headers to otel span attributes.
-=======
-	configPath                 string        // path to the configuration file.
-	extProcAddr                string        // gRPC address for the external processor.
-	logLevel                   slog.Level    // log level for the external processor.
-	adminPort                  int           // HTTP port for the admin server (metrics and health).
-	metricsRequestHeaderLabels string        // comma-separated key-value pairs for mapping HTTP request headers to Prometheus metric labels.
-	mcpAddr                    string        // address for the MCP proxy server which can be either tcp or unix domain socket.
-	mcpSessionEncryptionSeed   string        // Seed for deriving the key for encrypting MCP sessions.
-	mcpWriteTimeout            time.Duration // the maximum duration before timing out writes of the MCP response.
->>>>>>> 062634bb
+	configPath                     string        // path to the configuration file.
+	extProcAddr                    string        // gRPC address for the external processor.
+	logLevel                       slog.Level    // log level for the external processor.
+	adminPort                      int           // HTTP port for the admin server (metrics and health).
+	metricsRequestHeaderAttributes string        // comma-separated key-value pairs for mapping HTTP request headers to otel metric attributes.
+	metricsRequestHeaderLabels     string        // DEPRECATED: use metricsRequestHeaderAttributes instead.
+	spanRequestHeaderAttributes    string        // comma-separated key-value pairs for mapping HTTP request headers to otel span attributes.
+	mcpAddr                        string        // address for the MCP proxy server which can be either tcp or unix domain socket.
+	mcpSessionEncryptionSeed       string        // Seed for deriving the key for encrypting MCP sessions.
+	mcpWriteTimeout                time.Duration // the maximum duration before timing out writes of the MCP response.
 	// rootPrefix is the root prefix for all the processors.
 	rootPrefix string
 	// maxRecvMsgSize is the maximum message size in bytes that the gRPC server can receive.
@@ -236,14 +228,9 @@
 	if err != nil {
 		return fmt.Errorf("failed to create metrics: %w", err)
 	}
-<<<<<<< HEAD
 	chatCompletionMetrics := metrics.NewChatCompletion(meter, metricsRequestHeaderAttributes)
 	embeddingsMetrics := metrics.NewEmbeddings(meter, metricsRequestHeaderAttributes)
-=======
-	chatCompletionMetrics := metrics.NewChatCompletion(meter, metricsRequestHeaderLabels)
-	embeddingsMetrics := metrics.NewEmbeddings(meter, metricsRequestHeaderLabels)
 	mcpMetrics := metrics.NewMCP(meter)
->>>>>>> 062634bb
 
 	tracing, err := tracing.NewTracingFromEnv(ctx, os.Stdout, spanRequestHeaderAttributes)
 	if err != nil {
