// Copyright Envoy AI Gateway Authors
// SPDX-License-Identifier: Apache-2.0
// The full text of the Apache license is available in the LICENSE file at
// the root of the repo.

package mainlib

import (
	"context"
	"errors"
	"flag"
	"fmt"
	"io"
	"log"
	"log/slog"
	"net"
	"net/http"
<<<<<<< HEAD
	"os"
=======
>>>>>>> a047fe81
	"strings"
	"time"

	extprocv3 "github.com/envoyproxy/go-control-plane/envoy/service/ext_proc/v3"
	"github.com/prometheus/client_golang/prometheus"
	"github.com/prometheus/client_golang/prometheus/promhttp"
	otelprom "go.opentelemetry.io/otel/exporters/prometheus"
	"go.opentelemetry.io/otel/metric"
	metricsdk "go.opentelemetry.io/otel/sdk/metric"
	"google.golang.org/grpc"
	"google.golang.org/grpc/health/grpc_health_v1"

	"github.com/envoyproxy/ai-gateway/internal/extproc"
	"github.com/envoyproxy/ai-gateway/internal/metrics"
	"github.com/envoyproxy/ai-gateway/internal/version"
)

// extProcFlags is the struct that holds the flags passed to the external processor.
type extProcFlags struct {
	configPath  string     // path to the configuration file.
	extProcAddr string     // gRPC address for the external processor.
	logLevel    slog.Level // log level for the external processor.
	metricsAddr string     // HTTP address for the metrics server.
}

// parseAndValidateFlags parses and validates the flas passed to the external processor.
func parseAndValidateFlags(args []string) (extProcFlags, error) {
	var (
		flags extProcFlags
		errs  []error
		fs    = flag.NewFlagSet("AI Gateway External Processor", flag.ContinueOnError)
	)

	fs.StringVar(&flags.configPath,
		"configPath",
		"",
		"path to the configuration file. The file must be in YAML format specified in filterapi.Config type. "+
			"The configuration file is watched for changes.",
	)
	fs.StringVar(&flags.extProcAddr,
		"extProcAddr",
		":1063",
		"gRPC address for the external processor. For example, :1063 or unix:///tmp/ext_proc.sock.",
	)
	logLevelPtr := fs.String(
		"logLevel",
		"info",
		"log level for the external processor. One of 'debug', 'info', 'warn', or 'error'.",
	)
	fs.StringVar(&flags.metricsAddr, "metricsAddr", ":9190", "HTTP address for the metrics server.")

	if err := fs.Parse(args); err != nil {
		return extProcFlags{}, fmt.Errorf("failed to parse extProcFlags: %w", err)
	}

	if flags.configPath == "" {
		errs = append(errs, fmt.Errorf("configPath must be provided"))
	}
	if err := flags.logLevel.UnmarshalText([]byte(*logLevelPtr)); err != nil {
		errs = append(errs, fmt.Errorf("failed to unmarshal log level: %w", err))
	}

	return flags, errors.Join(errs...)
}

// Main is a main function for the external processor exposed
// for allowing users to build their own external processor.
//
<<<<<<< HEAD
// args is the list of arguments passed to the external processor without the program name.
func Main(ctx context.Context, args []string) {
=======
// * ctx is the context for the external processor.
// * args are the command line arguments passed to the external processor without the program name.
// * stderr is the writer to use for standard error where the external processor will output logs.
func Main(ctx context.Context, args []string, stderr io.Writer) {
>>>>>>> a047fe81
	flags, err := parseAndValidateFlags(args)
	if err != nil {
		log.Fatalf("failed to parse and validate extProcFlags: %v", err)
	}

	l := slog.New(slog.NewTextHandler(stderr, &slog.HandlerOptions{Level: flags.logLevel}))

	l.Info("Starting external processor",
		slog.String("version", version.Version),
		slog.String("address", flags.extProcAddr),
		slog.String("configPath", flags.configPath),
	)

	lis, err := net.Listen(listenAddress(flags.extProcAddr))
	if err != nil {
		log.Fatalf("failed to listen: %v", err)
	}

	metricsServer, meter := startMetricsServer(flags.metricsAddr, l)

	server, err := extproc.NewServer(l)
	if err != nil {
		log.Fatalf("failed to create external processor server: %v", err)
	}
	server.Register("/v1/chat/completions", extproc.ChatCompletionProcessorFactory(metrics.NewChatCompletion(meter)))
	server.Register("/v1/models", extproc.NewModelsProcessor)

	if err := extproc.StartConfigWatcher(ctx, flags.configPath, server, l, time.Second*5); err != nil {
		log.Fatalf("failed to start config watcher: %v", err)
	}

	s := grpc.NewServer()
	extprocv3.RegisterExternalProcessorServer(s, server)
	grpc_health_v1.RegisterHealthServer(s, server)

	go func() {
		<-ctx.Done()
		s.GracefulStop()

		shutdownCtx, cancel := context.WithTimeout(context.Background(), 5*time.Second)
		defer cancel()
		if err := metricsServer.Shutdown(shutdownCtx); err != nil {
			l.Error("Failed to shutdown metrics server gracefully", "error", err)
		}
	}()

	_ = s.Serve(lis)
}

// listenAddress returns the network and address for the given address flag.
func listenAddress(addrFlag string) (string, string) {
	if strings.HasPrefix(addrFlag, "unix://") {
		return "unix", strings.TrimPrefix(addrFlag, "unix://")
	}
	return "tcp", addrFlag
}

// startMetricsServer starts the HTTP server for Prometheus metrics.
func startMetricsServer(addr string, logger *slog.Logger) (*http.Server, metric.Meter) {
	registry := prometheus.NewRegistry()
	exporter, err := otelprom.New(otelprom.WithRegisterer(registry))
	if err != nil {
		log.Fatal("failed to create metrics exporter")
	}
	provider := metricsdk.NewMeterProvider(metricsdk.WithReader(exporter))
	meter := provider.Meter("envoyproxy/ai-gateway")

	// Create a new HTTP server for metrics.
	mux := http.NewServeMux()

	// Register the metrics handler.
	mux.Handle("/metrics", promhttp.HandlerFor(
		registry,
		promhttp.HandlerOpts{
			EnableOpenMetrics: true,
		},
	))

	// Add a simple health check endpoint.
	mux.HandleFunc("/health", func(w http.ResponseWriter, _ *http.Request) {
		w.WriteHeader(http.StatusOK)
		_, _ = w.Write([]byte("OK"))
	})

	server := &http.Server{
		Addr:              addr,
		Handler:           mux,
		ReadHeaderTimeout: 5 * time.Second,
	}

	go func() {
		logger.Info("Starting metrics server", "address", addr)
		if err := server.ListenAndServe(); err != nil && !errors.Is(err, http.ErrServerClosed) {
			logger.Error("Metrics server failed", "error", err)
		}
	}()

	return server, meter
}<|MERGE_RESOLUTION|>--- conflicted
+++ resolved
@@ -15,10 +15,6 @@
 	"log/slog"
 	"net"
 	"net/http"
-<<<<<<< HEAD
-	"os"
-=======
->>>>>>> a047fe81
 	"strings"
 	"time"
 
@@ -87,15 +83,10 @@
 // Main is a main function for the external processor exposed
 // for allowing users to build their own external processor.
 //
-<<<<<<< HEAD
-// args is the list of arguments passed to the external processor without the program name.
-func Main(ctx context.Context, args []string) {
-=======
 // * ctx is the context for the external processor.
 // * args are the command line arguments passed to the external processor without the program name.
 // * stderr is the writer to use for standard error where the external processor will output logs.
 func Main(ctx context.Context, args []string, stderr io.Writer) {
->>>>>>> a047fe81
 	flags, err := parseAndValidateFlags(args)
 	if err != nil {
 		log.Fatalf("failed to parse and validate extProcFlags: %v", err)
