# Copyright Envoy AI Gateway Authors
# SPDX-License-Identifier: Apache-2.0
# The full text of the Apache license is available in the LICENSE file at
# the root of the repo.

---
apiVersion: gateway.networking.k8s.io/v1
kind: GatewayClass
metadata:
  name: envoy-ai-gateway-basic
spec:
  controllerName: gateway.envoyproxy.io/gatewayclass-controller
---
apiVersion: gateway.envoyproxy.io/v1alpha1
kind: Backend
metadata:
  name: envoy-ai-gateway-basic-openai
  namespace: default
spec:
  endpoints:
    - fqdn:
        hostname: api.openai.com
        port: 443
---
apiVersion: gateway.envoyproxy.io/v1alpha1
kind: Backend
metadata:
  name: envoy-ai-gateway-basic-aws
  namespace: default
spec:
  endpoints:
    - fqdn:
        hostname: bedrock-runtime.us-east-1.amazonaws.com
        port: 443
---
apiVersion: gateway.networking.k8s.io/v1alpha3
kind: BackendTLSPolicy
metadata:
  name: envoy-ai-gateway-basic-openai-tls
  namespace: default
spec:
  targetRefs:
    - group: gateway.envoyproxy.io
      kind: Backend
      name: envoy-ai-gateway-basic-openai
  validation:
    hostname: api.openai.com
    wellKnownCACertificates: System
---
apiVersion: gateway.networking.k8s.io/v1alpha3
kind: BackendTLSPolicy
metadata:
  name: envoy-ai-gateway-basic-aws-tls
  namespace: default
spec:
  targetRefs:
    - group: gateway.envoyproxy.io
      kind: Backend
      name: envoy-ai-gateway-basic-aws
  validation:
    hostname: bedrock-runtime.us-east-1.amazonaws.com
    wellKnownCACertificates: System
---
apiVersion: gateway.networking.k8s.io/v1
kind: HTTPRoute
metadata:
  name: envoy-ai-gateway-basic
  namespace: default
  ownerReferences:
    - apiVersion: aigateway.envoyproxy.io/v1alpha1
      blockOwnerDeletion: true
      controller: true
      kind: AIGatewayRoute
      name: envoy-ai-gateway-basic
      uid: ""
spec:
  parentRefs:
    - name: envoy-ai-gateway-basic
      namespace: default
  rules:
    - backendRefs:
        - group: gateway.envoyproxy.io
          kind: Backend
          name: envoy-ai-gateway-basic-openai
      filters:
        - extensionRef:
            group: gateway.envoyproxy.io
            kind: HTTPRouteFilter
            name: ai-eg-host-rewrite
          type: ExtensionRef
      matches:
        - headers:
            - name: x-ai-eg-selected-route
              value: envoy-ai-gateway-basic-rule-0
    - backendRefs:
        - group: gateway.envoyproxy.io
          kind: Backend
          name: envoy-ai-gateway-basic-aws
      filters:
        - extensionRef:
            group: gateway.envoyproxy.io
            kind: HTTPRouteFilter
            name: ai-eg-host-rewrite
          type: ExtensionRef
      matches:
        - headers:
            - name: x-ai-eg-selected-route
              value: envoy-ai-gateway-basic-rule-1
    - backendRefs:
        - kind: Service
          name: envoy-ai-gateway-basic-testupstream
          port: 80
      filters:
        - extensionRef:
            group: gateway.envoyproxy.io
            kind: HTTPRouteFilter
            name: ai-eg-host-rewrite
          type: ExtensionRef
      matches:
        - headers:
            - name: x-ai-eg-selected-route
              value: envoy-ai-gateway-basic-rule-2
    - matches:
        - path:
            value: /
      name: unreachable
---
apiVersion: gateway.envoyproxy.io/v1alpha1
kind: EnvoyExtensionPolicy
metadata:
  name: ai-eg-eep-envoy-ai-gateway-basic
  namespace: default
spec:
  extProc:
    - backendRefs:
        - group: gateway.envoyproxy.io
          kind: Backend
          name: envoy-ai-gateway-extproc-backend
          namespace: default
      processingMode:
        allowModeOverride: true
        request:
          body: Buffered
  targetRefs:
    - group: gateway.networking.k8s.io
      kind: Gateway
      name: envoy-ai-gateway-basic
status:
  ancestors: null
---
apiVersion: gateway.envoyproxy.io/v1alpha1
kind: HTTPRouteFilter
metadata:
  name: ai-eg-host-rewrite
  namespace: default
spec:
  urlRewrite:
    hostname:
      type: Backend
---
apiVersion: v1
<<<<<<< HEAD
kind: Secret
metadata:
  name: envoy-ai-gateway-basic-default
  namespace: envoy-gateway-system
stringData:
  filter-config.yaml: |
    backends:
    - auth:
        aws:
          credentialFileLiteral: |
            [default]
            aws_access_key_id = AWS_ACCESS_KEY_ID
            aws_secret_access_key = AWS_SECRET_ACCESS_KEY
          region: us-east-1
      name: envoy-ai-gateway-basic-aws.default
      schema:
        name: AWSBedrock
    - auth:
        apiKey:
          key: apiKey
      name: envoy-ai-gateway-basic-openai.default
      schema:
        name: OpenAI
    - name: envoy-ai-gateway-basic-testupstream.default
      schema:
        name: OpenAI
=======
data:
  extproc-config.yaml: |
>>>>>>> 762be89e
    metadataNamespace: io.envoy.ai_gateway
    modelNameHeaderKey: x-ai-eg-model
    rules:
    - backends:
      - auth:
          apiKey:
            filename: /etc/backend_security_policy/rule0-backref0-envoy-ai-gateway-basic-openai-apikey/apiKey
        name: envoy-ai-gateway-basic-openai.default
        schema:
          name: OpenAI
      headers:
      - name: x-ai-eg-model
        value: gpt-4o-mini
      name: envoy-ai-gateway-basic-rule-0
    - backends:
      - auth:
          aws:
            credentialFileName: /etc/backend_security_policy/rule1-backref0-envoy-ai-gateway-basic-aws-credentials/credentials
            region: us-east-1
        name: envoy-ai-gateway-basic-aws.default
        schema:
          name: AWSBedrock
      headers:
      - name: x-ai-eg-model
        value: us.meta.llama3-2-1b-instruct-v1:0
      name: envoy-ai-gateway-basic-rule-1
    - backends:
      - name: envoy-ai-gateway-basic-testupstream.default
        schema:
          name: OpenAI
      headers:
      - name: x-ai-eg-model
        value: some-cool-self-hosted-model
      name: envoy-ai-gateway-basic-rule-2
    schema:
      name: OpenAI
    selectedRouteHeaderKey: x-ai-eg-selected-route
    uuid: envoy-ai-gateway-basic
---
apiVersion: v1
kind: Secret
metadata:
  name: envoy-ai-gateway-basic-openai-apikey
  namespace: default
stringData:
  apiKey: apiKey
type: Opaque
---
apiVersion: v1
kind: Secret
metadata:
  name: envoy-ai-gateway-basic-aws-credentials
  namespace: default
stringData:
  credentials: |
    [default]
    aws_access_key_id = AWS_ACCESS_KEY_ID
    aws_secret_access_key = AWS_SECRET_ACCESS_KEY
type: Opaque
---
apiVersion: gateway.networking.k8s.io/v1
kind: Gateway
metadata:
  name: envoy-ai-gateway-basic
  namespace: default
spec:
  gatewayClassName: envoy-ai-gateway-basic
  listeners:
    - name: http
      port: 8888
      protocol: HTTP
---
apiVersion: gateway.envoyproxy.io/v1alpha1
kind: Backend
metadata:
  name: envoy-ai-gateway-extproc-backend
  namespace: default
spec:
  endpoints:
    - unix:
        path: /var/run/translate.sock
<|MERGE_RESOLUTION|>--- conflicted
+++ resolved
@@ -159,44 +159,19 @@
       type: Backend
 ---
 apiVersion: v1
-<<<<<<< HEAD
 kind: Secret
 metadata:
   name: envoy-ai-gateway-basic-default
   namespace: envoy-gateway-system
 stringData:
   filter-config.yaml: |
-    backends:
-    - auth:
-        aws:
-          credentialFileLiteral: |
-            [default]
-            aws_access_key_id = AWS_ACCESS_KEY_ID
-            aws_secret_access_key = AWS_SECRET_ACCESS_KEY
-          region: us-east-1
-      name: envoy-ai-gateway-basic-aws.default
-      schema:
-        name: AWSBedrock
-    - auth:
-        apiKey:
-          key: apiKey
-      name: envoy-ai-gateway-basic-openai.default
-      schema:
-        name: OpenAI
-    - name: envoy-ai-gateway-basic-testupstream.default
-      schema:
-        name: OpenAI
-=======
-data:
-  extproc-config.yaml: |
->>>>>>> 762be89e
     metadataNamespace: io.envoy.ai_gateway
     modelNameHeaderKey: x-ai-eg-model
     rules:
     - backends:
       - auth:
           apiKey:
-            filename: /etc/backend_security_policy/rule0-backref0-envoy-ai-gateway-basic-openai-apikey/apiKey
+            key: apiKey
         name: envoy-ai-gateway-basic-openai.default
         schema:
           name: OpenAI
@@ -207,7 +182,10 @@
     - backends:
       - auth:
           aws:
-            credentialFileName: /etc/backend_security_policy/rule1-backref0-envoy-ai-gateway-basic-aws-credentials/credentials
+            credentialFileLiteral: |
+              [default]
+              aws_access_key_id = AWS_ACCESS_KEY_ID
+              aws_secret_access_key = AWS_SECRET_ACCESS_KEY
             region: us-east-1
         name: envoy-ai-gateway-basic-aws.default
         schema:
