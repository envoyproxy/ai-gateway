// Copyright Envoy AI Gateway Authors
// SPDX-License-Identifier: Apache-2.0
// The full text of the Apache license is available in the LICENSE file at
// the root of the repo.

package main

import (
	"bytes"
	"context"
	"io"
	"os"
	"testing"

	"github.com/stretchr/testify/require"
	"k8s.io/utils/ptr"
)

func Test_doMain(t *testing.T) {
	tests := []struct {
		name         string
		args         []string
		tf           translateFn
		rf           runFn
		expOut       string
		expPanicCode *int
	}{
		{
			name: "help",
			args: []string{"--help"},
			expOut: `Usage: aigw <command>

Envoy AI Gateway CLI

Flags:
  -h, --help    Show context-sensitive help.

Commands:
  version
    Show version.

  translate <path> ... [flags]
    Translate yaml files containing AI Gateway resources to Envoy Gateway and
    Kubernetes resources. The translated resources are written to stdout.

<<<<<<< HEAD
  run [flags]
=======
  run [<path>] [flags]
>>>>>>> e5c298ea
    Run the AI Gateway locally for given configuration.

Run "aigw <command> --help" for more information on a command.
`,
			expPanicCode: ptr.To(0),
		},
		{
			name:   "version",
			args:   []string{"version"},
			expOut: "Envoy AI Gateway CLI: dev\n",
		},
		{
			name:         "version help",
			args:         []string{"version", "--help"},
			expPanicCode: ptr.To(0),
			expOut: `Usage: aigw version

Show version.

Flags:
  -h, --help    Show context-sensitive help.
`,
		},
		{
			name: "translate",
			args: []string{"translate", "path1", "path2", "--debug"},
			tf: func(_ context.Context, c cmdTranslate, _, _ io.Writer) error {
				cwd, err := os.Getwd()
				require.NoError(t, err)
				require.Equal(t, []string{cwd + "/path1", cwd + "/path2"}, c.Paths)
				return nil
			},
		},
		{
			name:         "translate no arg",
			args:         []string{"translate"},
			tf:           func(_ context.Context, _ cmdTranslate, _, _ io.Writer) error { return nil },
			expPanicCode: ptr.To(80),
		},
		{
			name: "translate with help",
			args: []string{"translate", "--help"},
			expOut: `Usage: aigw translate <path> ... [flags]

Translate yaml files containing AI Gateway resources to Envoy Gateway and
Kubernetes resources. The translated resources are written to stdout.

Arguments:
  <path> ...    Paths to yaml files to translate.

Flags:
  -h, --help     Show context-sensitive help.

      --debug    Enable debug logging emitted to stderr.
`,
			expPanicCode: ptr.To(0),
		},
		{
			name: "run no arg",
			args: []string{"run"},
			rf:   func(_ context.Context, _ cmdRun, _, _ io.Writer) error { return nil },
		},
		{
			name: "run help",
			args: []string{"run", "--help"},
			rf:   func(_ context.Context, _ cmdRun, _, _ io.Writer) error { return nil },
			expOut: `Usage: aigw run [<path>] [flags]

Run the AI Gateway locally for given configuration.

Arguments:
  [<path>]    Path to the AI Gateway configuration yaml file. Optional. When
              this is not given, aigw runs the default configuration.

Flags:
  -h, --help     Show context-sensitive help.

      --debug    Enable debug logging emitted to stderr.
`,
			expPanicCode: ptr.To(0),
		},
	}
	for _, tt := range tests {
		t.Run(tt.name, func(t *testing.T) {
			out := &bytes.Buffer{}
			if tt.expPanicCode != nil {
				require.PanicsWithValue(t, *tt.expPanicCode, func() {
					doMain(t.Context(), out, os.Stderr, tt.args, func(code int) { panic(code) }, tt.tf, tt.rf)
				})
			} else {
				doMain(t.Context(), out, os.Stderr, tt.args, nil, tt.tf, tt.rf)
			}
			require.Equal(t, tt.expOut, out.String())
		})
	}
}<|MERGE_RESOLUTION|>--- conflicted
+++ resolved
@@ -28,7 +28,7 @@
 		{
 			name: "help",
 			args: []string{"--help"},
-			expOut: `Usage: aigw <command>
+			expOut: `Usage: aigw <command> [flags]
 
 Envoy AI Gateway CLI
 
@@ -36,18 +36,14 @@
   -h, --help    Show context-sensitive help.
 
 Commands:
-  version
+  version [flags]
     Show version.
 
   translate <path> ... [flags]
     Translate yaml files containing AI Gateway resources to Envoy Gateway and
     Kubernetes resources. The translated resources are written to stdout.
 
-<<<<<<< HEAD
-  run [flags]
-=======
   run [<path>] [flags]
->>>>>>> e5c298ea
     Run the AI Gateway locally for given configuration.
 
 Run "aigw <command> --help" for more information on a command.
@@ -63,7 +59,7 @@
 			name:         "version help",
 			args:         []string{"version", "--help"},
 			expPanicCode: ptr.To(0),
-			expOut: `Usage: aigw version
+			expOut: `Usage: aigw version [flags]
 
 Show version.
 
@@ -85,7 +81,7 @@
 			name:         "translate no arg",
 			args:         []string{"translate"},
 			tf:           func(_ context.Context, _ cmdTranslate, _, _ io.Writer) error { return nil },
-			expPanicCode: ptr.To(80),
+			expPanicCode: ptr.To(1),
 		},
 		{
 			name: "translate with help",
