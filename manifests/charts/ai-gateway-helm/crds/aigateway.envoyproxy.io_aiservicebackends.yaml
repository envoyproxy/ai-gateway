# Copyright Envoy AI Gateway Authors
# SPDX-License-Identifier: Apache-2.0
# The full text of the Apache license is available in the LICENSE file at
# the root of the repo.

---
apiVersion: apiextensions.k8s.io/v1
kind: CustomResourceDefinition
metadata:
  annotations:
    controller-gen.kubebuilder.io/version: v0.17.3
  name: aiservicebackends.aigateway.envoyproxy.io
spec:
  group: aigateway.envoyproxy.io
  names:
    kind: AIServiceBackend
    listKind: AIServiceBackendList
    plural: aiservicebackends
    singular: aiservicebackend
  scope: Namespaced
  versions:
  - additionalPrinterColumns:
    - jsonPath: .status.conditions[-1:].type
      name: Status
      type: string
    name: v1alpha1
    schema:
      openAPIV3Schema:
        description: |-
          AIServiceBackend is a resource that represents a single backend for AIGatewayRoute.
          A backend is a service that handles traffic with a concrete API specification.

          A AIServiceBackend is "attached" to a Backend which is either a k8s Service or a Backend resource of the Envoy Gateway.

          When a backend with an attached AIServiceBackend is used as a routing target in the AIGatewayRoute (more precisely, the
          HTTPRouteSpec defined in the AIGatewayRoute), the ai-gateway will generate the necessary configuration to do
          the backend specific logic in the final HTTPRoute.
        properties:
          apiVersion:
            description: |-
              APIVersion defines the versioned schema of this representation of an object.
              Servers should convert recognized schemas to the latest internal value, and
              may reject unrecognized values.
              More info: https://git.k8s.io/community/contributors/devel/sig-architecture/api-conventions.md#resources
            type: string
          kind:
            description: |-
              Kind is a string value representing the REST resource this object represents.
              Servers may infer this from the endpoint the client submits requests to.
              Cannot be updated.
              In CamelCase.
              More info: https://git.k8s.io/community/contributors/devel/sig-architecture/api-conventions.md#types-kinds
            type: string
          metadata:
            type: object
          spec:
            description: Spec defines the details of AIServiceBackend.
            properties:
              backendRef:
                description: |-
                  BackendRef is the reference to the Backend resource that this AIServiceBackend corresponds to.

                  A backend must be a Backend resource of Envoy Gateway. Note that k8s Service will be supported
                  as a backend in the future.

                  This is required to be set.
                properties:
                  group:
                    default: ""
                    description: |-
                      Group is the group of the referent. For example, "gateway.networking.k8s.io".
                      When unspecified or empty string, core API group is inferred.
                    maxLength: 253
                    pattern: ^$|^[a-z0-9]([-a-z0-9]*[a-z0-9])?(\.[a-z0-9]([-a-z0-9]*[a-z0-9])?)*$
                    type: string
                  kind:
                    default: Service
                    description: |-
                      Kind is the Kubernetes resource kind of the referent. For example
                      "Service".

                      Defaults to "Service" when not specified.

                      ExternalName services can refer to CNAME DNS records that may live
                      outside of the cluster and as such are difficult to reason about in
                      terms of conformance. They also may not be safe to forward to (see
                      CVE-2021-25740 for more information). Implementations SHOULD NOT
                      support ExternalName Services.

                      Support: Core (Services with a type other than ExternalName)

                      Support: Implementation-specific (Services with type ExternalName)
                    maxLength: 63
                    minLength: 1
                    pattern: ^[a-zA-Z]([-a-zA-Z0-9]*[a-zA-Z0-9])?$
                    type: string
                  name:
                    description: Name is the name of the referent.
                    maxLength: 253
                    minLength: 1
                    type: string
                  namespace:
                    description: |-
                      Namespace is the namespace of the backend. When unspecified, the local
                      namespace is inferred.

                      Note that when a namespace different than the local namespace is specified,
                      a ReferenceGrant object is required in the referent namespace to allow that
                      namespace's owner to accept the reference. See the ReferenceGrant
                      documentation for details.

                      Support: Core
                    maxLength: 63
                    minLength: 1
                    pattern: ^[a-z0-9]([-a-z0-9]*[a-z0-9])?$
                    type: string
                  port:
                    description: |-
                      Port specifies the destination port number to use for this resource.
                      Port is required when the referent is a Kubernetes Service. In this
                      case, the port number is the service port number, not the target port.
                      For other resources, destination port might be derived from the referent
                      resource or this field.
                    format: int32
                    maximum: 65535
                    minimum: 1
                    type: integer
                required:
                - name
                type: object
                x-kubernetes-validations:
                - message: Must have port for Service reference
                  rule: '(size(self.group) == 0 && self.kind == ''Service'') ? has(self.port)
                    : true'
<<<<<<< HEAD
=======
              backendSecurityPolicyRef:
                description: |-
                  BackendSecurityPolicyRef is the name of the BackendSecurityPolicy resources this backend
                  is being attached to.

                  Deprecated: Use BackendSecurityPolicy.spec.targetRefs instead. This field will be dropped after Envoy AI Gateway v0.3 release.
                  When this field is set, the BackendSecurityPolicy.spec.targetRefs will be ignored. To migrate to the new field,
                  set the targetRefs in the BackendSecurityPolicy to point to this AIServiceBackend first, apply the change,
                  and then remove this field from the AIServiceBackend.
                properties:
                  group:
                    description: |-
                      Group is the group of the referent. For example, "gateway.networking.k8s.io".
                      When unspecified or empty string, core API group is inferred.
                    maxLength: 253
                    pattern: ^$|^[a-z0-9]([-a-z0-9]*[a-z0-9])?(\.[a-z0-9]([-a-z0-9]*[a-z0-9])?)*$
                    type: string
                  kind:
                    description: Kind is kind of the referent. For example "HTTPRoute"
                      or "Service".
                    maxLength: 63
                    minLength: 1
                    pattern: ^[a-zA-Z]([-a-zA-Z0-9]*[a-zA-Z0-9])?$
                    type: string
                  name:
                    description: Name is the name of the referent.
                    maxLength: 253
                    minLength: 1
                    type: string
                required:
                - group
                - kind
                - name
                type: object
              headerMutation:
                description: |-
                  HeaderMutation defines the mutation of HTTP headers that will be applied to the request
                  before sending it to the backend.
                properties:
                  remove:
                    description: |-
                      Remove the given header(s) from the HTTP request before the action. The
                      value of Remove is a list of HTTP header names. Note that the header
                      names are case-insensitive (see
                      https://datatracker.ietf.org/doc/html/rfc2616#section-4.2).

                      Input:
                        GET /foo HTTP/1.1
                        my-header1: foo
                        my-header2: bar
                        my-header3: baz

                      Config:
                        remove: ["my-header1", "my-header3"]

                      Output:
                        GET /foo HTTP/1.1
                        my-header2: bar
                    items:
                      type: string
                    maxItems: 16
                    type: array
                    x-kubernetes-list-type: set
                  set:
                    description: |-
                      Set overwrites/adds the request with the given header (name, value)
                      before the action.

                      Input:
                        GET /foo HTTP/1.1
                        my-header: foo

                      Config:
                        set:
                        - name: "my-header"
                          value: "bar"

                      Output:
                        GET /foo HTTP/1.1
                        my-header: bar
                    items:
                      description: HTTPHeader represents an HTTP Header name and value
                        as defined by RFC 7230.
                      properties:
                        name:
                          description: |-
                            Name is the name of the HTTP Header to be matched. Name matching MUST be
                            case-insensitive. (See https://tools.ietf.org/html/rfc7230#section-3.2).

                            If multiple entries specify equivalent header names, the first entry with
                            an equivalent name MUST be considered for a match. Subsequent entries
                            with an equivalent header name MUST be ignored. Due to the
                            case-insensitivity of header names, "foo" and "Foo" are considered
                            equivalent.
                          maxLength: 256
                          minLength: 1
                          pattern: ^[A-Za-z0-9!#$%&'*+\-.^_\x60|~]+$
                          type: string
                        value:
                          description: Value is the value of HTTP Header to be matched.
                          maxLength: 4096
                          minLength: 1
                          type: string
                      required:
                      - name
                      - value
                      type: object
                    maxItems: 16
                    type: array
                    x-kubernetes-list-map-keys:
                    - name
                    x-kubernetes-list-type: map
                type: object
>>>>>>> 320eb502
              schema:
                description: |-
                  APISchema specifies the API schema of the output format of requests from
                  Envoy that this AIServiceBackend can accept as incoming requests.
                  Based on this schema, the ai-gateway will perform the necessary transformation for
                  the pair of AIGatewayRouteSpec.APISchema and AIServiceBackendSpec.APISchema.

                  This is required to be set.
                properties:
                  name:
                    description: Name is the name of the API schema of the AIGatewayRoute
                      or AIServiceBackend.
                    enum:
                    - OpenAI
                    - AWSBedrock
                    - AzureOpenAI
                    - GCPVertexAI
                    - GCPAnthropic
                    type: string
                  version:
                    description: |-
                      Version is the version of the API schema.

                      When the name is set to "OpenAI", this equals to the prefix of the OpenAI API endpoints. This defaults to "v1"
                      if not set or empty string. For example, "chat completions" API endpoint will be "/v1/chat/completions"
                      if the version is set to "v1".

                      This is especially useful when routing to the backend that has an OpenAI compatible API but has a different
                      versioning scheme. For example, Gemini OpenAI compatible API (https://ai.google.dev/gemini-api/docs/openai) uses
                      "/v1beta/openai" version prefix. Another example is that Cohere AI (https://docs.cohere.com/v2/docs/compatibility-api)
                      uses "/compatibility/v1" version prefix. On the other hand, DeepSeek (https://api-docs.deepseek.com/) doesn't
                      use version prefix, so the version can be set to an empty string.

                      When the name is set to AzureOpenAI, this version maps to "API Version" in the
                      Azure OpenAI API documentation (https://learn.microsoft.com/en-us/azure/ai-services/openai/reference#rest-api-versioning).
                    type: string
                required:
                - name
                type: object
            required:
            - backendRef
            - schema
            type: object
          status:
            description: Status defines the status details of the AIServiceBackend.
            properties:
              conditions:
                description: |-
                  Conditions is the list of conditions by the reconciliation result.
                  Currently, at most one condition is set.

                  Known .status.conditions.type are: "Accepted", "NotAccepted".
                items:
                  description: Condition contains details for one aspect of the current
                    state of this API Resource.
                  properties:
                    lastTransitionTime:
                      description: |-
                        lastTransitionTime is the last time the condition transitioned from one status to another.
                        This should be when the underlying condition changed.  If that is not known, then using the time when the API field changed is acceptable.
                      format: date-time
                      type: string
                    message:
                      description: |-
                        message is a human readable message indicating details about the transition.
                        This may be an empty string.
                      maxLength: 32768
                      type: string
                    observedGeneration:
                      description: |-
                        observedGeneration represents the .metadata.generation that the condition was set based upon.
                        For instance, if .metadata.generation is currently 12, but the .status.conditions[x].observedGeneration is 9, the condition is out of date
                        with respect to the current state of the instance.
                      format: int64
                      minimum: 0
                      type: integer
                    reason:
                      description: |-
                        reason contains a programmatic identifier indicating the reason for the condition's last transition.
                        Producers of specific condition types may define expected values and meanings for this field,
                        and whether the values are considered a guaranteed API.
                        The value should be a CamelCase string.
                        This field may not be empty.
                      maxLength: 1024
                      minLength: 1
                      pattern: ^[A-Za-z]([A-Za-z0-9_,:]*[A-Za-z0-9_])?$
                      type: string
                    status:
                      description: status of the condition, one of True, False, Unknown.
                      enum:
                      - "True"
                      - "False"
                      - Unknown
                      type: string
                    type:
                      description: type of condition in CamelCase or in foo.example.com/CamelCase.
                      maxLength: 316
                      pattern: ^([a-z0-9]([-a-z0-9]*[a-z0-9])?(\.[a-z0-9]([-a-z0-9]*[a-z0-9])?)*/)?(([A-Za-z0-9][-A-Za-z0-9_.]*)?[A-Za-z0-9])$
                      type: string
                  required:
                  - lastTransitionTime
                  - message
                  - reason
                  - status
                  - type
                  type: object
                type: array
            type: object
        type: object
    served: true
    storage: true
    subresources:
      status: {}<|MERGE_RESOLUTION|>--- conflicted
+++ resolved
@@ -132,42 +132,6 @@
                 - message: Must have port for Service reference
                   rule: '(size(self.group) == 0 && self.kind == ''Service'') ? has(self.port)
                     : true'
-<<<<<<< HEAD
-=======
-              backendSecurityPolicyRef:
-                description: |-
-                  BackendSecurityPolicyRef is the name of the BackendSecurityPolicy resources this backend
-                  is being attached to.
-
-                  Deprecated: Use BackendSecurityPolicy.spec.targetRefs instead. This field will be dropped after Envoy AI Gateway v0.3 release.
-                  When this field is set, the BackendSecurityPolicy.spec.targetRefs will be ignored. To migrate to the new field,
-                  set the targetRefs in the BackendSecurityPolicy to point to this AIServiceBackend first, apply the change,
-                  and then remove this field from the AIServiceBackend.
-                properties:
-                  group:
-                    description: |-
-                      Group is the group of the referent. For example, "gateway.networking.k8s.io".
-                      When unspecified or empty string, core API group is inferred.
-                    maxLength: 253
-                    pattern: ^$|^[a-z0-9]([-a-z0-9]*[a-z0-9])?(\.[a-z0-9]([-a-z0-9]*[a-z0-9])?)*$
-                    type: string
-                  kind:
-                    description: Kind is kind of the referent. For example "HTTPRoute"
-                      or "Service".
-                    maxLength: 63
-                    minLength: 1
-                    pattern: ^[a-zA-Z]([-a-zA-Z0-9]*[a-zA-Z0-9])?$
-                    type: string
-                  name:
-                    description: Name is the name of the referent.
-                    maxLength: 253
-                    minLength: 1
-                    type: string
-                required:
-                - group
-                - kind
-                - name
-                type: object
               headerMutation:
                 description: |-
                   HeaderMutation defines the mutation of HTTP headers that will be applied to the request
@@ -247,7 +211,6 @@
                     - name
                     x-kubernetes-list-type: map
                 type: object
->>>>>>> 320eb502
               schema:
                 description: |-
                   APISchema specifies the API schema of the output format of requests from
