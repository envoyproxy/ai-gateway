# Copyright Envoy AI Gateway Authors
# SPDX-License-Identifier: Apache-2.0
# The full text of the Apache license is available in the LICENSE file at
# the root of the repo.

---
apiVersion: apiextensions.k8s.io/v1
kind: CustomResourceDefinition
metadata:
  annotations:
    controller-gen.kubebuilder.io/version: v0.17.3
  name: backendsecuritypolicies.aigateway.envoyproxy.io
spec:
  group: aigateway.envoyproxy.io
  names:
    kind: BackendSecurityPolicy
    listKind: BackendSecurityPolicyList
    plural: backendsecuritypolicies
    singular: backendsecuritypolicy
  scope: Namespaced
  versions:
  - additionalPrinterColumns:
    - jsonPath: .status.conditions[-1:].type
      name: Status
      type: string
    name: v1alpha1
    schema:
      openAPIV3Schema:
        description: |-
          BackendSecurityPolicy specifies configuration for authentication and authorization rules on the traffic
          exiting the gateway to the backend.
        properties:
          apiVersion:
            description: |-
              APIVersion defines the versioned schema of this representation of an object.
              Servers should convert recognized schemas to the latest internal value, and
              may reject unrecognized values.
              More info: https://git.k8s.io/community/contributors/devel/sig-architecture/api-conventions.md#resources
            type: string
          kind:
            description: |-
              Kind is a string value representing the REST resource this object represents.
              Servers may infer this from the endpoint the client submits requests to.
              Cannot be updated.
              In CamelCase.
              More info: https://git.k8s.io/community/contributors/devel/sig-architecture/api-conventions.md#types-kinds
            type: string
          metadata:
            type: object
          spec:
            description: |-
              BackendSecurityPolicySpec specifies authentication rules on access the provider from the Gateway.
              Only one mechanism to access a backend(s) can be specified.

              Only one type of BackendSecurityPolicy can be defined.
            maxProperties: 2
            properties:
              apiKey:
                description: APIKey is a mechanism to access a backend(s). The API
                  key will be injected into the Authorization header.
                properties:
                  secretRef:
                    description: |-
                      SecretRef is the reference to the secret containing the API key.
                      ai-gateway must be given the permission to read this secret.
                      The key of the secret should be "apiKey".
                    properties:
                      group:
                        default: ""
                        description: |-
                          Group is the group of the referent. For example, "gateway.networking.k8s.io".
                          When unspecified or empty string, core API group is inferred.
                        maxLength: 253
                        pattern: ^$|^[a-z0-9]([-a-z0-9]*[a-z0-9])?(\.[a-z0-9]([-a-z0-9]*[a-z0-9])?)*$
                        type: string
                      kind:
                        default: Secret
                        description: Kind is kind of the referent. For example "Secret".
                        maxLength: 63
                        minLength: 1
                        pattern: ^[a-zA-Z]([-a-zA-Z0-9]*[a-zA-Z0-9])?$
                        type: string
                      name:
                        description: Name is the name of the referent.
                        maxLength: 253
                        minLength: 1
                        type: string
                      namespace:
                        description: |-
                          Namespace is the namespace of the referenced object. When unspecified, the local
                          namespace is inferred.

                          Note that when a namespace different than the local namespace is specified,
                          a ReferenceGrant object is required in the referent namespace to allow that
                          namespace's owner to accept the reference. See the ReferenceGrant
                          documentation for details.

                          Support: Core
                        maxLength: 63
                        minLength: 1
                        pattern: ^[a-z0-9]([-a-z0-9]*[a-z0-9])?$
                        type: string
                    required:
                    - name
                    type: object
                required:
                - secretRef
                type: object
              awsCredentials:
                description: AWSCredentials is a mechanism to access a backend(s).
                  AWS specific logic will be applied.
                properties:
                  credentialsFile:
                    description: CredentialsFile specifies the credentials file to
                      use for the AWS provider.
                    properties:
                      profile:
                        default: default
                        description: Profile is the profile to use in the credentials
                          file.
                        type: string
                      secretRef:
                        description: |-
                          SecretRef is the reference to the credential file.

                          The secret should contain the AWS credentials file keyed on "credentials".
                        properties:
                          group:
                            default: ""
                            description: |-
                              Group is the group of the referent. For example, "gateway.networking.k8s.io".
                              When unspecified or empty string, core API group is inferred.
                            maxLength: 253
                            pattern: ^$|^[a-z0-9]([-a-z0-9]*[a-z0-9])?(\.[a-z0-9]([-a-z0-9]*[a-z0-9])?)*$
                            type: string
                          kind:
                            default: Secret
                            description: Kind is kind of the referent. For example
                              "Secret".
                            maxLength: 63
                            minLength: 1
                            pattern: ^[a-zA-Z]([-a-zA-Z0-9]*[a-zA-Z0-9])?$
                            type: string
                          name:
                            description: Name is the name of the referent.
                            maxLength: 253
                            minLength: 1
                            type: string
                          namespace:
                            description: |-
                              Namespace is the namespace of the referenced object. When unspecified, the local
                              namespace is inferred.

                              Note that when a namespace different than the local namespace is specified,
                              a ReferenceGrant object is required in the referent namespace to allow that
                              namespace's owner to accept the reference. See the ReferenceGrant
                              documentation for details.

                              Support: Core
                            maxLength: 63
                            minLength: 1
                            pattern: ^[a-z0-9]([-a-z0-9]*[a-z0-9])?$
                            type: string
                        required:
                        - name
                        type: object
                    required:
                    - secretRef
                    type: object
                  oidcExchangeToken:
                    description: |-
                      OIDCExchangeToken specifies the oidc configurations used to obtain an oidc token. The oidc token will be
                      used to obtain temporary credentials to access AWS.
                    properties:
                      aud:
                        description: Aud defines the audience that this ID Token is
                          intended for.
                        type: string
                      awsRoleArn:
                        description: |-
                          AwsRoleArn is the AWS IAM Role with the permission to use specific resources in AWS account
                          which maps to the temporary AWS security credentials exchanged using the authentication token issued by OIDC provider.
                        minLength: 1
                        type: string
                      grantType:
                        description: GrantType is the method application gets access
                          token.
                        type: string
                      oidc:
                        description: OIDC is used to obtain oidc tokens via an SSO
                          server which will be used to exchange for provider credentials.
                        properties:
                          clientID:
                            description: |-
                              The client ID to be used in the OIDC
                              [Authentication Request](https://openid.net/specs/openid-connect-core-1_0.html#AuthRequest).
                            minLength: 1
                            type: string
                          clientSecret:
                            description: |-
                              The Kubernetes secret which contains the OIDC client secret to be used in the
                              [Authentication Request](https://openid.net/specs/openid-connect-core-1_0.html#AuthRequest).

                              This is an Opaque secret. The client secret should be stored in the key
                              "client-secret".
                            properties:
                              group:
                                default: ""
                                description: |-
                                  Group is the group of the referent. For example, "gateway.networking.k8s.io".
                                  When unspecified or empty string, core API group is inferred.
                                maxLength: 253
                                pattern: ^$|^[a-z0-9]([-a-z0-9]*[a-z0-9])?(\.[a-z0-9]([-a-z0-9]*[a-z0-9])?)*$
                                type: string
                              kind:
                                default: Secret
                                description: Kind is kind of the referent. For example
                                  "Secret".
                                maxLength: 63
                                minLength: 1
                                pattern: ^[a-zA-Z]([-a-zA-Z0-9]*[a-zA-Z0-9])?$
                                type: string
                              name:
                                description: Name is the name of the referent.
                                maxLength: 253
                                minLength: 1
                                type: string
                              namespace:
                                description: |-
                                  Namespace is the namespace of the referenced object. When unspecified, the local
                                  namespace is inferred.

                                  Note that when a namespace different than the local namespace is specified,
                                  a ReferenceGrant object is required in the referent namespace to allow that
                                  namespace's owner to accept the reference. See the ReferenceGrant
                                  documentation for details.

                                  Support: Core
                                maxLength: 63
                                minLength: 1
                                pattern: ^[a-z0-9]([-a-z0-9]*[a-z0-9])?$
                                type: string
                            required:
                            - name
                            type: object
                          cookieDomain:
                            description: |-
                              The optional domain to set the access and ID token cookies on.
                              If not set, the cookies will default to the host of the request, not including the subdomains.
                              If set, the cookies will be set on the specified domain and all subdomains.
                              This means that requests to any subdomain will not require reauthentication after users log in to the parent domain.
                            pattern: ^[a-z0-9]([-a-z0-9]*[a-z0-9])?(\.[a-z0-9]([-a-z0-9]*[a-z0-9]))*$
                            type: string
                          cookieNames:
                            description: |-
                              The optional cookie name overrides to be used for Bearer and IdToken cookies in the
                              [Authentication Request](https://openid.net/specs/openid-connect-core-1_0.html#AuthRequest).
                              If not specified, uses a randomly generated suffix
                            properties:
                              accessToken:
                                description: |-
                                  The name of the cookie used to store the AccessToken in the
                                  [Authentication Request](https://openid.net/specs/openid-connect-core-1_0.html#AuthRequest).
                                  If not specified, defaults to "AccessToken-(randomly generated uid)"
                                type: string
                              idToken:
                                description: |-
                                  The name of the cookie used to store the IdToken in the
                                  [Authentication Request](https://openid.net/specs/openid-connect-core-1_0.html#AuthRequest).
                                  If not specified, defaults to "IdToken-(randomly generated uid)"
                                type: string
                            type: object
                          defaultRefreshTokenTTL:
                            description: |-
                              DefaultRefreshTokenTTL is the default lifetime of the refresh token.
                              This field is only used when the exp (expiration time) claim is omitted in
                              the refresh token or the refresh token is not JWT.

                              If not specified, defaults to 604800s (one week).
                              Note: this field is only applicable when the "refreshToken" field is set to true.
                            type: string
                          defaultTokenTTL:
                            description: |-
                              DefaultTokenTTL is the default lifetime of the id token and access token.
                              Please note that Envoy will always use the expiry time from the response
                              of the authorization server if it is provided. This field is only used when
                              the expiry time is not provided by the authorization.

                              If not specified, defaults to 0. In this case, the "expires_in" field in
                              the authorization response must be set by the authorization server, or the
                              OAuth flow will fail.
                            type: string
                          forwardAccessToken:
                            description: |-
                              ForwardAccessToken indicates whether the Envoy should forward the access token
                              via the Authorization header Bearer scheme to the upstream.
                              If not specified, defaults to false.
                            type: boolean
                          logoutPath:
                            description: |-
                              The path to log a user out, clearing their credential cookies.

                              If not specified, uses a default logout path "/logout"
                            type: string
                          provider:
                            description: The OIDC Provider configuration.
                            properties:
                              authorizationEndpoint:
                                description: |-
                                  The OIDC Provider's [authorization endpoint](https://openid.net/specs/openid-connect-core-1_0.html#AuthorizationEndpoint).
                                  If not provided, EG will try to discover it from the provider's [Well-Known Configuration Endpoint](https://openid.net/specs/openid-connect-discovery-1_0.html#ProviderConfigurationResponse).
                                type: string
                              backendRef:
                                description: |-
                                  BackendRef references a Kubernetes object that represents the
                                  backend server to which the authorization request will be sent.

                                  Deprecated: Use BackendRefs instead.
                                properties:
                                  group:
                                    default: ""
                                    description: |-
                                      Group is the group of the referent. For example, "gateway.networking.k8s.io".
                                      When unspecified or empty string, core API group is inferred.
                                    maxLength: 253
                                    pattern: ^$|^[a-z0-9]([-a-z0-9]*[a-z0-9])?(\.[a-z0-9]([-a-z0-9]*[a-z0-9])?)*$
                                    type: string
                                  kind:
                                    default: Service
                                    description: |-
                                      Kind is the Kubernetes resource kind of the referent. For example
                                      "Service".

                                      Defaults to "Service" when not specified.

                                      ExternalName services can refer to CNAME DNS records that may live
                                      outside of the cluster and as such are difficult to reason about in
                                      terms of conformance. They also may not be safe to forward to (see
                                      CVE-2021-25740 for more information). Implementations SHOULD NOT
                                      support ExternalName Services.

                                      Support: Core (Services with a type other than ExternalName)

                                      Support: Implementation-specific (Services with type ExternalName)
                                    maxLength: 63
                                    minLength: 1
                                    pattern: ^[a-zA-Z]([-a-zA-Z0-9]*[a-zA-Z0-9])?$
                                    type: string
                                  name:
                                    description: Name is the name of the referent.
                                    maxLength: 253
                                    minLength: 1
                                    type: string
                                  namespace:
                                    description: |-
                                      Namespace is the namespace of the backend. When unspecified, the local
                                      namespace is inferred.

                                      Note that when a namespace different than the local namespace is specified,
                                      a ReferenceGrant object is required in the referent namespace to allow that
                                      namespace's owner to accept the reference. See the ReferenceGrant
                                      documentation for details.

                                      Support: Core
                                    maxLength: 63
                                    minLength: 1
                                    pattern: ^[a-z0-9]([-a-z0-9]*[a-z0-9])?$
                                    type: string
                                  port:
                                    description: |-
                                      Port specifies the destination port number to use for this resource.
                                      Port is required when the referent is a Kubernetes Service. In this
                                      case, the port number is the service port number, not the target port.
                                      For other resources, destination port might be derived from the referent
                                      resource or this field.
                                    format: int32
                                    maximum: 65535
                                    minimum: 1
                                    type: integer
                                required:
                                - name
                                type: object
                                x-kubernetes-validations:
                                - message: Must have port for Service reference
                                  rule: '(size(self.group) == 0 && self.kind == ''Service'')
                                    ? has(self.port) : true'
                              backendRefs:
                                description: |-
                                  BackendRefs references a Kubernetes object that represents the
                                  backend server to which the authorization request will be sent.
                                items:
                                  description: BackendRef defines how an ObjectReference
                                    that is specific to BackendRef.
                                  properties:
                                    fallback:
                                      description: |-
                                        Fallback indicates whether the backend is designated as a fallback.
                                        Multiple fallback backends can be configured.
                                        It is highly recommended to configure active or passive health checks to ensure that failover can be detected
                                        when the active backends become unhealthy and to automatically readjust once the primary backends are healthy again.
                                        The overprovisioning factor is set to 1.4, meaning the fallback backends will only start receiving traffic when
                                        the health of the active backends falls below 72%.
                                      type: boolean
                                    group:
                                      default: ""
                                      description: |-
                                        Group is the group of the referent. For example, "gateway.networking.k8s.io".
                                        When unspecified or empty string, core API group is inferred.
                                      maxLength: 253
                                      pattern: ^$|^[a-z0-9]([-a-z0-9]*[a-z0-9])?(\.[a-z0-9]([-a-z0-9]*[a-z0-9])?)*$
                                      type: string
                                    kind:
                                      default: Service
                                      description: |-
                                        Kind is the Kubernetes resource kind of the referent. For example
                                        "Service".

                                        Defaults to "Service" when not specified.

                                        ExternalName services can refer to CNAME DNS records that may live
                                        outside of the cluster and as such are difficult to reason about in
                                        terms of conformance. They also may not be safe to forward to (see
                                        CVE-2021-25740 for more information). Implementations SHOULD NOT
                                        support ExternalName Services.

                                        Support: Core (Services with a type other than ExternalName)

                                        Support: Implementation-specific (Services with type ExternalName)
                                      maxLength: 63
                                      minLength: 1
                                      pattern: ^[a-zA-Z]([-a-zA-Z0-9]*[a-zA-Z0-9])?$
                                      type: string
                                    name:
                                      description: Name is the name of the referent.
                                      maxLength: 253
                                      minLength: 1
                                      type: string
                                    namespace:
                                      description: |-
                                        Namespace is the namespace of the backend. When unspecified, the local
                                        namespace is inferred.

                                        Note that when a namespace different than the local namespace is specified,
                                        a ReferenceGrant object is required in the referent namespace to allow that
                                        namespace's owner to accept the reference. See the ReferenceGrant
                                        documentation for details.

                                        Support: Core
                                      maxLength: 63
                                      minLength: 1
                                      pattern: ^[a-z0-9]([-a-z0-9]*[a-z0-9])?$
                                      type: string
                                    port:
                                      description: |-
                                        Port specifies the destination port number to use for this resource.
                                        Port is required when the referent is a Kubernetes Service. In this
                                        case, the port number is the service port number, not the target port.
                                        For other resources, destination port might be derived from the referent
                                        resource or this field.
                                      format: int32
                                      maximum: 65535
                                      minimum: 1
                                      type: integer
                                  required:
                                  - name
                                  type: object
                                  x-kubernetes-validations:
                                  - message: Must have port for Service reference
                                    rule: '(size(self.group) == 0 && self.kind ==
                                      ''Service'') ? has(self.port) : true'
                                maxItems: 16
                                type: array
                              backendSettings:
                                description: |-
                                  BackendSettings holds configuration for managing the connection
                                  to the backend.
                                properties:
                                  circuitBreaker:
                                    description: |-
                                      Circuit Breaker settings for the upstream connections and requests.
                                      If not set, circuit breakers will be enabled with the default thresholds
                                    properties:
                                      maxConnections:
                                        default: 1024
                                        description: The maximum number of connections
                                          that Envoy will establish to the referenced
                                          backend defined within a xRoute rule.
                                        format: int64
                                        maximum: 4294967295
                                        minimum: 0
                                        type: integer
                                      maxParallelRequests:
                                        default: 1024
                                        description: The maximum number of parallel
                                          requests that Envoy will make to the referenced
                                          backend defined within a xRoute rule.
                                        format: int64
                                        maximum: 4294967295
                                        minimum: 0
                                        type: integer
                                      maxParallelRetries:
                                        default: 1024
                                        description: The maximum number of parallel
                                          retries that Envoy will make to the referenced
                                          backend defined within a xRoute rule.
                                        format: int64
                                        maximum: 4294967295
                                        minimum: 0
                                        type: integer
                                      maxPendingRequests:
                                        default: 1024
                                        description: The maximum number of pending
                                          requests that Envoy will queue to the referenced
                                          backend defined within a xRoute rule.
                                        format: int64
                                        maximum: 4294967295
                                        minimum: 0
                                        type: integer
                                      maxRequestsPerConnection:
                                        description: |-
                                          The maximum number of requests that Envoy will make over a single connection to the referenced backend defined within a xRoute rule.
                                          Default: unlimited.
                                        format: int64
                                        maximum: 4294967295
                                        minimum: 0
                                        type: integer
                                      perEndpoint:
                                        description: PerEndpoint defines Circuit Breakers
                                          that will apply per-endpoint for an upstream
                                          cluster
                                        properties:
                                          maxConnections:
                                            default: 1024
                                            description: MaxConnections configures
                                              the maximum number of connections that
                                              Envoy will establish per-endpoint to
                                              the referenced backend defined within
                                              a xRoute rule.
                                            format: int64
                                            maximum: 4294967295
                                            minimum: 0
                                            type: integer
                                        type: object
                                    type: object
                                  connection:
                                    description: Connection includes backend connection
                                      settings.
                                    properties:
                                      bufferLimit:
                                        allOf:
                                        - pattern: ^(\+|-)?(([0-9]+(\.[0-9]*)?)|(\.[0-9]+))(([KMGTPE]i)|[numkMGTPE]|([eE](\+|-)?(([0-9]+(\.[0-9]*)?)|(\.[0-9]+))))?$
                                        - pattern: ^[1-9]+[0-9]*([EPTGMK]i|[EPTGMk])?$
                                        anyOf:
                                        - type: integer
                                        - type: string
                                        description: |-
                                          BufferLimit Soft limit on size of the cluster’s connections read and write buffers.
                                          BufferLimit applies to connection streaming (maybe non-streaming) channel between processes, it's in user space.
                                          If unspecified, an implementation defined default is applied (32768 bytes).
                                          For example, 20Mi, 1Gi, 256Ki etc.
                                          Note: that when the suffix is not provided, the value is interpreted as bytes.
                                        x-kubernetes-int-or-string: true
                                      socketBufferLimit:
                                        allOf:
                                        - pattern: ^(\+|-)?(([0-9]+(\.[0-9]*)?)|(\.[0-9]+))(([KMGTPE]i)|[numkMGTPE]|([eE](\+|-)?(([0-9]+(\.[0-9]*)?)|(\.[0-9]+))))?$
                                        - pattern: ^[1-9]+[0-9]*([EPTGMK]i|[EPTGMk])?$
                                        anyOf:
                                        - type: integer
                                        - type: string
                                        description: |-
                                          SocketBufferLimit provides configuration for the maximum buffer size in bytes for each socket
                                          to backend.
                                          SocketBufferLimit applies to socket streaming channel between TCP/IP stacks, it's in kernel space.
                                          For example, 20Mi, 1Gi, 256Ki etc.
                                          Note that when the suffix is not provided, the value is interpreted as bytes.
                                        x-kubernetes-int-or-string: true
                                    type: object
                                  dns:
                                    description: DNS includes dns resolution settings.
                                    properties:
                                      dnsRefreshRate:
                                        description: |-
                                          DNSRefreshRate specifies the rate at which DNS records should be refreshed.
                                          Defaults to 30 seconds.
                                        type: string
                                      lookupFamily:
                                        description: |-
                                          LookupFamily determines how Envoy would resolve DNS for Routes where the backend is specified as a fully qualified domain name (FQDN).
                                          If set, this configuration overrides other defaults.
                                        enum:
                                        - IPv4
                                        - IPv6
                                        - IPv4Preferred
                                        - IPv6Preferred
                                        - IPv4AndIPv6
                                        type: string
                                      respectDnsTtl:
                                        description: |-
                                          RespectDNSTTL indicates whether the DNS Time-To-Live (TTL) should be respected.
                                          If the value is set to true, the DNS refresh rate will be set to the resource record’s TTL.
                                          Defaults to true.
                                        type: boolean
                                    type: object
                                  healthCheck:
                                    description: HealthCheck allows gateway to perform
                                      active health checking on backends.
                                    properties:
                                      active:
                                        description: Active health check configuration
                                        properties:
                                          grpc:
                                            description: |-
                                              GRPC defines the configuration of the GRPC health checker.
                                              It's optional, and can only be used if the specified type is GRPC.
                                            properties:
                                              service:
                                                description: |-
                                                  Service to send in the health check request.
                                                  If this is not specified, then the health check request applies to the entire
                                                  server and not to a specific service.
                                                type: string
                                            type: object
                                          healthyThreshold:
                                            default: 1
                                            description: HealthyThreshold defines
                                              the number of healthy health checks
                                              required before a backend host is marked
                                              healthy.
                                            format: int32
                                            minimum: 1
                                            type: integer
                                          http:
                                            description: |-
                                              HTTP defines the configuration of http health checker.
                                              It's required while the health checker type is HTTP.
                                            properties:
                                              expectedResponse:
                                                description: ExpectedResponse defines
                                                  a list of HTTP expected responses
                                                  to match.
                                                properties:
                                                  binary:
                                                    description: Binary payload base64
                                                      encoded.
                                                    format: byte
                                                    type: string
                                                  text:
                                                    description: Text payload in plain
                                                      text.
                                                    type: string
                                                  type:
                                                    allOf:
                                                    - enum:
                                                      - Text
                                                      - Binary
                                                    - enum:
                                                      - Text
                                                      - Binary
                                                    description: Type defines the
                                                      type of the payload.
                                                    type: string
                                                required:
                                                - type
                                                type: object
                                                x-kubernetes-validations:
                                                - message: If payload type is Text,
                                                    text field needs to be set.
                                                  rule: 'self.type == ''Text'' ? has(self.text)
                                                    : !has(self.text)'
                                                - message: If payload type is Binary,
                                                    binary field needs to be set.
                                                  rule: 'self.type == ''Binary'' ?
                                                    has(self.binary) : !has(self.binary)'
                                              expectedStatuses:
                                                description: |-
                                                  ExpectedStatuses defines a list of HTTP response statuses considered healthy.
                                                  Defaults to 200 only
                                                items:
                                                  description: HTTPStatus defines
                                                    the http status code.
                                                  exclusiveMaximum: true
                                                  maximum: 600
                                                  minimum: 100
                                                  type: integer
                                                type: array
                                              method:
                                                description: |-
                                                  Method defines the HTTP method used for health checking.
                                                  Defaults to GET
                                                type: string
                                              path:
                                                description: Path defines the HTTP
                                                  path that will be requested during
                                                  health checking.
                                                maxLength: 1024
                                                minLength: 1
                                                type: string
                                            required:
                                            - path
                                            type: object
                                          interval:
                                            default: 3s
                                            description: Interval defines the time
                                              between active health checks.
                                            format: duration
                                            type: string
                                          tcp:
                                            description: |-
                                              TCP defines the configuration of tcp health checker.
                                              It's required while the health checker type is TCP.
                                            properties:
                                              receive:
                                                description: Receive defines the expected
                                                  response payload.
                                                properties:
                                                  binary:
                                                    description: Binary payload base64
                                                      encoded.
                                                    format: byte
                                                    type: string
                                                  text:
                                                    description: Text payload in plain
                                                      text.
                                                    type: string
                                                  type:
                                                    allOf:
                                                    - enum:
                                                      - Text
                                                      - Binary
                                                    - enum:
                                                      - Text
                                                      - Binary
                                                    description: Type defines the
                                                      type of the payload.
                                                    type: string
                                                required:
                                                - type
                                                type: object
                                                x-kubernetes-validations:
                                                - message: If payload type is Text,
                                                    text field needs to be set.
                                                  rule: 'self.type == ''Text'' ? has(self.text)
                                                    : !has(self.text)'
                                                - message: If payload type is Binary,
                                                    binary field needs to be set.
                                                  rule: 'self.type == ''Binary'' ?
                                                    has(self.binary) : !has(self.binary)'
                                              send:
                                                description: Send defines the request
                                                  payload.
                                                properties:
                                                  binary:
                                                    description: Binary payload base64
                                                      encoded.
                                                    format: byte
                                                    type: string
                                                  text:
                                                    description: Text payload in plain
                                                      text.
                                                    type: string
                                                  type:
                                                    allOf:
                                                    - enum:
                                                      - Text
                                                      - Binary
                                                    - enum:
                                                      - Text
                                                      - Binary
                                                    description: Type defines the
                                                      type of the payload.
                                                    type: string
                                                required:
                                                - type
                                                type: object
                                                x-kubernetes-validations:
                                                - message: If payload type is Text,
                                                    text field needs to be set.
                                                  rule: 'self.type == ''Text'' ? has(self.text)
                                                    : !has(self.text)'
                                                - message: If payload type is Binary,
                                                    binary field needs to be set.
                                                  rule: 'self.type == ''Binary'' ?
                                                    has(self.binary) : !has(self.binary)'
                                            type: object
                                          timeout:
                                            default: 1s
                                            description: Timeout defines the time
                                              to wait for a health check response.
                                            format: duration
                                            type: string
                                          type:
                                            allOf:
                                            - enum:
                                              - HTTP
                                              - TCP
                                              - GRPC
                                            - enum:
                                              - HTTP
                                              - TCP
                                              - GRPC
                                            description: Type defines the type of
                                              health checker.
                                            type: string
                                          unhealthyThreshold:
                                            default: 3
                                            description: UnhealthyThreshold defines
                                              the number of unhealthy health checks
                                              required before a backend host is marked
                                              unhealthy.
                                            format: int32
                                            minimum: 1
                                            type: integer
                                        required:
                                        - type
                                        type: object
                                        x-kubernetes-validations:
                                        - message: If Health Checker type is HTTP,
                                            http field needs to be set.
                                          rule: 'self.type == ''HTTP'' ? has(self.http)
                                            : !has(self.http)'
                                        - message: If Health Checker type is TCP,
                                            tcp field needs to be set.
                                          rule: 'self.type == ''TCP'' ? has(self.tcp)
                                            : !has(self.tcp)'
                                        - message: The grpc field can only be set
                                            if the Health Checker type is GRPC.
                                          rule: 'has(self.grpc) ? self.type == ''GRPC''
                                            : true'
                                      panicThreshold:
                                        description: |-
                                          When number of unhealthy endpoints for a backend reaches this threshold
                                          Envoy will disregard health status and balance across all endpoints.
                                          It's designed to prevent a situation in which host failures cascade throughout the cluster
                                          as load increases. If not set, the default value is 50%. To disable panic mode, set value to `0`.
                                        format: int32
                                        maximum: 100
                                        minimum: 0
                                        type: integer
                                      passive:
                                        description: Passive passive check configuration
                                        properties:
                                          baseEjectionTime:
                                            default: 30s
                                            description: BaseEjectionTime defines
                                              the base duration for which a host will
                                              be ejected on consecutive failures.
                                            format: duration
                                            type: string
                                          consecutive5XxErrors:
                                            default: 5
                                            description: Consecutive5xxErrors sets
                                              the number of consecutive 5xx errors
                                              triggering ejection.
                                            format: int32
                                            type: integer
                                          consecutiveGatewayErrors:
                                            default: 0
                                            description: ConsecutiveGatewayErrors
                                              sets the number of consecutive gateway
                                              errors triggering ejection.
                                            format: int32
                                            type: integer
                                          consecutiveLocalOriginFailures:
                                            default: 5
                                            description: |-
                                              ConsecutiveLocalOriginFailures sets the number of consecutive local origin failures triggering ejection.
                                              Parameter takes effect only when split_external_local_origin_errors is set to true.
                                            format: int32
                                            type: integer
                                          interval:
                                            default: 3s
                                            description: Interval defines the time
                                              between passive health checks.
                                            format: duration
                                            type: string
                                          maxEjectionPercent:
                                            default: 10
                                            description: MaxEjectionPercent sets the
                                              maximum percentage of hosts in a cluster
                                              that can be ejected.
                                            format: int32
                                            type: integer
                                          splitExternalLocalOriginErrors:
                                            default: false
                                            description: SplitExternalLocalOriginErrors
                                              enables splitting of errors between
                                              external and local origin.
                                            type: boolean
                                        type: object
                                    type: object
                                  http2:
                                    description: HTTP2 provides HTTP/2 configuration
                                      for backend connections.
                                    properties:
                                      initialConnectionWindowSize:
                                        allOf:
                                        - pattern: ^(\+|-)?(([0-9]+(\.[0-9]*)?)|(\.[0-9]+))(([KMGTPE]i)|[numkMGTPE]|([eE](\+|-)?(([0-9]+(\.[0-9]*)?)|(\.[0-9]+))))?$
                                        - pattern: ^[1-9]+[0-9]*([EPTGMK]i|[EPTGMk])?$
                                        anyOf:
                                        - type: integer
                                        - type: string
                                        description: |-
                                          InitialConnectionWindowSize sets the initial window size for HTTP/2 connections.
                                          If not set, the default value is 1 MiB.
                                        x-kubernetes-int-or-string: true
                                      initialStreamWindowSize:
                                        allOf:
                                        - pattern: ^(\+|-)?(([0-9]+(\.[0-9]*)?)|(\.[0-9]+))(([KMGTPE]i)|[numkMGTPE]|([eE](\+|-)?(([0-9]+(\.[0-9]*)?)|(\.[0-9]+))))?$
                                        - pattern: ^[1-9]+[0-9]*([EPTGMK]i|[EPTGMk])?$
                                        anyOf:
                                        - type: integer
                                        - type: string
                                        description: |-
                                          InitialStreamWindowSize sets the initial window size for HTTP/2 streams.
                                          If not set, the default value is 64 KiB(64*1024).
                                        x-kubernetes-int-or-string: true
                                      maxConcurrentStreams:
                                        description: |-
                                          MaxConcurrentStreams sets the maximum number of concurrent streams allowed per connection.
                                          If not set, the default value is 100.
                                        format: int32
                                        maximum: 2147483647
                                        minimum: 1
                                        type: integer
                                      onInvalidMessage:
                                        description: |-
                                          OnInvalidMessage determines if Envoy will terminate the connection or just the offending stream in the event of HTTP messaging error
                                          It's recommended for L2 Envoy deployments to set this value to TerminateStream.
                                          https://www.envoyproxy.io/docs/envoy/latest/configuration/best_practices/level_two
                                          Default: TerminateConnection
                                        type: string
                                    type: object
                                  loadBalancer:
                                    description: |-
                                      LoadBalancer policy to apply when routing traffic from the gateway to
                                      the backend endpoints. Defaults to `LeastRequest`.
                                    properties:
                                      consistentHash:
                                        description: |-
                                          ConsistentHash defines the configuration when the load balancer type is
                                          set to ConsistentHash
                                        properties:
                                          cookie:
                                            description: Cookie configures the cookie
                                              hash policy when the consistent hash
                                              type is set to Cookie.
                                            properties:
                                              attributes:
                                                additionalProperties:
                                                  type: string
                                                description: Additional Attributes
                                                  to set for the generated cookie.
                                                type: object
                                              name:
                                                description: |-
                                                  Name of the cookie to hash.
                                                  If this cookie does not exist in the request, Envoy will generate a cookie and set
                                                  the TTL on the response back to the client based on Layer 4
                                                  attributes of the backend endpoint, to ensure that these future requests
                                                  go to the same backend endpoint. Make sure to set the TTL field for this case.
                                                type: string
                                              ttl:
                                                description: |-
                                                  TTL of the generated cookie if the cookie is not present. This value sets the
                                                  Max-Age attribute value.
                                                type: string
                                            required:
                                            - name
                                            type: object
                                          header:
                                            description: Header configures the header
                                              hash policy when the consistent hash
                                              type is set to Header.
                                            properties:
                                              name:
                                                description: Name of the header to
                                                  hash.
                                                type: string
                                            required:
                                            - name
                                            type: object
                                          tableSize:
                                            default: 65537
                                            description: The table size for consistent
                                              hashing, must be prime number limited
                                              to 5000011.
                                            format: int64
                                            maximum: 5000011
                                            minimum: 2
                                            type: integer
                                          type:
                                            description: |-
                                              ConsistentHashType defines the type of input to hash on. Valid Type values are
                                              "SourceIP",
                                              "Header",
                                              "Cookie".
                                            enum:
                                            - SourceIP
                                            - Header
                                            - Cookie
                                            type: string
                                        required:
                                        - type
                                        type: object
                                        x-kubernetes-validations:
                                        - message: If consistent hash type is header,
                                            the header field must be set.
                                          rule: 'self.type == ''Header'' ? has(self.header)
                                            : !has(self.header)'
                                        - message: If consistent hash type is cookie,
                                            the cookie field must be set.
                                          rule: 'self.type == ''Cookie'' ? has(self.cookie)
                                            : !has(self.cookie)'
                                      slowStart:
                                        description: |-
                                          SlowStart defines the configuration related to the slow start load balancer policy.
                                          If set, during slow start window, traffic sent to the newly added hosts will gradually increase.
                                          Currently this is only supported for RoundRobin and LeastRequest load balancers
                                        properties:
                                          window:
                                            description: |-
                                              Window defines the duration of the warm up period for newly added host.
                                              During slow start window, traffic sent to the newly added hosts will gradually increase.
                                              Currently only supports linear growth of traffic. For additional details,
                                              see https://www.envoyproxy.io/docs/envoy/latest/api-v3/config/cluster/v3/cluster.proto#config-cluster-v3-cluster-slowstartconfig
                                            type: string
                                        required:
                                        - window
                                        type: object
                                      type:
                                        description: |-
                                          Type decides the type of Load Balancer policy.
                                          Valid LoadBalancerType values are
                                          "ConsistentHash",
                                          "LeastRequest",
                                          "Random",
                                          "RoundRobin".
                                        enum:
                                        - ConsistentHash
                                        - LeastRequest
                                        - Random
                                        - RoundRobin
                                        type: string
                                    required:
                                    - type
                                    type: object
                                    x-kubernetes-validations:
                                    - message: If LoadBalancer type is consistentHash,
                                        consistentHash field needs to be set.
                                      rule: 'self.type == ''ConsistentHash'' ? has(self.consistentHash)
                                        : !has(self.consistentHash)'
                                    - message: Currently SlowStart is only supported
                                        for RoundRobin and LeastRequest load balancers.
                                      rule: 'self.type in [''Random'', ''ConsistentHash'']
                                        ? !has(self.slowStart) : true '
                                  proxyProtocol:
                                    description: ProxyProtocol enables the Proxy Protocol
                                      when communicating with the backend.
                                    properties:
                                      version:
                                        description: |-
                                          Version of ProxyProtol
                                          Valid ProxyProtocolVersion values are
                                          "V1"
                                          "V2"
                                        enum:
                                        - V1
                                        - V2
                                        type: string
                                    required:
                                    - version
                                    type: object
                                  retry:
                                    description: |-
                                      Retry provides more advanced usage, allowing users to customize the number of retries, retry fallback strategy, and retry triggering conditions.
                                      If not set, retry will be disabled.
                                    properties:
                                      numRetries:
                                        default: 2
                                        description: NumRetries is the number of retries
                                          to be attempted. Defaults to 2.
                                        format: int32
                                        minimum: 0
                                        type: integer
                                      perRetry:
                                        description: PerRetry is the retry policy
                                          to be applied per retry attempt.
                                        properties:
                                          backOff:
                                            description: |-
                                              Backoff is the backoff policy to be applied per retry attempt. gateway uses a fully jittered exponential
                                              back-off algorithm for retries. For additional details,
                                              see https://www.envoyproxy.io/docs/envoy/latest/configuration/http/http_filters/router_filter#config-http-filters-router-x-envoy-max-retries
                                            properties:
                                              baseInterval:
                                                description: BaseInterval is the base
                                                  interval between retries.
                                                format: duration
                                                type: string
                                              maxInterval:
                                                description: |-
                                                  MaxInterval is the maximum interval between retries. This parameter is optional, but must be greater than or equal to the base_interval if set.
                                                  The default is 10 times the base_interval
                                                format: duration
                                                type: string
                                            type: object
                                          timeout:
                                            description: Timeout is the timeout per
                                              retry attempt.
                                            format: duration
                                            type: string
                                        type: object
                                      retryOn:
                                        description: |-
                                          RetryOn specifies the retry trigger condition.

                                          If not specified, the default is to retry on connect-failure,refused-stream,unavailable,cancelled,retriable-status-codes(503).
                                        properties:
                                          httpStatusCodes:
                                            description: |-
                                              HttpStatusCodes specifies the http status codes to be retried.
                                              The retriable-status-codes trigger must also be configured for these status codes to trigger a retry.
                                            items:
                                              description: HTTPStatus defines the
                                                http status code.
                                              exclusiveMaximum: true
                                              maximum: 600
                                              minimum: 100
                                              type: integer
                                            type: array
                                          triggers:
                                            description: Triggers specifies the retry
                                              trigger condition(Http/Grpc).
                                            items:
                                              description: TriggerEnum specifies the
                                                conditions that trigger retries.
                                              enum:
                                              - 5xx
                                              - gateway-error
                                              - reset
                                              - connect-failure
                                              - retriable-4xx
                                              - refused-stream
                                              - retriable-status-codes
                                              - cancelled
                                              - deadline-exceeded
                                              - internal
                                              - resource-exhausted
                                              - unavailable
                                              type: string
                                            type: array
                                        type: object
                                    type: object
                                  tcpKeepalive:
                                    description: |-
                                      TcpKeepalive settings associated with the upstream client connection.
                                      Disabled by default.
                                    properties:
                                      idleTime:
                                        description: |-
                                          The duration a connection needs to be idle before keep-alive
                                          probes start being sent.
                                          The duration format is
                                          Defaults to `7200s`.
                                        pattern: ^([0-9]{1,5}(h|m|s|ms)){1,4}$
                                        type: string
                                      interval:
                                        description: |-
                                          The duration between keep-alive probes.
                                          Defaults to `75s`.
                                        pattern: ^([0-9]{1,5}(h|m|s|ms)){1,4}$
                                        type: string
                                      probes:
                                        description: |-
                                          The total number of unacknowledged probes to send before deciding
                                          the connection is dead.
                                          Defaults to 9.
                                        format: int32
                                        type: integer
                                    type: object
                                  timeout:
                                    description: Timeout settings for the backend
                                      connections.
                                    properties:
                                      http:
                                        description: Timeout settings for HTTP.
                                        properties:
                                          connectionIdleTimeout:
                                            description: |-
                                              The idle timeout for an HTTP connection. Idle time is defined as a period in which there are no active requests in the connection.
                                              Default: 1 hour.
                                            pattern: ^([0-9]{1,5}(h|m|s|ms)){1,4}$
                                            type: string
                                          maxConnectionDuration:
                                            description: |-
                                              The maximum duration of an HTTP connection.
                                              Default: unlimited.
                                            pattern: ^([0-9]{1,5}(h|m|s|ms)){1,4}$
                                            type: string
                                          requestTimeout:
                                            description: RequestTimeout is the time
                                              until which entire response is received
                                              from the upstream.
                                            pattern: ^([0-9]{1,5}(h|m|s|ms)){1,4}$
                                            type: string
                                        type: object
                                      tcp:
                                        description: Timeout settings for TCP.
                                        properties:
                                          connectTimeout:
                                            description: |-
                                              The timeout for network connection establishment, including TCP and TLS handshakes.
                                              Default: 10 seconds.
                                            pattern: ^([0-9]{1,5}(h|m|s|ms)){1,4}$
                                            type: string
                                        type: object
                                    type: object
                                type: object
                              issuer:
                                description: |-
                                  The OIDC Provider's [issuer identifier](https://openid.net/specs/openid-connect-discovery-1_0.html#IssuerDiscovery).
                                  Issuer MUST be a URI RFC 3986 [RFC3986] with a scheme component that MUST
                                  be https, a host component, and optionally, port and path components and
                                  no query or fragment components.
                                minLength: 1
                                type: string
                              tokenEndpoint:
                                description: |-
                                  The OIDC Provider's [token endpoint](https://openid.net/specs/openid-connect-core-1_0.html#TokenEndpoint).
                                  If not provided, EG will try to discover it from the provider's [Well-Known Configuration Endpoint](https://openid.net/specs/openid-connect-discovery-1_0.html#ProviderConfigurationResponse).
                                type: string
                            required:
                            - issuer
                            type: object
                            x-kubernetes-validations:
                            - message: BackendRefs must be used, backendRef is not
                                supported.
                              rule: '!has(self.backendRef)'
                            - message: Retry timeout is not supported.
                              rule: has(self.backendSettings)? (has(self.backendSettings.retry)?(has(self.backendSettings.retry.perRetry)?
                                !has(self.backendSettings.retry.perRetry.timeout):true):true):true
                            - message: HTTPStatusCodes is not supported.
                              rule: has(self.backendSettings)? (has(self.backendSettings.retry)?(has(self.backendSettings.retry.retryOn)?
                                !has(self.backendSettings.retry.retryOn.httpStatusCodes):true):true):true
                          redirectURL:
                            description: |-
                              The redirect URL to be used in the OIDC
                              [Authentication Request](https://openid.net/specs/openid-connect-core-1_0.html#AuthRequest).
                              If not specified, uses the default redirect URI "%REQ(x-forwarded-proto)%://%REQ(:authority)%/oauth2/callback"
                            type: string
                          refreshToken:
                            description: |-
                              RefreshToken indicates whether the Envoy should automatically refresh the
                              id token and access token when they expire.
                              When set to true, the Envoy will use the refresh token to get a new id token
                              and access token when they expire.

                              If not specified, defaults to false.
                            type: boolean
                          resources:
                            description: |-
                              The OIDC resources to be used in the
                              [Authentication Request](https://openid.net/specs/openid-connect-core-1_0.html#AuthRequest).
                            items:
                              type: string
                            type: array
                          scopes:
                            description: |-
                              The OIDC scopes to be used in the
                              [Authentication Request](https://openid.net/specs/openid-connect-core-1_0.html#AuthRequest).
                              The "openid" scope is always added to the list of scopes if not already
                              specified.
                            items:
                              type: string
                            type: array
                        required:
                        - clientID
                        - clientSecret
                        - provider
                        type: object
                    required:
                    - awsRoleArn
                    - oidc
                    type: object
                  region:
                    description: Region specifies the AWS region associated with the
                      policy.
                    minLength: 1
                    type: string
                required:
                - region
                type: object
              azureCredentials:
                description: AzureCredentials is a mechanism to access a backend(s).
                  Azure OpenAI specific logic will be applied.
                properties:
                  clientID:
                    description: ClientID is a unique identifier for an application
                      in Azure.
                    minLength: 1
                    type: string
                  clientSecretRef:
                    description: |-
                      ClientSecretRef is the reference to the secret containing the Azure client secret.
                      ai-gateway must be given the permission to read this secret.
                      The key of secret should be "client-secret".
                    properties:
                      group:
                        default: ""
                        description: |-
                          Group is the group of the referent. For example, "gateway.networking.k8s.io".
                          When unspecified or empty string, core API group is inferred.
                        maxLength: 253
                        pattern: ^$|^[a-z0-9]([-a-z0-9]*[a-z0-9])?(\.[a-z0-9]([-a-z0-9]*[a-z0-9])?)*$
                        type: string
                      kind:
                        default: Secret
                        description: Kind is kind of the referent. For example "Secret".
                        maxLength: 63
                        minLength: 1
                        pattern: ^[a-zA-Z]([-a-zA-Z0-9]*[a-zA-Z0-9])?$
                        type: string
                      name:
                        description: Name is the name of the referent.
                        maxLength: 253
                        minLength: 1
                        type: string
                      namespace:
                        description: |-
                          Namespace is the namespace of the referenced object. When unspecified, the local
                          namespace is inferred.

                          Note that when a namespace different than the local namespace is specified,
                          a ReferenceGrant object is required in the referent namespace to allow that
                          namespace's owner to accept the reference. See the ReferenceGrant
                          documentation for details.

                          Support: Core
                        maxLength: 63
                        minLength: 1
                        pattern: ^[a-z0-9]([-a-z0-9]*[a-z0-9])?$
                        type: string
                    required:
                    - name
                    type: object
                  oidcExchangeToken:
                    description: |-
                      OIDCExchangeToken specifies the oidc configurations used to obtain an oidc token. The oidc token will be
                      used to obtain temporary credentials to access Azure.
                    properties:
                      aud:
                        description: Aud defines the audience that this ID Token is
                          intended for.
                        type: string
                      grantType:
                        description: GrantType is the method application gets access
                          token.
                        type: string
                      oidc:
                        description: OIDC is used to obtain oidc tokens via an SSO
                          server which will be used to exchange for provider credentials.
                        properties:
                          clientID:
                            description: |-
                              The client ID to be used in the OIDC
                              [Authentication Request](https://openid.net/specs/openid-connect-core-1_0.html#AuthRequest).
                            minLength: 1
                            type: string
                          clientSecret:
                            description: |-
                              The Kubernetes secret which contains the OIDC client secret to be used in the
                              [Authentication Request](https://openid.net/specs/openid-connect-core-1_0.html#AuthRequest).

                              This is an Opaque secret. The client secret should be stored in the key
                              "client-secret".
                            properties:
                              group:
                                default: ""
                                description: |-
                                  Group is the group of the referent. For example, "gateway.networking.k8s.io".
                                  When unspecified or empty string, core API group is inferred.
                                maxLength: 253
                                pattern: ^$|^[a-z0-9]([-a-z0-9]*[a-z0-9])?(\.[a-z0-9]([-a-z0-9]*[a-z0-9])?)*$
                                type: string
                              kind:
                                default: Secret
                                description: Kind is kind of the referent. For example
                                  "Secret".
                                maxLength: 63
                                minLength: 1
                                pattern: ^[a-zA-Z]([-a-zA-Z0-9]*[a-zA-Z0-9])?$
                                type: string
                              name:
                                description: Name is the name of the referent.
                                maxLength: 253
                                minLength: 1
                                type: string
                              namespace:
                                description: |-
                                  Namespace is the namespace of the referenced object. When unspecified, the local
                                  namespace is inferred.

                                  Note that when a namespace different than the local namespace is specified,
                                  a ReferenceGrant object is required in the referent namespace to allow that
                                  namespace's owner to accept the reference. See the ReferenceGrant
                                  documentation for details.

                                  Support: Core
                                maxLength: 63
                                minLength: 1
                                pattern: ^[a-z0-9]([-a-z0-9]*[a-z0-9])?$
                                type: string
                            required:
                            - name
                            type: object
                          cookieDomain:
                            description: |-
                              The optional domain to set the access and ID token cookies on.
                              If not set, the cookies will default to the host of the request, not including the subdomains.
                              If set, the cookies will be set on the specified domain and all subdomains.
                              This means that requests to any subdomain will not require reauthentication after users log in to the parent domain.
                            pattern: ^[a-z0-9]([-a-z0-9]*[a-z0-9])?(\.[a-z0-9]([-a-z0-9]*[a-z0-9]))*$
                            type: string
                          cookieNames:
                            description: |-
                              The optional cookie name overrides to be used for Bearer and IdToken cookies in the
                              [Authentication Request](https://openid.net/specs/openid-connect-core-1_0.html#AuthRequest).
                              If not specified, uses a randomly generated suffix
                            properties:
                              accessToken:
                                description: |-
                                  The name of the cookie used to store the AccessToken in the
                                  [Authentication Request](https://openid.net/specs/openid-connect-core-1_0.html#AuthRequest).
                                  If not specified, defaults to "AccessToken-(randomly generated uid)"
                                type: string
                              idToken:
                                description: |-
                                  The name of the cookie used to store the IdToken in the
                                  [Authentication Request](https://openid.net/specs/openid-connect-core-1_0.html#AuthRequest).
                                  If not specified, defaults to "IdToken-(randomly generated uid)"
                                type: string
                            type: object
                          defaultRefreshTokenTTL:
                            description: |-
                              DefaultRefreshTokenTTL is the default lifetime of the refresh token.
                              This field is only used when the exp (expiration time) claim is omitted in
                              the refresh token or the refresh token is not JWT.

                              If not specified, defaults to 604800s (one week).
                              Note: this field is only applicable when the "refreshToken" field is set to true.
                            type: string
                          defaultTokenTTL:
                            description: |-
                              DefaultTokenTTL is the default lifetime of the id token and access token.
                              Please note that Envoy will always use the expiry time from the response
                              of the authorization server if it is provided. This field is only used when
                              the expiry time is not provided by the authorization.

                              If not specified, defaults to 0. In this case, the "expires_in" field in
                              the authorization response must be set by the authorization server, or the
                              OAuth flow will fail.
                            type: string
                          forwardAccessToken:
                            description: |-
                              ForwardAccessToken indicates whether the Envoy should forward the access token
                              via the Authorization header Bearer scheme to the upstream.
                              If not specified, defaults to false.
                            type: boolean
                          logoutPath:
                            description: |-
                              The path to log a user out, clearing their credential cookies.

                              If not specified, uses a default logout path "/logout"
                            type: string
                          provider:
                            description: The OIDC Provider configuration.
                            properties:
                              authorizationEndpoint:
                                description: |-
                                  The OIDC Provider's [authorization endpoint](https://openid.net/specs/openid-connect-core-1_0.html#AuthorizationEndpoint).
                                  If not provided, EG will try to discover it from the provider's [Well-Known Configuration Endpoint](https://openid.net/specs/openid-connect-discovery-1_0.html#ProviderConfigurationResponse).
                                type: string
                              backendRef:
                                description: |-
                                  BackendRef references a Kubernetes object that represents the
                                  backend server to which the authorization request will be sent.

                                  Deprecated: Use BackendRefs instead.
                                properties:
                                  group:
                                    default: ""
                                    description: |-
                                      Group is the group of the referent. For example, "gateway.networking.k8s.io".
                                      When unspecified or empty string, core API group is inferred.
                                    maxLength: 253
                                    pattern: ^$|^[a-z0-9]([-a-z0-9]*[a-z0-9])?(\.[a-z0-9]([-a-z0-9]*[a-z0-9])?)*$
                                    type: string
                                  kind:
                                    default: Service
                                    description: |-
                                      Kind is the Kubernetes resource kind of the referent. For example
                                      "Service".

                                      Defaults to "Service" when not specified.

                                      ExternalName services can refer to CNAME DNS records that may live
                                      outside of the cluster and as such are difficult to reason about in
                                      terms of conformance. They also may not be safe to forward to (see
                                      CVE-2021-25740 for more information). Implementations SHOULD NOT
                                      support ExternalName Services.

                                      Support: Core (Services with a type other than ExternalName)

                                      Support: Implementation-specific (Services with type ExternalName)
                                    maxLength: 63
                                    minLength: 1
                                    pattern: ^[a-zA-Z]([-a-zA-Z0-9]*[a-zA-Z0-9])?$
                                    type: string
                                  name:
                                    description: Name is the name of the referent.
                                    maxLength: 253
                                    minLength: 1
                                    type: string
                                  namespace:
                                    description: |-
                                      Namespace is the namespace of the backend. When unspecified, the local
                                      namespace is inferred.

                                      Note that when a namespace different than the local namespace is specified,
                                      a ReferenceGrant object is required in the referent namespace to allow that
                                      namespace's owner to accept the reference. See the ReferenceGrant
                                      documentation for details.

                                      Support: Core
                                    maxLength: 63
                                    minLength: 1
                                    pattern: ^[a-z0-9]([-a-z0-9]*[a-z0-9])?$
                                    type: string
                                  port:
                                    description: |-
                                      Port specifies the destination port number to use for this resource.
                                      Port is required when the referent is a Kubernetes Service. In this
                                      case, the port number is the service port number, not the target port.
                                      For other resources, destination port might be derived from the referent
                                      resource or this field.
                                    format: int32
                                    maximum: 65535
                                    minimum: 1
                                    type: integer
                                required:
                                - name
                                type: object
                                x-kubernetes-validations:
                                - message: Must have port for Service reference
                                  rule: '(size(self.group) == 0 && self.kind == ''Service'')
                                    ? has(self.port) : true'
                              backendRefs:
                                description: |-
                                  BackendRefs references a Kubernetes object that represents the
                                  backend server to which the authorization request will be sent.
                                items:
                                  description: BackendRef defines how an ObjectReference
                                    that is specific to BackendRef.
                                  properties:
                                    fallback:
                                      description: |-
                                        Fallback indicates whether the backend is designated as a fallback.
                                        Multiple fallback backends can be configured.
                                        It is highly recommended to configure active or passive health checks to ensure that failover can be detected
                                        when the active backends become unhealthy and to automatically readjust once the primary backends are healthy again.
                                        The overprovisioning factor is set to 1.4, meaning the fallback backends will only start receiving traffic when
                                        the health of the active backends falls below 72%.
                                      type: boolean
                                    group:
                                      default: ""
                                      description: |-
                                        Group is the group of the referent. For example, "gateway.networking.k8s.io".
                                        When unspecified or empty string, core API group is inferred.
                                      maxLength: 253
                                      pattern: ^$|^[a-z0-9]([-a-z0-9]*[a-z0-9])?(\.[a-z0-9]([-a-z0-9]*[a-z0-9])?)*$
                                      type: string
                                    kind:
                                      default: Service
                                      description: |-
                                        Kind is the Kubernetes resource kind of the referent. For example
                                        "Service".

                                        Defaults to "Service" when not specified.

                                        ExternalName services can refer to CNAME DNS records that may live
                                        outside of the cluster and as such are difficult to reason about in
                                        terms of conformance. They also may not be safe to forward to (see
                                        CVE-2021-25740 for more information). Implementations SHOULD NOT
                                        support ExternalName Services.

                                        Support: Core (Services with a type other than ExternalName)

                                        Support: Implementation-specific (Services with type ExternalName)
                                      maxLength: 63
                                      minLength: 1
                                      pattern: ^[a-zA-Z]([-a-zA-Z0-9]*[a-zA-Z0-9])?$
                                      type: string
                                    name:
                                      description: Name is the name of the referent.
                                      maxLength: 253
                                      minLength: 1
                                      type: string
                                    namespace:
                                      description: |-
                                        Namespace is the namespace of the backend. When unspecified, the local
                                        namespace is inferred.

                                        Note that when a namespace different than the local namespace is specified,
                                        a ReferenceGrant object is required in the referent namespace to allow that
                                        namespace's owner to accept the reference. See the ReferenceGrant
                                        documentation for details.

                                        Support: Core
                                      maxLength: 63
                                      minLength: 1
                                      pattern: ^[a-z0-9]([-a-z0-9]*[a-z0-9])?$
                                      type: string
                                    port:
                                      description: |-
                                        Port specifies the destination port number to use for this resource.
                                        Port is required when the referent is a Kubernetes Service. In this
                                        case, the port number is the service port number, not the target port.
                                        For other resources, destination port might be derived from the referent
                                        resource or this field.
                                      format: int32
                                      maximum: 65535
                                      minimum: 1
                                      type: integer
                                  required:
                                  - name
                                  type: object
                                  x-kubernetes-validations:
                                  - message: Must have port for Service reference
                                    rule: '(size(self.group) == 0 && self.kind ==
                                      ''Service'') ? has(self.port) : true'
                                maxItems: 16
                                type: array
                              backendSettings:
                                description: |-
                                  BackendSettings holds configuration for managing the connection
                                  to the backend.
                                properties:
                                  circuitBreaker:
                                    description: |-
                                      Circuit Breaker settings for the upstream connections and requests.
                                      If not set, circuit breakers will be enabled with the default thresholds
                                    properties:
                                      maxConnections:
                                        default: 1024
                                        description: The maximum number of connections
                                          that Envoy will establish to the referenced
                                          backend defined within a xRoute rule.
                                        format: int64
                                        maximum: 4294967295
                                        minimum: 0
                                        type: integer
                                      maxParallelRequests:
                                        default: 1024
                                        description: The maximum number of parallel
                                          requests that Envoy will make to the referenced
                                          backend defined within a xRoute rule.
                                        format: int64
                                        maximum: 4294967295
                                        minimum: 0
                                        type: integer
                                      maxParallelRetries:
                                        default: 1024
                                        description: The maximum number of parallel
                                          retries that Envoy will make to the referenced
                                          backend defined within a xRoute rule.
                                        format: int64
                                        maximum: 4294967295
                                        minimum: 0
                                        type: integer
                                      maxPendingRequests:
                                        default: 1024
                                        description: The maximum number of pending
                                          requests that Envoy will queue to the referenced
                                          backend defined within a xRoute rule.
                                        format: int64
                                        maximum: 4294967295
                                        minimum: 0
                                        type: integer
                                      maxRequestsPerConnection:
                                        description: |-
                                          The maximum number of requests that Envoy will make over a single connection to the referenced backend defined within a xRoute rule.
                                          Default: unlimited.
                                        format: int64
                                        maximum: 4294967295
                                        minimum: 0
                                        type: integer
                                      perEndpoint:
                                        description: PerEndpoint defines Circuit Breakers
                                          that will apply per-endpoint for an upstream
                                          cluster
                                        properties:
                                          maxConnections:
                                            default: 1024
                                            description: MaxConnections configures
                                              the maximum number of connections that
                                              Envoy will establish per-endpoint to
                                              the referenced backend defined within
                                              a xRoute rule.
                                            format: int64
                                            maximum: 4294967295
                                            minimum: 0
                                            type: integer
                                        type: object
                                    type: object
                                  connection:
                                    description: Connection includes backend connection
                                      settings.
                                    properties:
                                      bufferLimit:
                                        allOf:
                                        - pattern: ^(\+|-)?(([0-9]+(\.[0-9]*)?)|(\.[0-9]+))(([KMGTPE]i)|[numkMGTPE]|([eE](\+|-)?(([0-9]+(\.[0-9]*)?)|(\.[0-9]+))))?$
                                        - pattern: ^[1-9]+[0-9]*([EPTGMK]i|[EPTGMk])?$
                                        anyOf:
                                        - type: integer
                                        - type: string
                                        description: |-
                                          BufferLimit Soft limit on size of the cluster’s connections read and write buffers.
                                          BufferLimit applies to connection streaming (maybe non-streaming) channel between processes, it's in user space.
                                          If unspecified, an implementation defined default is applied (32768 bytes).
                                          For example, 20Mi, 1Gi, 256Ki etc.
                                          Note: that when the suffix is not provided, the value is interpreted as bytes.
                                        x-kubernetes-int-or-string: true
                                      socketBufferLimit:
                                        allOf:
                                        - pattern: ^(\+|-)?(([0-9]+(\.[0-9]*)?)|(\.[0-9]+))(([KMGTPE]i)|[numkMGTPE]|([eE](\+|-)?(([0-9]+(\.[0-9]*)?)|(\.[0-9]+))))?$
                                        - pattern: ^[1-9]+[0-9]*([EPTGMK]i|[EPTGMk])?$
                                        anyOf:
                                        - type: integer
                                        - type: string
                                        description: |-
                                          SocketBufferLimit provides configuration for the maximum buffer size in bytes for each socket
                                          to backend.
                                          SocketBufferLimit applies to socket streaming channel between TCP/IP stacks, it's in kernel space.
                                          For example, 20Mi, 1Gi, 256Ki etc.
                                          Note that when the suffix is not provided, the value is interpreted as bytes.
                                        x-kubernetes-int-or-string: true
                                    type: object
                                  dns:
                                    description: DNS includes dns resolution settings.
                                    properties:
                                      dnsRefreshRate:
                                        description: |-
                                          DNSRefreshRate specifies the rate at which DNS records should be refreshed.
                                          Defaults to 30 seconds.
                                        type: string
                                      lookupFamily:
                                        description: |-
                                          LookupFamily determines how Envoy would resolve DNS for Routes where the backend is specified as a fully qualified domain name (FQDN).
                                          If set, this configuration overrides other defaults.
                                        enum:
                                        - IPv4
                                        - IPv6
                                        - IPv4Preferred
                                        - IPv6Preferred
                                        - IPv4AndIPv6
                                        type: string
                                      respectDnsTtl:
                                        description: |-
                                          RespectDNSTTL indicates whether the DNS Time-To-Live (TTL) should be respected.
                                          If the value is set to true, the DNS refresh rate will be set to the resource record’s TTL.
                                          Defaults to true.
                                        type: boolean
                                    type: object
                                  healthCheck:
                                    description: HealthCheck allows gateway to perform
                                      active health checking on backends.
                                    properties:
                                      active:
                                        description: Active health check configuration
                                        properties:
                                          grpc:
                                            description: |-
                                              GRPC defines the configuration of the GRPC health checker.
                                              It's optional, and can only be used if the specified type is GRPC.
                                            properties:
                                              service:
                                                description: |-
                                                  Service to send in the health check request.
                                                  If this is not specified, then the health check request applies to the entire
                                                  server and not to a specific service.
                                                type: string
                                            type: object
                                          healthyThreshold:
                                            default: 1
                                            description: HealthyThreshold defines
                                              the number of healthy health checks
                                              required before a backend host is marked
                                              healthy.
                                            format: int32
                                            minimum: 1
                                            type: integer
                                          http:
                                            description: |-
                                              HTTP defines the configuration of http health checker.
                                              It's required while the health checker type is HTTP.
                                            properties:
                                              expectedResponse:
                                                description: ExpectedResponse defines
                                                  a list of HTTP expected responses
                                                  to match.
                                                properties:
                                                  binary:
                                                    description: Binary payload base64
                                                      encoded.
                                                    format: byte
                                                    type: string
                                                  text:
                                                    description: Text payload in plain
                                                      text.
                                                    type: string
                                                  type:
                                                    allOf:
                                                    - enum:
                                                      - Text
                                                      - Binary
                                                    - enum:
                                                      - Text
                                                      - Binary
                                                    description: Type defines the
                                                      type of the payload.
                                                    type: string
                                                required:
                                                - type
                                                type: object
                                                x-kubernetes-validations:
                                                - message: If payload type is Text,
                                                    text field needs to be set.
                                                  rule: 'self.type == ''Text'' ? has(self.text)
                                                    : !has(self.text)'
                                                - message: If payload type is Binary,
                                                    binary field needs to be set.
                                                  rule: 'self.type == ''Binary'' ?
                                                    has(self.binary) : !has(self.binary)'
                                              expectedStatuses:
                                                description: |-
                                                  ExpectedStatuses defines a list of HTTP response statuses considered healthy.
                                                  Defaults to 200 only
                                                items:
                                                  description: HTTPStatus defines
                                                    the http status code.
                                                  exclusiveMaximum: true
                                                  maximum: 600
                                                  minimum: 100
                                                  type: integer
                                                type: array
                                              method:
                                                description: |-
                                                  Method defines the HTTP method used for health checking.
                                                  Defaults to GET
                                                type: string
                                              path:
                                                description: Path defines the HTTP
                                                  path that will be requested during
                                                  health checking.
                                                maxLength: 1024
                                                minLength: 1
                                                type: string
                                            required:
                                            - path
                                            type: object
                                          interval:
                                            default: 3s
                                            description: Interval defines the time
                                              between active health checks.
                                            format: duration
                                            type: string
                                          tcp:
                                            description: |-
                                              TCP defines the configuration of tcp health checker.
                                              It's required while the health checker type is TCP.
                                            properties:
                                              receive:
                                                description: Receive defines the expected
                                                  response payload.
                                                properties:
                                                  binary:
                                                    description: Binary payload base64
                                                      encoded.
                                                    format: byte
                                                    type: string
                                                  text:
                                                    description: Text payload in plain
                                                      text.
                                                    type: string
                                                  type:
                                                    allOf:
                                                    - enum:
                                                      - Text
                                                      - Binary
                                                    - enum:
                                                      - Text
                                                      - Binary
                                                    description: Type defines the
                                                      type of the payload.
                                                    type: string
                                                required:
                                                - type
                                                type: object
                                                x-kubernetes-validations:
                                                - message: If payload type is Text,
                                                    text field needs to be set.
                                                  rule: 'self.type == ''Text'' ? has(self.text)
                                                    : !has(self.text)'
                                                - message: If payload type is Binary,
                                                    binary field needs to be set.
                                                  rule: 'self.type == ''Binary'' ?
                                                    has(self.binary) : !has(self.binary)'
                                              send:
                                                description: Send defines the request
                                                  payload.
                                                properties:
                                                  binary:
                                                    description: Binary payload base64
                                                      encoded.
                                                    format: byte
                                                    type: string
                                                  text:
                                                    description: Text payload in plain
                                                      text.
                                                    type: string
                                                  type:
                                                    allOf:
                                                    - enum:
                                                      - Text
                                                      - Binary
                                                    - enum:
                                                      - Text
                                                      - Binary
                                                    description: Type defines the
                                                      type of the payload.
                                                    type: string
                                                required:
                                                - type
                                                type: object
                                                x-kubernetes-validations:
                                                - message: If payload type is Text,
                                                    text field needs to be set.
                                                  rule: 'self.type == ''Text'' ? has(self.text)
                                                    : !has(self.text)'
                                                - message: If payload type is Binary,
                                                    binary field needs to be set.
                                                  rule: 'self.type == ''Binary'' ?
                                                    has(self.binary) : !has(self.binary)'
                                            type: object
                                          timeout:
                                            default: 1s
                                            description: Timeout defines the time
                                              to wait for a health check response.
                                            format: duration
                                            type: string
                                          type:
                                            allOf:
                                            - enum:
                                              - HTTP
                                              - TCP
                                              - GRPC
                                            - enum:
                                              - HTTP
                                              - TCP
                                              - GRPC
                                            description: Type defines the type of
                                              health checker.
                                            type: string
                                          unhealthyThreshold:
                                            default: 3
                                            description: UnhealthyThreshold defines
                                              the number of unhealthy health checks
                                              required before a backend host is marked
                                              unhealthy.
                                            format: int32
                                            minimum: 1
                                            type: integer
                                        required:
                                        - type
                                        type: object
                                        x-kubernetes-validations:
                                        - message: If Health Checker type is HTTP,
                                            http field needs to be set.
                                          rule: 'self.type == ''HTTP'' ? has(self.http)
                                            : !has(self.http)'
                                        - message: If Health Checker type is TCP,
                                            tcp field needs to be set.
                                          rule: 'self.type == ''TCP'' ? has(self.tcp)
                                            : !has(self.tcp)'
                                        - message: The grpc field can only be set
                                            if the Health Checker type is GRPC.
                                          rule: 'has(self.grpc) ? self.type == ''GRPC''
                                            : true'
                                      panicThreshold:
                                        description: |-
                                          When number of unhealthy endpoints for a backend reaches this threshold
                                          Envoy will disregard health status and balance across all endpoints.
                                          It's designed to prevent a situation in which host failures cascade throughout the cluster
                                          as load increases. If not set, the default value is 50%. To disable panic mode, set value to `0`.
                                        format: int32
                                        maximum: 100
                                        minimum: 0
                                        type: integer
                                      passive:
                                        description: Passive passive check configuration
                                        properties:
                                          baseEjectionTime:
                                            default: 30s
                                            description: BaseEjectionTime defines
                                              the base duration for which a host will
                                              be ejected on consecutive failures.
                                            format: duration
                                            type: string
                                          consecutive5XxErrors:
                                            default: 5
                                            description: Consecutive5xxErrors sets
                                              the number of consecutive 5xx errors
                                              triggering ejection.
                                            format: int32
                                            type: integer
                                          consecutiveGatewayErrors:
                                            default: 0
                                            description: ConsecutiveGatewayErrors
                                              sets the number of consecutive gateway
                                              errors triggering ejection.
                                            format: int32
                                            type: integer
                                          consecutiveLocalOriginFailures:
                                            default: 5
                                            description: |-
                                              ConsecutiveLocalOriginFailures sets the number of consecutive local origin failures triggering ejection.
                                              Parameter takes effect only when split_external_local_origin_errors is set to true.
                                            format: int32
                                            type: integer
                                          interval:
                                            default: 3s
                                            description: Interval defines the time
                                              between passive health checks.
                                            format: duration
                                            type: string
                                          maxEjectionPercent:
                                            default: 10
                                            description: MaxEjectionPercent sets the
                                              maximum percentage of hosts in a cluster
                                              that can be ejected.
                                            format: int32
                                            type: integer
                                          splitExternalLocalOriginErrors:
                                            default: false
                                            description: SplitExternalLocalOriginErrors
                                              enables splitting of errors between
                                              external and local origin.
                                            type: boolean
                                        type: object
                                    type: object
                                  http2:
                                    description: HTTP2 provides HTTP/2 configuration
                                      for backend connections.
                                    properties:
                                      initialConnectionWindowSize:
                                        allOf:
                                        - pattern: ^(\+|-)?(([0-9]+(\.[0-9]*)?)|(\.[0-9]+))(([KMGTPE]i)|[numkMGTPE]|([eE](\+|-)?(([0-9]+(\.[0-9]*)?)|(\.[0-9]+))))?$
                                        - pattern: ^[1-9]+[0-9]*([EPTGMK]i|[EPTGMk])?$
                                        anyOf:
                                        - type: integer
                                        - type: string
                                        description: |-
                                          InitialConnectionWindowSize sets the initial window size for HTTP/2 connections.
                                          If not set, the default value is 1 MiB.
                                        x-kubernetes-int-or-string: true
                                      initialStreamWindowSize:
                                        allOf:
                                        - pattern: ^(\+|-)?(([0-9]+(\.[0-9]*)?)|(\.[0-9]+))(([KMGTPE]i)|[numkMGTPE]|([eE](\+|-)?(([0-9]+(\.[0-9]*)?)|(\.[0-9]+))))?$
                                        - pattern: ^[1-9]+[0-9]*([EPTGMK]i|[EPTGMk])?$
                                        anyOf:
                                        - type: integer
                                        - type: string
                                        description: |-
                                          InitialStreamWindowSize sets the initial window size for HTTP/2 streams.
                                          If not set, the default value is 64 KiB(64*1024).
                                        x-kubernetes-int-or-string: true
                                      maxConcurrentStreams:
                                        description: |-
                                          MaxConcurrentStreams sets the maximum number of concurrent streams allowed per connection.
                                          If not set, the default value is 100.
                                        format: int32
                                        maximum: 2147483647
                                        minimum: 1
                                        type: integer
                                      onInvalidMessage:
                                        description: |-
                                          OnInvalidMessage determines if Envoy will terminate the connection or just the offending stream in the event of HTTP messaging error
                                          It's recommended for L2 Envoy deployments to set this value to TerminateStream.
                                          https://www.envoyproxy.io/docs/envoy/latest/configuration/best_practices/level_two
                                          Default: TerminateConnection
                                        type: string
                                    type: object
                                  loadBalancer:
                                    description: |-
                                      LoadBalancer policy to apply when routing traffic from the gateway to
                                      the backend endpoints. Defaults to `LeastRequest`.
                                    properties:
                                      consistentHash:
                                        description: |-
                                          ConsistentHash defines the configuration when the load balancer type is
                                          set to ConsistentHash
                                        properties:
                                          cookie:
                                            description: Cookie configures the cookie
                                              hash policy when the consistent hash
                                              type is set to Cookie.
                                            properties:
                                              attributes:
                                                additionalProperties:
                                                  type: string
                                                description: Additional Attributes
                                                  to set for the generated cookie.
                                                type: object
                                              name:
                                                description: |-
                                                  Name of the cookie to hash.
                                                  If this cookie does not exist in the request, Envoy will generate a cookie and set
                                                  the TTL on the response back to the client based on Layer 4
                                                  attributes of the backend endpoint, to ensure that these future requests
                                                  go to the same backend endpoint. Make sure to set the TTL field for this case.
                                                type: string
                                              ttl:
                                                description: |-
                                                  TTL of the generated cookie if the cookie is not present. This value sets the
                                                  Max-Age attribute value.
                                                type: string
                                            required:
                                            - name
                                            type: object
                                          header:
                                            description: Header configures the header
                                              hash policy when the consistent hash
                                              type is set to Header.
                                            properties:
                                              name:
                                                description: Name of the header to
                                                  hash.
                                                type: string
                                            required:
                                            - name
                                            type: object
                                          tableSize:
                                            default: 65537
                                            description: The table size for consistent
                                              hashing, must be prime number limited
                                              to 5000011.
                                            format: int64
                                            maximum: 5000011
                                            minimum: 2
                                            type: integer
                                          type:
                                            description: |-
                                              ConsistentHashType defines the type of input to hash on. Valid Type values are
                                              "SourceIP",
                                              "Header",
                                              "Cookie".
                                            enum:
                                            - SourceIP
                                            - Header
                                            - Cookie
                                            type: string
                                        required:
                                        - type
                                        type: object
                                        x-kubernetes-validations:
                                        - message: If consistent hash type is header,
                                            the header field must be set.
                                          rule: 'self.type == ''Header'' ? has(self.header)
                                            : !has(self.header)'
                                        - message: If consistent hash type is cookie,
                                            the cookie field must be set.
                                          rule: 'self.type == ''Cookie'' ? has(self.cookie)
                                            : !has(self.cookie)'
                                      slowStart:
                                        description: |-
                                          SlowStart defines the configuration related to the slow start load balancer policy.
                                          If set, during slow start window, traffic sent to the newly added hosts will gradually increase.
                                          Currently this is only supported for RoundRobin and LeastRequest load balancers
                                        properties:
                                          window:
                                            description: |-
                                              Window defines the duration of the warm up period for newly added host.
                                              During slow start window, traffic sent to the newly added hosts will gradually increase.
                                              Currently only supports linear growth of traffic. For additional details,
                                              see https://www.envoyproxy.io/docs/envoy/latest/api-v3/config/cluster/v3/cluster.proto#config-cluster-v3-cluster-slowstartconfig
                                            type: string
                                        required:
                                        - window
                                        type: object
                                      type:
                                        description: |-
                                          Type decides the type of Load Balancer policy.
                                          Valid LoadBalancerType values are
                                          "ConsistentHash",
                                          "LeastRequest",
                                          "Random",
                                          "RoundRobin".
                                        enum:
                                        - ConsistentHash
                                        - LeastRequest
                                        - Random
                                        - RoundRobin
                                        type: string
                                    required:
                                    - type
                                    type: object
                                    x-kubernetes-validations:
                                    - message: If LoadBalancer type is consistentHash,
                                        consistentHash field needs to be set.
                                      rule: 'self.type == ''ConsistentHash'' ? has(self.consistentHash)
                                        : !has(self.consistentHash)'
                                    - message: Currently SlowStart is only supported
                                        for RoundRobin and LeastRequest load balancers.
                                      rule: 'self.type in [''Random'', ''ConsistentHash'']
                                        ? !has(self.slowStart) : true '
                                  proxyProtocol:
                                    description: ProxyProtocol enables the Proxy Protocol
                                      when communicating with the backend.
                                    properties:
                                      version:
                                        description: |-
                                          Version of ProxyProtol
                                          Valid ProxyProtocolVersion values are
                                          "V1"
                                          "V2"
                                        enum:
                                        - V1
                                        - V2
                                        type: string
                                    required:
                                    - version
                                    type: object
                                  retry:
                                    description: |-
                                      Retry provides more advanced usage, allowing users to customize the number of retries, retry fallback strategy, and retry triggering conditions.
                                      If not set, retry will be disabled.
                                    properties:
                                      numRetries:
                                        default: 2
                                        description: NumRetries is the number of retries
                                          to be attempted. Defaults to 2.
                                        format: int32
                                        minimum: 0
                                        type: integer
                                      perRetry:
                                        description: PerRetry is the retry policy
                                          to be applied per retry attempt.
                                        properties:
                                          backOff:
                                            description: |-
                                              Backoff is the backoff policy to be applied per retry attempt. gateway uses a fully jittered exponential
                                              back-off algorithm for retries. For additional details,
                                              see https://www.envoyproxy.io/docs/envoy/latest/configuration/http/http_filters/router_filter#config-http-filters-router-x-envoy-max-retries
                                            properties:
                                              baseInterval:
                                                description: BaseInterval is the base
                                                  interval between retries.
                                                format: duration
                                                type: string
                                              maxInterval:
                                                description: |-
                                                  MaxInterval is the maximum interval between retries. This parameter is optional, but must be greater than or equal to the base_interval if set.
                                                  The default is 10 times the base_interval
                                                format: duration
                                                type: string
                                            type: object
                                          timeout:
                                            description: Timeout is the timeout per
                                              retry attempt.
                                            format: duration
                                            type: string
                                        type: object
                                      retryOn:
                                        description: |-
                                          RetryOn specifies the retry trigger condition.

                                          If not specified, the default is to retry on connect-failure,refused-stream,unavailable,cancelled,retriable-status-codes(503).
                                        properties:
                                          httpStatusCodes:
                                            description: |-
                                              HttpStatusCodes specifies the http status codes to be retried.
                                              The retriable-status-codes trigger must also be configured for these status codes to trigger a retry.
                                            items:
                                              description: HTTPStatus defines the
                                                http status code.
                                              exclusiveMaximum: true
                                              maximum: 600
                                              minimum: 100
                                              type: integer
                                            type: array
                                          triggers:
                                            description: Triggers specifies the retry
                                              trigger condition(Http/Grpc).
                                            items:
                                              description: TriggerEnum specifies the
                                                conditions that trigger retries.
                                              enum:
                                              - 5xx
                                              - gateway-error
                                              - reset
                                              - connect-failure
                                              - retriable-4xx
                                              - refused-stream
                                              - retriable-status-codes
                                              - cancelled
                                              - deadline-exceeded
                                              - internal
                                              - resource-exhausted
                                              - unavailable
                                              type: string
                                            type: array
                                        type: object
                                    type: object
                                  tcpKeepalive:
                                    description: |-
                                      TcpKeepalive settings associated with the upstream client connection.
                                      Disabled by default.
                                    properties:
                                      idleTime:
                                        description: |-
                                          The duration a connection needs to be idle before keep-alive
                                          probes start being sent.
                                          The duration format is
                                          Defaults to `7200s`.
                                        pattern: ^([0-9]{1,5}(h|m|s|ms)){1,4}$
                                        type: string
                                      interval:
                                        description: |-
                                          The duration between keep-alive probes.
                                          Defaults to `75s`.
                                        pattern: ^([0-9]{1,5}(h|m|s|ms)){1,4}$
                                        type: string
                                      probes:
                                        description: |-
                                          The total number of unacknowledged probes to send before deciding
                                          the connection is dead.
                                          Defaults to 9.
                                        format: int32
                                        type: integer
                                    type: object
                                  timeout:
                                    description: Timeout settings for the backend
                                      connections.
                                    properties:
                                      http:
                                        description: Timeout settings for HTTP.
                                        properties:
                                          connectionIdleTimeout:
                                            description: |-
                                              The idle timeout for an HTTP connection. Idle time is defined as a period in which there are no active requests in the connection.
                                              Default: 1 hour.
                                            pattern: ^([0-9]{1,5}(h|m|s|ms)){1,4}$
                                            type: string
                                          maxConnectionDuration:
                                            description: |-
                                              The maximum duration of an HTTP connection.
                                              Default: unlimited.
                                            pattern: ^([0-9]{1,5}(h|m|s|ms)){1,4}$
                                            type: string
                                          requestTimeout:
                                            description: RequestTimeout is the time
                                              until which entire response is received
                                              from the upstream.
                                            pattern: ^([0-9]{1,5}(h|m|s|ms)){1,4}$
                                            type: string
                                        type: object
                                      tcp:
                                        description: Timeout settings for TCP.
                                        properties:
                                          connectTimeout:
                                            description: |-
                                              The timeout for network connection establishment, including TCP and TLS handshakes.
                                              Default: 10 seconds.
                                            pattern: ^([0-9]{1,5}(h|m|s|ms)){1,4}$
                                            type: string
                                        type: object
                                    type: object
                                type: object
                              issuer:
                                description: |-
                                  The OIDC Provider's [issuer identifier](https://openid.net/specs/openid-connect-discovery-1_0.html#IssuerDiscovery).
                                  Issuer MUST be a URI RFC 3986 [RFC3986] with a scheme component that MUST
                                  be https, a host component, and optionally, port and path components and
                                  no query or fragment components.
                                minLength: 1
                                type: string
                              tokenEndpoint:
                                description: |-
                                  The OIDC Provider's [token endpoint](https://openid.net/specs/openid-connect-core-1_0.html#TokenEndpoint).
                                  If not provided, EG will try to discover it from the provider's [Well-Known Configuration Endpoint](https://openid.net/specs/openid-connect-discovery-1_0.html#ProviderConfigurationResponse).
                                type: string
                            required:
                            - issuer
                            type: object
                            x-kubernetes-validations:
                            - message: BackendRefs must be used, backendRef is not
                                supported.
                              rule: '!has(self.backendRef)'
                            - message: Retry timeout is not supported.
                              rule: has(self.backendSettings)? (has(self.backendSettings.retry)?(has(self.backendSettings.retry.perRetry)?
                                !has(self.backendSettings.retry.perRetry.timeout):true):true):true
                            - message: HTTPStatusCodes is not supported.
                              rule: has(self.backendSettings)? (has(self.backendSettings.retry)?(has(self.backendSettings.retry.retryOn)?
                                !has(self.backendSettings.retry.retryOn.httpStatusCodes):true):true):true
                          redirectURL:
                            description: |-
                              The redirect URL to be used in the OIDC
                              [Authentication Request](https://openid.net/specs/openid-connect-core-1_0.html#AuthRequest).
                              If not specified, uses the default redirect URI "%REQ(x-forwarded-proto)%://%REQ(:authority)%/oauth2/callback"
                            type: string
                          refreshToken:
                            description: |-
                              RefreshToken indicates whether the Envoy should automatically refresh the
                              id token and access token when they expire.
                              When set to true, the Envoy will use the refresh token to get a new id token
                              and access token when they expire.

                              If not specified, defaults to false.
                            type: boolean
                          resources:
                            description: |-
                              The OIDC resources to be used in the
                              [Authentication Request](https://openid.net/specs/openid-connect-core-1_0.html#AuthRequest).
                            items:
                              type: string
                            type: array
                          scopes:
                            description: |-
                              The OIDC scopes to be used in the
                              [Authentication Request](https://openid.net/specs/openid-connect-core-1_0.html#AuthRequest).
                              The "openid" scope is always added to the list of scopes if not already
                              specified.
                            items:
                              type: string
                            type: array
                        required:
                        - clientID
                        - clientSecret
                        - provider
                        type: object
                    required:
                    - oidc
                    type: object
                  tenantID:
                    description: TenantId is a unique identifier for an Azure Active
                      Directory instance.
                    minLength: 1
                    type: string
                required:
                - clientID
                - tenantID
                type: object
<<<<<<< HEAD
              gcpCredentials:
                description: GCPCredentials is a mechanism to access a backend(s).
                  GCP specific logic will be applied.
                properties:
                  workLoadIdentityFederationConfig:
                    properties:
                      projectID:
                        description: ProjectID is the GCP project ID.
                        minLength: 1
                        type: string
                      serviceAccountImpersonation:
                        description: |-
                          ServiceAccountImpersonation is the service account impersonation configuration.
                          This is used to impersonate a service account when getting access token.
                        properties:
                          serviceAccountName:
                            description: ServiceAccountName is the name of the service
                              account to impersonate.
                            minLength: 1
                            type: string
                          serviceAccountProjectName:
                            description: ServiceAccountProjectName is the project
                              name in which the service account is registered.
                            minLength: 1
                            type: string
                        required:
                        - serviceAccountName
                        - serviceAccountProjectName
                        type: object
                      workloadIdentityPoolName:
                        description: |-
                          WorkloadIdentityPoolName is the name of the workload identity pool defined in GCP.
                          https://cloud.google.com/iam/docs/workload-identity-federation?hl=en
                        minLength: 1
                        type: string
                      workloadIdentityProvider:
                        description: |-
                          WorkloadIdentityProvider is the external auth provider to be used to authenticate against GCP.
                          https://cloud.google.com/iam/docs/workload-identity-federation?hl=en
                          Currently only OIDC is supported.
                        properties:
                          aud:
                            description: Aud defines the audience that this ID Token
                              is intended for.
                            type: string
                          grantType:
                            description: GrantType is the method application gets
                              access token.
                            type: string
                          name:
                            description: Name of the external identity provider as
                              registered on Google Cloud Platform.
                            minLength: 1
                            type: string
                          oidc:
                            description: OIDC is used to obtain oidc tokens via an
                              SSO server which will be used to exchange for provider
                              credentials.
                            properties:
                              clientID:
                                description: |-
                                  The client ID to be used in the OIDC
                                  [Authentication Request](https://openid.net/specs/openid-connect-core-1_0.html#AuthRequest).
                                minLength: 1
                                type: string
                              clientSecret:
                                description: |-
                                  The Kubernetes secret which contains the OIDC client secret to be used in the
                                  [Authentication Request](https://openid.net/specs/openid-connect-core-1_0.html#AuthRequest).

                                  This is an Opaque secret. The client secret should be stored in the key
                                  "client-secret".
                                properties:
                                  group:
                                    default: ""
                                    description: |-
                                      Group is the group of the referent. For example, "gateway.networking.k8s.io".
                                      When unspecified or empty string, core API group is inferred.
                                    maxLength: 253
                                    pattern: ^$|^[a-z0-9]([-a-z0-9]*[a-z0-9])?(\.[a-z0-9]([-a-z0-9]*[a-z0-9])?)*$
                                    type: string
                                  kind:
                                    default: Secret
                                    description: Kind is kind of the referent. For
                                      example "Secret".
                                    maxLength: 63
                                    minLength: 1
                                    pattern: ^[a-zA-Z]([-a-zA-Z0-9]*[a-zA-Z0-9])?$
                                    type: string
                                  name:
                                    description: Name is the name of the referent.
                                    maxLength: 253
                                    minLength: 1
                                    type: string
                                  namespace:
                                    description: |-
                                      Namespace is the namespace of the referenced object. When unspecified, the local
                                      namespace is inferred.

                                      Note that when a namespace different than the local namespace is specified,
                                      a ReferenceGrant object is required in the referent namespace to allow that
                                      namespace's owner to accept the reference. See the ReferenceGrant
                                      documentation for details.

                                      Support: Core
                                    maxLength: 63
                                    minLength: 1
                                    pattern: ^[a-z0-9]([-a-z0-9]*[a-z0-9])?$
                                    type: string
                                required:
                                - name
                                type: object
                              cookieDomain:
                                description: |-
                                  The optional domain to set the access and ID token cookies on.
                                  If not set, the cookies will default to the host of the request, not including the subdomains.
                                  If set, the cookies will be set on the specified domain and all subdomains.
                                  This means that requests to any subdomain will not require reauthentication after users log in to the parent domain.
                                pattern: ^[a-z0-9]([-a-z0-9]*[a-z0-9])?(\.[a-z0-9]([-a-z0-9]*[a-z0-9]))*$
                                type: string
                              cookieNames:
                                description: |-
                                  The optional cookie name overrides to be used for Bearer and IdToken cookies in the
                                  [Authentication Request](https://openid.net/specs/openid-connect-core-1_0.html#AuthRequest).
                                  If not specified, uses a randomly generated suffix
                                properties:
                                  accessToken:
                                    description: |-
                                      The name of the cookie used to store the AccessToken in the
                                      [Authentication Request](https://openid.net/specs/openid-connect-core-1_0.html#AuthRequest).
                                      If not specified, defaults to "AccessToken-(randomly generated uid)"
                                    type: string
                                  idToken:
                                    description: |-
                                      The name of the cookie used to store the IdToken in the
                                      [Authentication Request](https://openid.net/specs/openid-connect-core-1_0.html#AuthRequest).
                                      If not specified, defaults to "IdToken-(randomly generated uid)"
                                    type: string
                                type: object
                              defaultRefreshTokenTTL:
                                description: |-
                                  DefaultRefreshTokenTTL is the default lifetime of the refresh token.
                                  This field is only used when the exp (expiration time) claim is omitted in
                                  the refresh token or the refresh token is not JWT.

                                  If not specified, defaults to 604800s (one week).
                                  Note: this field is only applicable when the "refreshToken" field is set to true.
                                type: string
                              defaultTokenTTL:
                                description: |-
                                  DefaultTokenTTL is the default lifetime of the id token and access token.
                                  Please note that Envoy will always use the expiry time from the response
                                  of the authorization server if it is provided. This field is only used when
                                  the expiry time is not provided by the authorization.

                                  If not specified, defaults to 0. In this case, the "expires_in" field in
                                  the authorization response must be set by the authorization server, or the
                                  OAuth flow will fail.
                                type: string
                              forwardAccessToken:
                                description: |-
                                  ForwardAccessToken indicates whether the Envoy should forward the access token
                                  via the Authorization header Bearer scheme to the upstream.
                                  If not specified, defaults to false.
                                type: boolean
                              logoutPath:
                                description: |-
                                  The path to log a user out, clearing their credential cookies.

                                  If not specified, uses a default logout path "/logout"
                                type: string
                              provider:
                                description: The OIDC Provider configuration.
                                properties:
                                  authorizationEndpoint:
                                    description: |-
                                      The OIDC Provider's [authorization endpoint](https://openid.net/specs/openid-connect-core-1_0.html#AuthorizationEndpoint).
                                      If not provided, EG will try to discover it from the provider's [Well-Known Configuration Endpoint](https://openid.net/specs/openid-connect-discovery-1_0.html#ProviderConfigurationResponse).
                                    type: string
                                  backendRef:
                                    description: |-
                                      BackendRef references a Kubernetes object that represents the
                                      backend server to which the authorization request will be sent.

                                      Deprecated: Use BackendRefs instead.
                                    properties:
                                      group:
                                        default: ""
                                        description: |-
                                          Group is the group of the referent. For example, "gateway.networking.k8s.io".
                                          When unspecified or empty string, core API group is inferred.
                                        maxLength: 253
                                        pattern: ^$|^[a-z0-9]([-a-z0-9]*[a-z0-9])?(\.[a-z0-9]([-a-z0-9]*[a-z0-9])?)*$
                                        type: string
                                      kind:
                                        default: Service
                                        description: |-
                                          Kind is the Kubernetes resource kind of the referent. For example
                                          "Service".

                                          Defaults to "Service" when not specified.

                                          ExternalName services can refer to CNAME DNS records that may live
                                          outside of the cluster and as such are difficult to reason about in
                                          terms of conformance. They also may not be safe to forward to (see
                                          CVE-2021-25740 for more information). Implementations SHOULD NOT
                                          support ExternalName Services.

                                          Support: Core (Services with a type other than ExternalName)

                                          Support: Implementation-specific (Services with type ExternalName)
                                        maxLength: 63
                                        minLength: 1
                                        pattern: ^[a-zA-Z]([-a-zA-Z0-9]*[a-zA-Z0-9])?$
                                        type: string
                                      name:
                                        description: Name is the name of the referent.
                                        maxLength: 253
                                        minLength: 1
                                        type: string
                                      namespace:
                                        description: |-
                                          Namespace is the namespace of the backend. When unspecified, the local
                                          namespace is inferred.

                                          Note that when a namespace different than the local namespace is specified,
                                          a ReferenceGrant object is required in the referent namespace to allow that
                                          namespace's owner to accept the reference. See the ReferenceGrant
                                          documentation for details.

                                          Support: Core
                                        maxLength: 63
                                        minLength: 1
                                        pattern: ^[a-z0-9]([-a-z0-9]*[a-z0-9])?$
                                        type: string
                                      port:
                                        description: |-
                                          Port specifies the destination port number to use for this resource.
                                          Port is required when the referent is a Kubernetes Service. In this
                                          case, the port number is the service port number, not the target port.
                                          For other resources, destination port might be derived from the referent
                                          resource or this field.
                                        format: int32
                                        maximum: 65535
                                        minimum: 1
                                        type: integer
                                    required:
                                    - name
                                    type: object
                                    x-kubernetes-validations:
                                    - message: Must have port for Service reference
                                      rule: '(size(self.group) == 0 && self.kind ==
                                        ''Service'') ? has(self.port) : true'
                                  backendRefs:
                                    description: |-
                                      BackendRefs references a Kubernetes object that represents the
                                      backend server to which the authorization request will be sent.
                                    items:
                                      description: BackendRef defines how an ObjectReference
                                        that is specific to BackendRef.
                                      properties:
                                        fallback:
                                          description: |-
                                            Fallback indicates whether the backend is designated as a fallback.
                                            Multiple fallback backends can be configured.
                                            It is highly recommended to configure active or passive health checks to ensure that failover can be detected
                                            when the active backends become unhealthy and to automatically readjust once the primary backends are healthy again.
                                            The overprovisioning factor is set to 1.4, meaning the fallback backends will only start receiving traffic when
                                            the health of the active backends falls below 72%.
                                          type: boolean
                                        group:
                                          default: ""
                                          description: |-
                                            Group is the group of the referent. For example, "gateway.networking.k8s.io".
                                            When unspecified or empty string, core API group is inferred.
                                          maxLength: 253
                                          pattern: ^$|^[a-z0-9]([-a-z0-9]*[a-z0-9])?(\.[a-z0-9]([-a-z0-9]*[a-z0-9])?)*$
                                          type: string
                                        kind:
                                          default: Service
                                          description: |-
                                            Kind is the Kubernetes resource kind of the referent. For example
                                            "Service".

                                            Defaults to "Service" when not specified.

                                            ExternalName services can refer to CNAME DNS records that may live
                                            outside of the cluster and as such are difficult to reason about in
                                            terms of conformance. They also may not be safe to forward to (see
                                            CVE-2021-25740 for more information). Implementations SHOULD NOT
                                            support ExternalName Services.

                                            Support: Core (Services with a type other than ExternalName)

                                            Support: Implementation-specific (Services with type ExternalName)
                                          maxLength: 63
                                          minLength: 1
                                          pattern: ^[a-zA-Z]([-a-zA-Z0-9]*[a-zA-Z0-9])?$
                                          type: string
                                        name:
                                          description: Name is the name of the referent.
                                          maxLength: 253
                                          minLength: 1
                                          type: string
                                        namespace:
                                          description: |-
                                            Namespace is the namespace of the backend. When unspecified, the local
                                            namespace is inferred.

                                            Note that when a namespace different than the local namespace is specified,
                                            a ReferenceGrant object is required in the referent namespace to allow that
                                            namespace's owner to accept the reference. See the ReferenceGrant
                                            documentation for details.

                                            Support: Core
                                          maxLength: 63
                                          minLength: 1
                                          pattern: ^[a-z0-9]([-a-z0-9]*[a-z0-9])?$
                                          type: string
                                        port:
                                          description: |-
                                            Port specifies the destination port number to use for this resource.
                                            Port is required when the referent is a Kubernetes Service. In this
                                            case, the port number is the service port number, not the target port.
                                            For other resources, destination port might be derived from the referent
                                            resource or this field.
                                          format: int32
                                          maximum: 65535
                                          minimum: 1
                                          type: integer
                                      required:
                                      - name
                                      type: object
                                      x-kubernetes-validations:
                                      - message: Must have port for Service reference
                                        rule: '(size(self.group) == 0 && self.kind
                                          == ''Service'') ? has(self.port) : true'
                                    maxItems: 16
                                    type: array
                                  backendSettings:
                                    description: |-
                                      BackendSettings holds configuration for managing the connection
                                      to the backend.
                                    properties:
                                      circuitBreaker:
                                        description: |-
                                          Circuit Breaker settings for the upstream connections and requests.
                                          If not set, circuit breakers will be enabled with the default thresholds
                                        properties:
                                          maxConnections:
                                            default: 1024
                                            description: The maximum number of connections
                                              that Envoy will establish to the referenced
                                              backend defined within a xRoute rule.
                                            format: int64
                                            maximum: 4294967295
                                            minimum: 0
                                            type: integer
                                          maxParallelRequests:
                                            default: 1024
                                            description: The maximum number of parallel
                                              requests that Envoy will make to the
                                              referenced backend defined within a
                                              xRoute rule.
                                            format: int64
                                            maximum: 4294967295
                                            minimum: 0
                                            type: integer
                                          maxParallelRetries:
                                            default: 1024
                                            description: The maximum number of parallel
                                              retries that Envoy will make to the
                                              referenced backend defined within a
                                              xRoute rule.
                                            format: int64
                                            maximum: 4294967295
                                            minimum: 0
                                            type: integer
                                          maxPendingRequests:
                                            default: 1024
                                            description: The maximum number of pending
                                              requests that Envoy will queue to the
                                              referenced backend defined within a
                                              xRoute rule.
                                            format: int64
                                            maximum: 4294967295
                                            minimum: 0
                                            type: integer
                                          maxRequestsPerConnection:
                                            description: |-
                                              The maximum number of requests that Envoy will make over a single connection to the referenced backend defined within a xRoute rule.
                                              Default: unlimited.
                                            format: int64
                                            maximum: 4294967295
                                            minimum: 0
                                            type: integer
                                          perEndpoint:
                                            description: PerEndpoint defines Circuit
                                              Breakers that will apply per-endpoint
                                              for an upstream cluster
                                            properties:
                                              maxConnections:
                                                default: 1024
                                                description: MaxConnections configures
                                                  the maximum number of connections
                                                  that Envoy will establish per-endpoint
                                                  to the referenced backend defined
                                                  within a xRoute rule.
                                                format: int64
                                                maximum: 4294967295
                                                minimum: 0
                                                type: integer
                                            type: object
                                        type: object
                                      connection:
                                        description: Connection includes backend connection
                                          settings.
                                        properties:
                                          bufferLimit:
                                            allOf:
                                            - pattern: ^(\+|-)?(([0-9]+(\.[0-9]*)?)|(\.[0-9]+))(([KMGTPE]i)|[numkMGTPE]|([eE](\+|-)?(([0-9]+(\.[0-9]*)?)|(\.[0-9]+))))?$
                                            - pattern: ^[1-9]+[0-9]*([EPTGMK]i|[EPTGMk])?$
                                            anyOf:
                                            - type: integer
                                            - type: string
                                            description: |-
                                              BufferLimit Soft limit on size of the cluster’s connections read and write buffers.
                                              BufferLimit applies to connection streaming (maybe non-streaming) channel between processes, it's in user space.
                                              If unspecified, an implementation defined default is applied (32768 bytes).
                                              For example, 20Mi, 1Gi, 256Ki etc.
                                              Note: that when the suffix is not provided, the value is interpreted as bytes.
                                            x-kubernetes-int-or-string: true
                                          socketBufferLimit:
                                            allOf:
                                            - pattern: ^(\+|-)?(([0-9]+(\.[0-9]*)?)|(\.[0-9]+))(([KMGTPE]i)|[numkMGTPE]|([eE](\+|-)?(([0-9]+(\.[0-9]*)?)|(\.[0-9]+))))?$
                                            - pattern: ^[1-9]+[0-9]*([EPTGMK]i|[EPTGMk])?$
                                            anyOf:
                                            - type: integer
                                            - type: string
                                            description: |-
                                              SocketBufferLimit provides configuration for the maximum buffer size in bytes for each socket
                                              to backend.
                                              SocketBufferLimit applies to socket streaming channel between TCP/IP stacks, it's in kernel space.
                                              For example, 20Mi, 1Gi, 256Ki etc.
                                              Note that when the suffix is not provided, the value is interpreted as bytes.
                                            x-kubernetes-int-or-string: true
                                        type: object
                                      dns:
                                        description: DNS includes dns resolution settings.
                                        properties:
                                          dnsRefreshRate:
                                            description: |-
                                              DNSRefreshRate specifies the rate at which DNS records should be refreshed.
                                              Defaults to 30 seconds.
                                            type: string
                                          lookupFamily:
                                            description: |-
                                              LookupFamily determines how Envoy would resolve DNS for Routes where the backend is specified as a fully qualified domain name (FQDN).
                                              If set, this configuration overrides other defaults.
                                            enum:
                                            - IPv4
                                            - IPv6
                                            - IPv4Preferred
                                            - IPv6Preferred
                                            - IPv4AndIPv6
                                            type: string
                                          respectDnsTtl:
                                            description: |-
                                              RespectDNSTTL indicates whether the DNS Time-To-Live (TTL) should be respected.
                                              If the value is set to true, the DNS refresh rate will be set to the resource record’s TTL.
                                              Defaults to true.
                                            type: boolean
                                        type: object
                                      healthCheck:
                                        description: HealthCheck allows gateway to
                                          perform active health checking on backends.
                                        properties:
                                          active:
                                            description: Active health check configuration
                                            properties:
                                              grpc:
                                                description: |-
                                                  GRPC defines the configuration of the GRPC health checker.
                                                  It's optional, and can only be used if the specified type is GRPC.
                                                properties:
                                                  service:
                                                    description: |-
                                                      Service to send in the health check request.
                                                      If this is not specified, then the health check request applies to the entire
                                                      server and not to a specific service.
                                                    type: string
                                                type: object
                                              healthyThreshold:
                                                default: 1
                                                description: HealthyThreshold defines
                                                  the number of healthy health checks
                                                  required before a backend host is
                                                  marked healthy.
                                                format: int32
                                                minimum: 1
                                                type: integer
                                              http:
                                                description: |-
                                                  HTTP defines the configuration of http health checker.
                                                  It's required while the health checker type is HTTP.
                                                properties:
                                                  expectedResponse:
                                                    description: ExpectedResponse
                                                      defines a list of HTTP expected
                                                      responses to match.
                                                    properties:
                                                      binary:
                                                        description: Binary payload
                                                          base64 encoded.
                                                        format: byte
                                                        type: string
                                                      text:
                                                        description: Text payload
                                                          in plain text.
                                                        type: string
                                                      type:
                                                        allOf:
                                                        - enum:
                                                          - Text
                                                          - Binary
                                                        - enum:
                                                          - Text
                                                          - Binary
                                                        description: Type defines
                                                          the type of the payload.
                                                        type: string
                                                    required:
                                                    - type
                                                    type: object
                                                    x-kubernetes-validations:
                                                    - message: If payload type is
                                                        Text, text field needs to
                                                        be set.
                                                      rule: 'self.type == ''Text''
                                                        ? has(self.text) : !has(self.text)'
                                                    - message: If payload type is
                                                        Binary, binary field needs
                                                        to be set.
                                                      rule: 'self.type == ''Binary''
                                                        ? has(self.binary) : !has(self.binary)'
                                                  expectedStatuses:
                                                    description: |-
                                                      ExpectedStatuses defines a list of HTTP response statuses considered healthy.
                                                      Defaults to 200 only
                                                    items:
                                                      description: HTTPStatus defines
                                                        the http status code.
                                                      exclusiveMaximum: true
                                                      maximum: 600
                                                      minimum: 100
                                                      type: integer
                                                    type: array
                                                  method:
                                                    description: |-
                                                      Method defines the HTTP method used for health checking.
                                                      Defaults to GET
                                                    type: string
                                                  path:
                                                    description: Path defines the
                                                      HTTP path that will be requested
                                                      during health checking.
                                                    maxLength: 1024
                                                    minLength: 1
                                                    type: string
                                                required:
                                                - path
                                                type: object
                                              interval:
                                                default: 3s
                                                description: Interval defines the
                                                  time between active health checks.
                                                format: duration
                                                type: string
                                              tcp:
                                                description: |-
                                                  TCP defines the configuration of tcp health checker.
                                                  It's required while the health checker type is TCP.
                                                properties:
                                                  receive:
                                                    description: Receive defines the
                                                      expected response payload.
                                                    properties:
                                                      binary:
                                                        description: Binary payload
                                                          base64 encoded.
                                                        format: byte
                                                        type: string
                                                      text:
                                                        description: Text payload
                                                          in plain text.
                                                        type: string
                                                      type:
                                                        allOf:
                                                        - enum:
                                                          - Text
                                                          - Binary
                                                        - enum:
                                                          - Text
                                                          - Binary
                                                        description: Type defines
                                                          the type of the payload.
                                                        type: string
                                                    required:
                                                    - type
                                                    type: object
                                                    x-kubernetes-validations:
                                                    - message: If payload type is
                                                        Text, text field needs to
                                                        be set.
                                                      rule: 'self.type == ''Text''
                                                        ? has(self.text) : !has(self.text)'
                                                    - message: If payload type is
                                                        Binary, binary field needs
                                                        to be set.
                                                      rule: 'self.type == ''Binary''
                                                        ? has(self.binary) : !has(self.binary)'
                                                  send:
                                                    description: Send defines the
                                                      request payload.
                                                    properties:
                                                      binary:
                                                        description: Binary payload
                                                          base64 encoded.
                                                        format: byte
                                                        type: string
                                                      text:
                                                        description: Text payload
                                                          in plain text.
                                                        type: string
                                                      type:
                                                        allOf:
                                                        - enum:
                                                          - Text
                                                          - Binary
                                                        - enum:
                                                          - Text
                                                          - Binary
                                                        description: Type defines
                                                          the type of the payload.
                                                        type: string
                                                    required:
                                                    - type
                                                    type: object
                                                    x-kubernetes-validations:
                                                    - message: If payload type is
                                                        Text, text field needs to
                                                        be set.
                                                      rule: 'self.type == ''Text''
                                                        ? has(self.text) : !has(self.text)'
                                                    - message: If payload type is
                                                        Binary, binary field needs
                                                        to be set.
                                                      rule: 'self.type == ''Binary''
                                                        ? has(self.binary) : !has(self.binary)'
                                                type: object
                                              timeout:
                                                default: 1s
                                                description: Timeout defines the time
                                                  to wait for a health check response.
                                                format: duration
                                                type: string
                                              type:
                                                allOf:
                                                - enum:
                                                  - HTTP
                                                  - TCP
                                                  - GRPC
                                                - enum:
                                                  - HTTP
                                                  - TCP
                                                  - GRPC
                                                description: Type defines the type
                                                  of health checker.
                                                type: string
                                              unhealthyThreshold:
                                                default: 3
                                                description: UnhealthyThreshold defines
                                                  the number of unhealthy health checks
                                                  required before a backend host is
                                                  marked unhealthy.
                                                format: int32
                                                minimum: 1
                                                type: integer
                                            required:
                                            - type
                                            type: object
                                            x-kubernetes-validations:
                                            - message: If Health Checker type is HTTP,
                                                http field needs to be set.
                                              rule: 'self.type == ''HTTP'' ? has(self.http)
                                                : !has(self.http)'
                                            - message: If Health Checker type is TCP,
                                                tcp field needs to be set.
                                              rule: 'self.type == ''TCP'' ? has(self.tcp)
                                                : !has(self.tcp)'
                                            - message: The grpc field can only be
                                                set if the Health Checker type is
                                                GRPC.
                                              rule: 'has(self.grpc) ? self.type ==
                                                ''GRPC'' : true'
                                          panicThreshold:
                                            description: |-
                                              When number of unhealthy endpoints for a backend reaches this threshold
                                              Envoy will disregard health status and balance across all endpoints.
                                              It's designed to prevent a situation in which host failures cascade throughout the cluster
                                              as load increases. If not set, the default value is 50%. To disable panic mode, set value to `0`.
                                            format: int32
                                            maximum: 100
                                            minimum: 0
                                            type: integer
                                          passive:
                                            description: Passive passive check configuration
                                            properties:
                                              baseEjectionTime:
                                                default: 30s
                                                description: BaseEjectionTime defines
                                                  the base duration for which a host
                                                  will be ejected on consecutive failures.
                                                format: duration
                                                type: string
                                              consecutive5XxErrors:
                                                default: 5
                                                description: Consecutive5xxErrors
                                                  sets the number of consecutive 5xx
                                                  errors triggering ejection.
                                                format: int32
                                                type: integer
                                              consecutiveGatewayErrors:
                                                default: 0
                                                description: ConsecutiveGatewayErrors
                                                  sets the number of consecutive gateway
                                                  errors triggering ejection.
                                                format: int32
                                                type: integer
                                              consecutiveLocalOriginFailures:
                                                default: 5
                                                description: |-
                                                  ConsecutiveLocalOriginFailures sets the number of consecutive local origin failures triggering ejection.
                                                  Parameter takes effect only when split_external_local_origin_errors is set to true.
                                                format: int32
                                                type: integer
                                              interval:
                                                default: 3s
                                                description: Interval defines the
                                                  time between passive health checks.
                                                format: duration
                                                type: string
                                              maxEjectionPercent:
                                                default: 10
                                                description: MaxEjectionPercent sets
                                                  the maximum percentage of hosts
                                                  in a cluster that can be ejected.
                                                format: int32
                                                type: integer
                                              splitExternalLocalOriginErrors:
                                                default: false
                                                description: SplitExternalLocalOriginErrors
                                                  enables splitting of errors between
                                                  external and local origin.
                                                type: boolean
                                            type: object
                                        type: object
                                      http2:
                                        description: HTTP2 provides HTTP/2 configuration
                                          for backend connections.
                                        properties:
                                          initialConnectionWindowSize:
                                            allOf:
                                            - pattern: ^(\+|-)?(([0-9]+(\.[0-9]*)?)|(\.[0-9]+))(([KMGTPE]i)|[numkMGTPE]|([eE](\+|-)?(([0-9]+(\.[0-9]*)?)|(\.[0-9]+))))?$
                                            - pattern: ^[1-9]+[0-9]*([EPTGMK]i|[EPTGMk])?$
                                            anyOf:
                                            - type: integer
                                            - type: string
                                            description: |-
                                              InitialConnectionWindowSize sets the initial window size for HTTP/2 connections.
                                              If not set, the default value is 1 MiB.
                                            x-kubernetes-int-or-string: true
                                          initialStreamWindowSize:
                                            allOf:
                                            - pattern: ^(\+|-)?(([0-9]+(\.[0-9]*)?)|(\.[0-9]+))(([KMGTPE]i)|[numkMGTPE]|([eE](\+|-)?(([0-9]+(\.[0-9]*)?)|(\.[0-9]+))))?$
                                            - pattern: ^[1-9]+[0-9]*([EPTGMK]i|[EPTGMk])?$
                                            anyOf:
                                            - type: integer
                                            - type: string
                                            description: |-
                                              InitialStreamWindowSize sets the initial window size for HTTP/2 streams.
                                              If not set, the default value is 64 KiB(64*1024).
                                            x-kubernetes-int-or-string: true
                                          maxConcurrentStreams:
                                            description: |-
                                              MaxConcurrentStreams sets the maximum number of concurrent streams allowed per connection.
                                              If not set, the default value is 100.
                                            format: int32
                                            maximum: 2147483647
                                            minimum: 1
                                            type: integer
                                          onInvalidMessage:
                                            description: |-
                                              OnInvalidMessage determines if Envoy will terminate the connection or just the offending stream in the event of HTTP messaging error
                                              It's recommended for L2 Envoy deployments to set this value to TerminateStream.
                                              https://www.envoyproxy.io/docs/envoy/latest/configuration/best_practices/level_two
                                              Default: TerminateConnection
                                            type: string
                                        type: object
                                      loadBalancer:
                                        description: |-
                                          LoadBalancer policy to apply when routing traffic from the gateway to
                                          the backend endpoints. Defaults to `LeastRequest`.
                                        properties:
                                          consistentHash:
                                            description: |-
                                              ConsistentHash defines the configuration when the load balancer type is
                                              set to ConsistentHash
                                            properties:
                                              cookie:
                                                description: Cookie configures the
                                                  cookie hash policy when the consistent
                                                  hash type is set to Cookie.
                                                properties:
                                                  attributes:
                                                    additionalProperties:
                                                      type: string
                                                    description: Additional Attributes
                                                      to set for the generated cookie.
                                                    type: object
                                                  name:
                                                    description: |-
                                                      Name of the cookie to hash.
                                                      If this cookie does not exist in the request, Envoy will generate a cookie and set
                                                      the TTL on the response back to the client based on Layer 4
                                                      attributes of the backend endpoint, to ensure that these future requests
                                                      go to the same backend endpoint. Make sure to set the TTL field for this case.
                                                    type: string
                                                  ttl:
                                                    description: |-
                                                      TTL of the generated cookie if the cookie is not present. This value sets the
                                                      Max-Age attribute value.
                                                    type: string
                                                required:
                                                - name
                                                type: object
                                              header:
                                                description: Header configures the
                                                  header hash policy when the consistent
                                                  hash type is set to Header.
                                                properties:
                                                  name:
                                                    description: Name of the header
                                                      to hash.
                                                    type: string
                                                required:
                                                - name
                                                type: object
                                              tableSize:
                                                default: 65537
                                                description: The table size for consistent
                                                  hashing, must be prime number limited
                                                  to 5000011.
                                                format: int64
                                                maximum: 5000011
                                                minimum: 2
                                                type: integer
                                              type:
                                                description: |-
                                                  ConsistentHashType defines the type of input to hash on. Valid Type values are
                                                  "SourceIP",
                                                  "Header",
                                                  "Cookie".
                                                enum:
                                                - SourceIP
                                                - Header
                                                - Cookie
                                                type: string
                                            required:
                                            - type
                                            type: object
                                            x-kubernetes-validations:
                                            - message: If consistent hash type is
                                                header, the header field must be set.
                                              rule: 'self.type == ''Header'' ? has(self.header)
                                                : !has(self.header)'
                                            - message: If consistent hash type is
                                                cookie, the cookie field must be set.
                                              rule: 'self.type == ''Cookie'' ? has(self.cookie)
                                                : !has(self.cookie)'
                                          slowStart:
                                            description: |-
                                              SlowStart defines the configuration related to the slow start load balancer policy.
                                              If set, during slow start window, traffic sent to the newly added hosts will gradually increase.
                                              Currently this is only supported for RoundRobin and LeastRequest load balancers
                                            properties:
                                              window:
                                                description: |-
                                                  Window defines the duration of the warm up period for newly added host.
                                                  During slow start window, traffic sent to the newly added hosts will gradually increase.
                                                  Currently only supports linear growth of traffic. For additional details,
                                                  see https://www.envoyproxy.io/docs/envoy/latest/api-v3/config/cluster/v3/cluster.proto#config-cluster-v3-cluster-slowstartconfig
                                                type: string
                                            required:
                                            - window
                                            type: object
                                          type:
                                            description: |-
                                              Type decides the type of Load Balancer policy.
                                              Valid LoadBalancerType values are
                                              "ConsistentHash",
                                              "LeastRequest",
                                              "Random",
                                              "RoundRobin".
                                            enum:
                                            - ConsistentHash
                                            - LeastRequest
                                            - Random
                                            - RoundRobin
                                            type: string
                                        required:
                                        - type
                                        type: object
                                        x-kubernetes-validations:
                                        - message: If LoadBalancer type is consistentHash,
                                            consistentHash field needs to be set.
                                          rule: 'self.type == ''ConsistentHash'' ?
                                            has(self.consistentHash) : !has(self.consistentHash)'
                                        - message: Currently SlowStart is only supported
                                            for RoundRobin and LeastRequest load balancers.
                                          rule: 'self.type in [''Random'', ''ConsistentHash'']
                                            ? !has(self.slowStart) : true '
                                      proxyProtocol:
                                        description: ProxyProtocol enables the Proxy
                                          Protocol when communicating with the backend.
                                        properties:
                                          version:
                                            description: |-
                                              Version of ProxyProtol
                                              Valid ProxyProtocolVersion values are
                                              "V1"
                                              "V2"
                                            enum:
                                            - V1
                                            - V2
                                            type: string
                                        required:
                                        - version
                                        type: object
                                      retry:
                                        description: |-
                                          Retry provides more advanced usage, allowing users to customize the number of retries, retry fallback strategy, and retry triggering conditions.
                                          If not set, retry will be disabled.
                                        properties:
                                          numRetries:
                                            default: 2
                                            description: NumRetries is the number
                                              of retries to be attempted. Defaults
                                              to 2.
                                            format: int32
                                            minimum: 0
                                            type: integer
                                          perRetry:
                                            description: PerRetry is the retry policy
                                              to be applied per retry attempt.
                                            properties:
                                              backOff:
                                                description: |-
                                                  Backoff is the backoff policy to be applied per retry attempt. gateway uses a fully jittered exponential
                                                  back-off algorithm for retries. For additional details,
                                                  see https://www.envoyproxy.io/docs/envoy/latest/configuration/http/http_filters/router_filter#config-http-filters-router-x-envoy-max-retries
                                                properties:
                                                  baseInterval:
                                                    description: BaseInterval is the
                                                      base interval between retries.
                                                    format: duration
                                                    type: string
                                                  maxInterval:
                                                    description: |-
                                                      MaxInterval is the maximum interval between retries. This parameter is optional, but must be greater than or equal to the base_interval if set.
                                                      The default is 10 times the base_interval
                                                    format: duration
                                                    type: string
                                                type: object
                                              timeout:
                                                description: Timeout is the timeout
                                                  per retry attempt.
                                                format: duration
                                                type: string
                                            type: object
                                          retryOn:
                                            description: |-
                                              RetryOn specifies the retry trigger condition.

                                              If not specified, the default is to retry on connect-failure,refused-stream,unavailable,cancelled,retriable-status-codes(503).
                                            properties:
                                              httpStatusCodes:
                                                description: |-
                                                  HttpStatusCodes specifies the http status codes to be retried.
                                                  The retriable-status-codes trigger must also be configured for these status codes to trigger a retry.
                                                items:
                                                  description: HTTPStatus defines
                                                    the http status code.
                                                  exclusiveMaximum: true
                                                  maximum: 600
                                                  minimum: 100
                                                  type: integer
                                                type: array
                                              triggers:
                                                description: Triggers specifies the
                                                  retry trigger condition(Http/Grpc).
                                                items:
                                                  description: TriggerEnum specifies
                                                    the conditions that trigger retries.
                                                  enum:
                                                  - 5xx
                                                  - gateway-error
                                                  - reset
                                                  - connect-failure
                                                  - retriable-4xx
                                                  - refused-stream
                                                  - retriable-status-codes
                                                  - cancelled
                                                  - deadline-exceeded
                                                  - internal
                                                  - resource-exhausted
                                                  - unavailable
                                                  type: string
                                                type: array
                                            type: object
                                        type: object
                                      tcpKeepalive:
                                        description: |-
                                          TcpKeepalive settings associated with the upstream client connection.
                                          Disabled by default.
                                        properties:
                                          idleTime:
                                            description: |-
                                              The duration a connection needs to be idle before keep-alive
                                              probes start being sent.
                                              The duration format is
                                              Defaults to `7200s`.
                                            pattern: ^([0-9]{1,5}(h|m|s|ms)){1,4}$
                                            type: string
                                          interval:
                                            description: |-
                                              The duration between keep-alive probes.
                                              Defaults to `75s`.
                                            pattern: ^([0-9]{1,5}(h|m|s|ms)){1,4}$
                                            type: string
                                          probes:
                                            description: |-
                                              The total number of unacknowledged probes to send before deciding
                                              the connection is dead.
                                              Defaults to 9.
                                            format: int32
                                            type: integer
                                        type: object
                                      timeout:
                                        description: Timeout settings for the backend
                                          connections.
                                        properties:
                                          http:
                                            description: Timeout settings for HTTP.
                                            properties:
                                              connectionIdleTimeout:
                                                description: |-
                                                  The idle timeout for an HTTP connection. Idle time is defined as a period in which there are no active requests in the connection.
                                                  Default: 1 hour.
                                                pattern: ^([0-9]{1,5}(h|m|s|ms)){1,4}$
                                                type: string
                                              maxConnectionDuration:
                                                description: |-
                                                  The maximum duration of an HTTP connection.
                                                  Default: unlimited.
                                                pattern: ^([0-9]{1,5}(h|m|s|ms)){1,4}$
                                                type: string
                                              requestTimeout:
                                                description: RequestTimeout is the
                                                  time until which entire response
                                                  is received from the upstream.
                                                pattern: ^([0-9]{1,5}(h|m|s|ms)){1,4}$
                                                type: string
                                            type: object
                                          tcp:
                                            description: Timeout settings for TCP.
                                            properties:
                                              connectTimeout:
                                                description: |-
                                                  The timeout for network connection establishment, including TCP and TLS handshakes.
                                                  Default: 10 seconds.
                                                pattern: ^([0-9]{1,5}(h|m|s|ms)){1,4}$
                                                type: string
                                            type: object
                                        type: object
                                    type: object
                                  issuer:
                                    description: |-
                                      The OIDC Provider's [issuer identifier](https://openid.net/specs/openid-connect-discovery-1_0.html#IssuerDiscovery).
                                      Issuer MUST be a URI RFC 3986 [RFC3986] with a scheme component that MUST
                                      be https, a host component, and optionally, port and path components and
                                      no query or fragment components.
                                    minLength: 1
                                    type: string
                                  tokenEndpoint:
                                    description: |-
                                      The OIDC Provider's [token endpoint](https://openid.net/specs/openid-connect-core-1_0.html#TokenEndpoint).
                                      If not provided, EG will try to discover it from the provider's [Well-Known Configuration Endpoint](https://openid.net/specs/openid-connect-discovery-1_0.html#ProviderConfigurationResponse).
                                    type: string
                                required:
                                - issuer
                                type: object
                                x-kubernetes-validations:
                                - message: BackendRefs must be used, backendRef is
                                    not supported.
                                  rule: '!has(self.backendRef)'
                                - message: Retry timeout is not supported.
                                  rule: has(self.backendSettings)? (has(self.backendSettings.retry)?(has(self.backendSettings.retry.perRetry)?
                                    !has(self.backendSettings.retry.perRetry.timeout):true):true):true
                                - message: HTTPStatusCodes is not supported.
                                  rule: has(self.backendSettings)? (has(self.backendSettings.retry)?(has(self.backendSettings.retry.retryOn)?
                                    !has(self.backendSettings.retry.retryOn.httpStatusCodes):true):true):true
                              redirectURL:
                                description: |-
                                  The redirect URL to be used in the OIDC
                                  [Authentication Request](https://openid.net/specs/openid-connect-core-1_0.html#AuthRequest).
                                  If not specified, uses the default redirect URI "%REQ(x-forwarded-proto)%://%REQ(:authority)%/oauth2/callback"
                                type: string
                              refreshToken:
                                description: |-
                                  RefreshToken indicates whether the Envoy should automatically refresh the
                                  id token and access token when they expire.
                                  When set to true, the Envoy will use the refresh token to get a new id token
                                  and access token when they expire.

                                  If not specified, defaults to false.
                                type: boolean
                              resources:
                                description: |-
                                  The OIDC resources to be used in the
                                  [Authentication Request](https://openid.net/specs/openid-connect-core-1_0.html#AuthRequest).
                                items:
                                  type: string
                                type: array
                              scopes:
                                description: |-
                                  The OIDC scopes to be used in the
                                  [Authentication Request](https://openid.net/specs/openid-connect-core-1_0.html#AuthRequest).
                                  The "openid" scope is always added to the list of scopes if not already
                                  specified.
                                items:
                                  type: string
                                type: array
                            required:
                            - clientID
                            - clientSecret
                            - provider
                            type: object
                        required:
                        - name
                        - oidc
                        - oidcConfig
                        type: object
                    required:
                    - projectID
                    - workloadIdentityPoolName
                    - workloadIdentityProvider
                    type: object
                required:
                - workLoadIdentityFederationConfig
                type: object
=======
                x-kubernetes-validations:
                - message: Exactly one of clientSecretRef or oidcExchangeToken must
                    be specified
                  rule: (has(self.clientSecretRef) && !has(self.oidcExchangeToken))
                    || (!has(self.clientSecretRef) && has(self.oidcExchangeToken))
>>>>>>> fbf30679
              type:
                description: Type specifies the type of the backend security policy.
                enum:
                - APIKey
                - AWSCredentials
                - AzureCredentials
                - GCPCredentials
                type: string
            required:
            - type
            type: object
          status:
            description: Status defines the status details of the BackendSecurityPolicy.
            properties:
              conditions:
                description: |-
                  Conditions is the list of conditions by the reconciliation result.
                  Currently, at most one condition is set.

                  Known .status.conditions.type are: "Accepted", "NotAccepted".
                items:
                  description: Condition contains details for one aspect of the current
                    state of this API Resource.
                  properties:
                    lastTransitionTime:
                      description: |-
                        lastTransitionTime is the last time the condition transitioned from one status to another.
                        This should be when the underlying condition changed.  If that is not known, then using the time when the API field changed is acceptable.
                      format: date-time
                      type: string
                    message:
                      description: |-
                        message is a human readable message indicating details about the transition.
                        This may be an empty string.
                      maxLength: 32768
                      type: string
                    observedGeneration:
                      description: |-
                        observedGeneration represents the .metadata.generation that the condition was set based upon.
                        For instance, if .metadata.generation is currently 12, but the .status.conditions[x].observedGeneration is 9, the condition is out of date
                        with respect to the current state of the instance.
                      format: int64
                      minimum: 0
                      type: integer
                    reason:
                      description: |-
                        reason contains a programmatic identifier indicating the reason for the condition's last transition.
                        Producers of specific condition types may define expected values and meanings for this field,
                        and whether the values are considered a guaranteed API.
                        The value should be a CamelCase string.
                        This field may not be empty.
                      maxLength: 1024
                      minLength: 1
                      pattern: ^[A-Za-z]([A-Za-z0-9_,:]*[A-Za-z0-9_])?$
                      type: string
                    status:
                      description: status of the condition, one of True, False, Unknown.
                      enum:
                      - "True"
                      - "False"
                      - Unknown
                      type: string
                    type:
                      description: type of condition in CamelCase or in foo.example.com/CamelCase.
                      maxLength: 316
                      pattern: ^([a-z0-9]([-a-z0-9]*[a-z0-9])?(\.[a-z0-9]([-a-z0-9]*[a-z0-9])?)*/)?(([A-Za-z0-9][-A-Za-z0-9_.]*)?[A-Za-z0-9])$
                      type: string
                  required:
                  - lastTransitionTime
                  - message
                  - reason
                  - status
                  - type
                  type: object
                type: array
            type: object
        type: object
    served: true
    storage: true
    subresources:
      status: {}<|MERGE_RESOLUTION|>--- conflicted
+++ resolved
@@ -2460,7 +2460,11 @@
                 - clientID
                 - tenantID
                 type: object
-<<<<<<< HEAD
+                x-kubernetes-validations:
+                - message: Exactly one of clientSecretRef or oidcExchangeToken must
+                    be specified
+                  rule: (has(self.clientSecretRef) && !has(self.oidcExchangeToken))
+                    || (!has(self.clientSecretRef) && has(self.oidcExchangeToken))
               gcpCredentials:
                 description: GCPCredentials is a mechanism to access a backend(s).
                   GCP specific logic will be applied.
@@ -3632,13 +3636,6 @@
                 required:
                 - workLoadIdentityFederationConfig
                 type: object
-=======
-                x-kubernetes-validations:
-                - message: Exactly one of clientSecretRef or oidcExchangeToken must
-                    be specified
-                  rule: (has(self.clientSecretRef) && !has(self.oidcExchangeToken))
-                    || (!has(self.clientSecretRef) && has(self.oidcExchangeToken))
->>>>>>> fbf30679
               type:
                 description: Type specifies the type of the backend security policy.
                 enum:
