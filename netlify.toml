# Copyright Envoy AI Gateway Authors
# SPDX-License-Identifier: Apache-2.0
# The full text of the Apache license is available in the LICENSE file at
# the root of the repo.

[build]
base = "site/"
publish = "build/"
command = "npm run build"

[context.deploy-preview]
base = "site/"
publish = "build/"
command = "npm run build"

[[headers]]
  for = "/*"
  [headers.values]
    X-Frame-Options = "DENY"
    X-Content-Type-Options = "nosniff"
    Referrer-Policy = "strict-origin-when-cross-origin"
    Permissions-Policy = "camera=(), microphone=(), geolocation=()"
    Strict-Transport-Security = "max-age=31536000; includeSubDomains"
    Content-Security-Policy = """
      default-src 'self';
<<<<<<< HEAD
      script-src 'self' 'unsafe-inline' 'unsafe-eval';
      frame-src 'self' https://www.youtube.com https://app.netlify.com;
=======
      script-src 'self' 'unsafe-inline' 'unsafe-eval' https://www.googletagmanager.com;
>>>>>>> 48cfb00d
      style-src 'self' 'unsafe-inline' https://fonts.googleapis.com;
      img-src 'self' data: https: blob:;
      font-src 'self' data: https://fonts.gstatic.com;
      connect-src 'self' https:;
      manifest-src 'self';
      media-src 'self';
      worker-src 'self' blob:;
      frame-ancestors 'none';
    """<|MERGE_RESOLUTION|>--- conflicted
+++ resolved
@@ -23,12 +23,8 @@
     Strict-Transport-Security = "max-age=31536000; includeSubDomains"
     Content-Security-Policy = """
       default-src 'self';
-<<<<<<< HEAD
-      script-src 'self' 'unsafe-inline' 'unsafe-eval';
       frame-src 'self' https://www.youtube.com https://app.netlify.com;
-=======
       script-src 'self' 'unsafe-inline' 'unsafe-eval' https://www.googletagmanager.com;
->>>>>>> 48cfb00d
       style-src 'self' 'unsafe-inline' https://fonts.googleapis.com;
       img-src 'self' data: https: blob:;
       font-src 'self' data: https://fonts.gstatic.com;
