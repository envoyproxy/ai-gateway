--- conflicted
+++ resolved
@@ -187,17 +187,13 @@
 	@echo "Run E2E upgrade tests"
 	@go test -v ./tests/e2e-upgrade/... $(GO_TEST_ARGS) $(GO_TEST_E2E_ARGS)
 
-<<<<<<< HEAD
-# This runs the end-to-end tests for the aigw CLI.
-=======
 # This runs the end-to-end namespaced tests for the controller and extproc with a local kind cluster.
 .PHONY: test-e2e-namespaced
 test-e2e-namespaced: build-e2e
 	@echo "Run E2E namespaced tests"
 	@go test -v ./tests/e2e-namespaced/... $(GO_TEST_ARGS) $(GO_TEST_E2E_ARGS)
 
-# This runs the MCP end-to-end tests.
->>>>>>> baf309aa
+# This runs the end-to-end tests for the aigw CLI.
 .PHONY: test-e2e-aigw
 test-e2e-aigw: build.aigw ## Run the end-to-end tests for the aigw CLI.
 	@echo "Run aigw CLI E2E tests"
