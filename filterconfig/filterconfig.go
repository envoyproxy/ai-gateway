--- conflicted
+++ resolved
@@ -66,22 +66,13 @@
 // From Envoy configuration perspective, configuring the header matching based on `x-envoy-ai-gateway-selected-backend` is enough to route the request to the selected backend.
 // That is because the matching decision is made by the filter and the selected backend is populated in the header `x-envoy-ai-gateway-selected-backend`.
 type Config struct {
-<<<<<<< HEAD
 	// MetadataNamespace is the namespace of the dynamic metadata to be used by the filter.
 	MetadataNamespace string `yaml:"namespace"`
 	// LLMRequestCost configures the cost of each LLM-related request. Optional. If this is provided, the filter will populate
 	// the "calculated" cost in the filter metadata at the end of the response body processing.
 	LLMRequestCosts []LLMRequestCost `yaml:"llmRequestCost,omitempty"`
 	// InputSchema specifies the API schema of the input format of requests to the filter.
-	InputSchema VersionedAPISchema `yaml:"inputSchema"`
-=======
-	// TokenUsageMetadata is the namespace and key to be used in the filter metadata to store the usage token, optional.
-	// If this is provided, the filter will populate the usage token in the filter metadata at the end of the
-	// response body processing.
-	TokenUsageMetadata *TokenUsageMetadata `yaml:"tokenUsageMetadata,omitempty"`
-	// Schema specifies the API schema of the input format of requests to the filter.
 	Schema VersionedAPISchema `yaml:"schema"`
->>>>>>> 69a75805
 	// ModelNameHeaderKey is the header key to be populated with the model name by the filter.
 	ModelNameHeaderKey string `yaml:"modelNameHeaderKey"`
 	// SelectedBackendHeaderKey is the header key to be populated with the backend name by the filter
