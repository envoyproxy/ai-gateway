--- conflicted
+++ resolved
@@ -50,50 +50,6 @@
     value: llama3.3333
   name: llama3-route
   backends:
-  - name: kserve
-    schema:
-      name: OpenAI
-    auth:
-      apiKey:
-        filename: apikey.txt
-  - name: awsbedrock
-    schema:
-      name: AWSBedrock
-    auth:
-      aws:
-        credentialFileName: aws.txt
-        region: us-east-1
-- headers:
-  - name: x-ai-eg-model
-    value: gpt4.4444
-  name: gpt4-route
-<<<<<<< HEAD
-backends:
-- name: openai
-  schema:
-    name: OpenAI
-- name: azureopenai
-  schema:
-    name: AzureOpenAI
-    version: 2024-10-21
-  auth:
-    azure:
-      accessToken: "azureazureazureazureazureazure"
-- name: awsbedrock
-  schema:
-    name: AWSBedrock
-  auth:
-    aws:
-      CredentialFileLiteral: "awsawsawsawsawsawsaws"
-      region: us-east-1
-- name: kserve
-  schema:
-    name: OpenAI
-  auth:
-    apiKey:
-      key: kservekservekservekservekservekservekservekservekserve
-=======
-  backends:
   - name: openai
     schema:
       name: OpenAI
@@ -103,8 +59,24 @@
       version: 2024-10-21
     auth:
       azure:
-        filename: azure.txt
->>>>>>> 762be89e
+        accessToken: "azureazureazureazureazureazure"
+  - name: awsbedrock
+    schema:
+      name: AWSBedrock
+    auth:
+      aws:
+        CredentialFileLiteral: "awsawsawsawsawsawsaws"
+        region: us-east-1
+  - name: kserve
+    schema:
+      name: OpenAI
+    auth:
+      apiKey:
+        key: kservekservekservekservekservekservekservekservekserve
+- headers:
+  - name: x-ai-eg-model
+    value: gpt4.4444
+  name: gpt4-route
 `
 	require.NoError(t, os.WriteFile(configPath, []byte(config), 0o600))
 	cfg, err := filterapi.UnmarshalConfigYaml(configPath)
@@ -123,59 +95,7 @@
 		},
 		Rules: []filterapi.RouteRule{
 			{
-<<<<<<< HEAD
-				Name:   "azureopenai",
-				Schema: filterapi.VersionedAPISchema{Name: filterapi.APISchemaAzureOpenAI, Version: "2024-10-21"},
-				Auth: &filterapi.BackendAuth{
-					AzureAuth: &filterapi.AzureAuth{
-						AccessToken: "azureazureazureazureazureazure",
-					},
-				},
-			},
-			{
-				Name:   "awsbedrock",
-				Schema: filterapi.VersionedAPISchema{Name: filterapi.APISchemaAWSBedrock},
-				Auth: &filterapi.BackendAuth{
-					AWSAuth: &filterapi.AWSAuth{
-						CredentialFileLiteral: "awsawsawsawsawsawsaws",
-						Region:                "us-east-1",
-					},
-				},
-			},
-			{
-				Name:   "kserve",
-				Schema: filterapi.VersionedAPISchema{Name: filterapi.APISchemaOpenAI},
-				Auth: &filterapi.BackendAuth{
-					APIKey: &filterapi.APIKeyAuth{
-						Key: "kservekservekservekservekservekservekservekservekserve",
-=======
-				Name:    "llama3-route",
-				Headers: []filterapi.HeaderMatch{{Name: "x-ai-eg-model", Value: "llama3.3333"}},
-				Backends: []filterapi.Backend{
-					{
-						Name:   "kserve",
-						Schema: filterapi.VersionedAPISchema{Name: filterapi.APISchemaOpenAI},
-						Auth: &filterapi.BackendAuth{
-							APIKey: &filterapi.APIKeyAuth{
-								Filename: "apikey.txt",
-							},
-						},
-					},
-					{
-						Name:   "awsbedrock",
-						Schema: filterapi.VersionedAPISchema{Name: filterapi.APISchemaAWSBedrock},
-						Auth: &filterapi.BackendAuth{
-							AWSAuth: &filterapi.AWSAuth{
-								CredentialFileName: "aws.txt",
-								Region:             "us-east-1",
-							},
-						},
-					},
-				},
-			},
-			{
-				Name:    "gpt4-route",
-				Headers: []filterapi.HeaderMatch{{Name: "x-ai-eg-model", Value: "gpt4.4444"}},
+				Name: "llama3-route", Headers: []filterapi.HeaderMatch{{Name: "x-ai-eg-model", Value: "llama3.3333"}},
 				Backends: []filterapi.Backend{
 					{
 						Name:   "openai",
@@ -186,13 +106,32 @@
 						Schema: filterapi.VersionedAPISchema{Name: filterapi.APISchemaAzureOpenAI, Version: "2024-10-21"},
 						Auth: &filterapi.BackendAuth{
 							AzureAuth: &filterapi.AzureAuth{
-								Filename: "azure.txt",
+								AccessToken: "azureazureazureazureazureazure",
 							},
 						},
->>>>>>> 762be89e
+					},
+					{
+						Name:   "awsbedrock",
+						Schema: filterapi.VersionedAPISchema{Name: filterapi.APISchemaAWSBedrock},
+						Auth: &filterapi.BackendAuth{
+							AWSAuth: &filterapi.AWSAuth{
+								CredentialFileLiteral: "awsawsawsawsawsawsaws",
+								Region:                "us-east-1",
+							},
+						},
+					},
+					{
+						Name:   "kserve",
+						Schema: filterapi.VersionedAPISchema{Name: filterapi.APISchemaOpenAI},
+						Auth: &filterapi.BackendAuth{
+							APIKey: &filterapi.APIKeyAuth{
+								Key: "kservekservekservekservekservekservekservekservekserve",
+							},
+						},
 					},
 				},
 			},
+			{Name: "gpt4-route", Headers: []filterapi.HeaderMatch{{Name: "x-ai-eg-model", Value: "gpt4.4444"}}},
 		},
 	}
 
