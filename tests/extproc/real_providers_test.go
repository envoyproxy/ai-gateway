// Copyright Envoy AI Gateway Authors
// SPDX-License-Identifier: Apache-2.0
// The full text of the Apache license is available in the LICENSE file at
// the root of the repo.

//go:build test_extproc

package extproc

import (
	"bufio"
	"bytes"
	"context"
	"encoding/json"
	"os"
	"strings"
	"testing"

	"github.com/openai/openai-go"
	"github.com/openai/openai-go/option"
	"github.com/stretchr/testify/assert"
	"github.com/stretchr/testify/require"

	"github.com/envoyproxy/ai-gateway/filterapi"
	internaltesting "github.com/envoyproxy/ai-gateway/internal/testing"
)

// TestRealProviders tests the end-to-end flow of the external processor with Envoy and real providers.
func TestWithRealProviders(t *testing.T) {
	requireBinaries(t)
	accessLogPath := t.TempDir() + "/access.log"
	requireRunEnvoy(t, accessLogPath)
	configPath := t.TempDir() + "/extproc-config.yaml"

	cc := internaltesting.RequireNewCredentialsContext(t)

	requireWriteFilterConfig(t, configPath, &filterapi.Config{
		MetadataNamespace: "ai_gateway_llm_ns",
		LLMRequestCosts: []filterapi.LLMRequestCost{
			{MetadataKey: "used_token", Type: filterapi.LLMRequestCostTypeInputToken},
			{MetadataKey: "some_cel", Type: filterapi.LLMRequestCostTypeCEL, CEL: "1+1"},
		},
		Schema: openAISchema,
		// This can be any header key, but it must match the envoy.yaml routing configuration.
		SelectedRouteHeaderKey: routeSelectorHeader,
		ModelNameHeaderKey:     "x-model-name",
		Rules: []filterapi.RouteRule{
			{
				Name:    "openai-route",
				Headers: []filterapi.HeaderMatch{{Name: "x-model-name", Value: "gpt-4o-mini"}},
				Backends: []filterapi.Backend{
					{Name: "openai", Schema: openAISchema, Auth: &filterapi.BackendAuth{
						APIKey: &filterapi.APIKeyAuth{Filename: cc.OpenAIAPIKeyFilePath},
					}},
				},
			},
			{
				Name: "aws-bedrock-route",
				Headers: []filterapi.HeaderMatch{
					{Name: "x-model-name", Value: "us.meta.llama3-2-1b-instruct-v1:0"},
					{Name: "x-model-name", Value: "us.anthropic.claude-3-5-sonnet-20240620-v1:0"},
				},
				Backends: []filterapi.Backend{
					{Name: "aws-bedrock", Schema: awsBedrockSchema, Auth: &filterapi.BackendAuth{AWSAuth: &filterapi.AWSAuth{
						CredentialFileName: cc.AWSFilePath,
						Region:             "us-east-1",
					}}},
				},
			},
			{
				Name:    "azure-openai-route",
				Headers: []filterapi.HeaderMatch{{Name: "x-model-name", Value: "o1"}},
				Backends: []filterapi.Backend{
					{Name: "azure-openai", Schema: azureOpenAISchema, Auth: &filterapi.BackendAuth{
						AzureAuth: &filterapi.AzureAuth{Filename: cc.AzureAccessTokenFilePath},
					}},
				},
			},
		},
<<<<<<< HEAD
		Backends: append(fakeBackends, []*filterapi.Backend{
			{Name: "openai", Schema: openAISchema, Auth: &filterapi.BackendAuth{
				APIKey: &filterapi.APIKeyAuth{Key: cc.OpenAIAPIKey},
			}},
			{Name: "aws-bedrock", Schema: awsBedrockSchema, Auth: &filterapi.BackendAuth{AWSAuth: &filterapi.AWSAuth{
				CredentialFileLiteral: cc.AWSFileLiteral,
				Region:                "us-east-1",
			}}},
			{Name: "azure-openai", Schema: azureOpenAISchema, Auth: &filterapi.BackendAuth{
				AzureAuth: &filterapi.AzureAuth{AccessToken: cc.AzureAccessToken},
			}},
		}...),
=======
>>>>>>> 762be89e
	})

	requireExtProc(t, os.Stdout, extProcExecutablePath(), configPath)

	t.Run("health-checking", func(t *testing.T) {
		client := openai.NewClient(option.WithBaseURL(listenerAddress + "/v1/"))
		for _, tc := range []realProvidersTestCase{
			{name: "openai", modelName: "gpt-4o-mini", required: internaltesting.RequiredCredentialOpenAI},
			{name: "aws-bedrock", modelName: "us.meta.llama3-2-1b-instruct-v1:0", required: internaltesting.RequiredCredentialAWS},
			{name: "azure-openai", modelName: "o1", required: internaltesting.RequiredCredentialAzure},
		} {
			t.Run(tc.modelName, func(t *testing.T) {
				cc.MaybeSkip(t, tc.required)
				require.Eventually(t, func() bool {
					chatCompletion, err := client.Chat.Completions.New(t.Context(), openai.ChatCompletionNewParams{
						Messages: []openai.ChatCompletionMessageParamUnion{
							openai.UserMessage("Say this is a test"),
						},
						Model: tc.modelName,
					})
					if err != nil {
						t.Logf("error: %v", err)
						return false
					}
					nonEmptyCompletion := false
					for _, choice := range chatCompletion.Choices {
						t.Logf("choice: %s", choice.Message.Content)
						if choice.Message.Content != "" {
							nonEmptyCompletion = true
						}
					}
					return nonEmptyCompletion
				}, eventuallyTimeout, eventuallyInterval)
			})
		}
	})

	// Read all access logs and check if the used token is logged.
	// If the used token is set correctly in the metadata, it should be logged in the access log.

	t.Run("check-used-token-metadata-access-log", func(t *testing.T) {
		cc.MaybeSkip(t, internaltesting.RequiredCredentialOpenAI|internaltesting.RequiredCredentialAWS)
		// Since the access log might not be written immediately, we wait for the log to be written.
		require.Eventually(t, func() bool {
			accessLog, err := os.ReadFile(accessLogPath)
			require.NoError(t, err)
			// This should match the format of the access log in envoy.yaml.
			type lineFormat struct {
				UsedToken float64 `json:"used_token,omitempty"`
				SomeCel   float64 `json:"some_cel,omitempty"`
			}
			scanner := bufio.NewScanner(bytes.NewReader(accessLog))
			for scanner.Scan() {
				line := scanner.Bytes()
				var l lineFormat
				if err = json.Unmarshal(line, &l); err != nil {
					t.Logf("error unmarshalling line: %v", err)
					continue
				}
				t.Logf("line: %s", line)
				if l.SomeCel == 0 {
					t.Log("some_cel is not existent or greater than zero")
					continue
				}
				if l.UsedToken == 0 {
					t.Log("used_token is not existent or greater than zero")
					continue
				}
				return true
			}
			return false
		}, eventuallyTimeout, eventuallyInterval)
	})

	t.Run("streaming", func(t *testing.T) {
		client := openai.NewClient(option.WithBaseURL(listenerAddress + "/v1/"))
		for _, tc := range []realProvidersTestCase{
			{name: "openai", modelName: "gpt-4o-mini", required: internaltesting.RequiredCredentialOpenAI},
			{name: "aws-bedrock", modelName: "us.meta.llama3-2-1b-instruct-v1:0", required: internaltesting.RequiredCredentialAWS},
		} {
			t.Run(tc.name, func(t *testing.T) {
				cc.MaybeSkip(t, tc.required)
				require.Eventually(t, func() bool {
					stream := client.Chat.Completions.NewStreaming(t.Context(), openai.ChatCompletionNewParams{
						Messages: []openai.ChatCompletionMessageParamUnion{
							openai.UserMessage("Say this is a test"),
						},
						Model: tc.modelName,
					})
					defer func() {
						_ = stream.Close()
					}()

					acc := openai.ChatCompletionAccumulator{}

					for stream.Next() {
						chunk := stream.Current()
						if !acc.AddChunk(chunk) {
							t.Log("error adding chunk")
							return false
						}
					}

					if err := stream.Err(); err != nil {
						t.Logf("error: %v", err)
						return false
					}

					nonEmptyCompletion := false
					for _, choice := range acc.Choices {
						t.Logf("choice: %s", choice.Message.Content)
						if choice.Message.Content != "" {
							nonEmptyCompletion = true
						}
					}
					if !nonEmptyCompletion {
						// Log the whole response for debugging.
						t.Logf("response: %+v", acc)
					}
					return nonEmptyCompletion
				}, eventuallyTimeout, eventuallyInterval)
			})
		}
	})

	t.Run("Bedrock uses tool in response", func(t *testing.T) {
		client := openai.NewClient(option.WithBaseURL(listenerAddress+"/v1/"), option.WithMaxRetries(0))
		for _, tc := range []realProvidersTestCase{
			{name: "aws-bedrock", modelName: "us.anthropic.claude-3-5-sonnet-20240620-v1:0", required: internaltesting.RequiredCredentialAWS}, // This will go to "aws-bedrock" using credentials file.
		} {
			t.Run(tc.modelName, func(t *testing.T) {
				cc.MaybeSkip(t, tc.required)
				require.Eventually(t, func() bool {
					// Step 1: Initial tool call request
					question := "What is the weather in New York City?"
					params := openai.ChatCompletionNewParams{
						Messages: []openai.ChatCompletionMessageParamUnion{
							openai.UserMessage(question),
						},
						Tools: []openai.ChatCompletionToolParam{
							{
								Function: openai.FunctionDefinitionParam{
									Name:        "get_weather",
									Description: openai.String("Get weather at the given location"),
									Parameters: openai.FunctionParameters{
										"type": "object",
										"properties": map[string]interface{}{
											"location": map[string]string{
												"type": "string",
											},
										},
										"required": []string{"location"},
									},
								},
							},
						},
						Seed:  openai.Int(0),
						Model: tc.modelName,
					}
					completion, err := client.Chat.Completions.New(context.Background(), params)
					if err != nil {
						t.Logf("error: %v", err)
						return false
					}
					// Step 2: Verify tool call
					if len(completion.Choices) == 0 {
						t.Logf("Expected a response but got none: %+v", completion)
						return false
					}
					toolCalls := completion.Choices[0].Message.ToolCalls
					if len(toolCalls) == 0 {
						t.Logf("Expected tool call from completion result but got none")
						return false
					}
					// Step 3: Simulate the tool returning a response, add the tool response to the params, and check the second response
					params.Messages = append(params.Messages, completion.Choices[0].Message.ToParam())
					getWeatherCalled := false
					for _, toolCall := range toolCalls {
						if toolCall.Function.Name == "get_weather" {
							getWeatherCalled = true
							// Extract the location from the function call arguments
							var args map[string]interface{}
							if argErr := json.Unmarshal([]byte(toolCall.Function.Arguments), &args); argErr != nil {
								t.Logf("Error unmarshalling the function arguments: %v", argErr)
							}
							location := args["location"].(string)
							if location != "New York City" {
								t.Logf("Expected location to be New York City but got %s", location)
							}
							// Simulate getting weather data
							weatherData := "Sunny, 25°C"
							toolMessage := openai.ToolMessage(weatherData, toolCall.ID)
							params.Messages = append(params.Messages, toolMessage)
							t.Logf("Appended tool message: %+v", *toolMessage.OfTool) // Debug log
						}
					}
					if getWeatherCalled == false {
						t.Logf("get_weather tool not specified in chat completion response")
						return false
					}

					secondChatCompletion, err := client.Chat.Completions.New(context.Background(), params)
					if err != nil {
						t.Logf("error during second response: %v", err)
						return false
					}

					// Step 4: Verify that the second response is correct
					if len(secondChatCompletion.Choices) == 0 {
						t.Logf("Expected a response but got none: %+v", secondChatCompletion)
						return false
					}
					completionResult := secondChatCompletion.Choices[0].Message.Content
					t.Logf("content of completion response using tool: %s", secondChatCompletion.Choices[0].Message.Content)
					return strings.Contains(completionResult, "New York City") && strings.Contains(completionResult, "sunny") && strings.Contains(completionResult, "25°C")
				}, eventuallyTimeout, eventuallyInterval)
			})
		}
	})

	// Models are served by the extproc filter as a direct response so this can run even if the
	// real credentials are not present.
	// We don't need to run it on a concrete backend, as it will not route anywhere.
	t.Run("list-models", func(t *testing.T) {
		client := openai.NewClient(option.WithBaseURL(listenerAddress + "/v1/"))

		var models []string
		require.EventuallyWithT(t, func(c *assert.CollectT) {
			it := client.Models.ListAutoPaging(t.Context())
			for it.Next() {
				models = append(models, it.Current().ID)
			}
			assert.NoError(c, it.Err())
		}, eventuallyTimeout, eventuallyInterval)

		require.Equal(t, []string{
			"gpt-4o-mini",
			"us.meta.llama3-2-1b-instruct-v1:0",
			"us.anthropic.claude-3-5-sonnet-20240620-v1:0",
			"o1",
		}, models)
	})
}

// realProvidersTestCase is a base test case for the real providers, which is mainly for the centralization of the
// credentials check.
type realProvidersTestCase struct {
	name      string
	modelName string
	required  internaltesting.RequiredCredential
}<|MERGE_RESOLUTION|>--- conflicted
+++ resolved
@@ -50,7 +50,7 @@
 				Headers: []filterapi.HeaderMatch{{Name: "x-model-name", Value: "gpt-4o-mini"}},
 				Backends: []filterapi.Backend{
 					{Name: "openai", Schema: openAISchema, Auth: &filterapi.BackendAuth{
-						APIKey: &filterapi.APIKeyAuth{Filename: cc.OpenAIAPIKeyFilePath},
+						APIKey: &filterapi.APIKeyAuth{Key: cc.OpenAIAPIKey},
 					}},
 				},
 			},
@@ -62,8 +62,8 @@
 				},
 				Backends: []filterapi.Backend{
 					{Name: "aws-bedrock", Schema: awsBedrockSchema, Auth: &filterapi.BackendAuth{AWSAuth: &filterapi.AWSAuth{
-						CredentialFileName: cc.AWSFilePath,
-						Region:             "us-east-1",
+						CredentialFileLiteral: cc.AWSFileLiteral,
+						Region:                "us-east-1",
 					}}},
 				},
 			},
@@ -72,26 +72,11 @@
 				Headers: []filterapi.HeaderMatch{{Name: "x-model-name", Value: "o1"}},
 				Backends: []filterapi.Backend{
 					{Name: "azure-openai", Schema: azureOpenAISchema, Auth: &filterapi.BackendAuth{
-						AzureAuth: &filterapi.AzureAuth{Filename: cc.AzureAccessTokenFilePath},
+						AzureAuth: &filterapi.AzureAuth{AccessToken: cc.AzureAccessToken},
 					}},
 				},
 			},
 		},
-<<<<<<< HEAD
-		Backends: append(fakeBackends, []*filterapi.Backend{
-			{Name: "openai", Schema: openAISchema, Auth: &filterapi.BackendAuth{
-				APIKey: &filterapi.APIKeyAuth{Key: cc.OpenAIAPIKey},
-			}},
-			{Name: "aws-bedrock", Schema: awsBedrockSchema, Auth: &filterapi.BackendAuth{AWSAuth: &filterapi.AWSAuth{
-				CredentialFileLiteral: cc.AWSFileLiteral,
-				Region:                "us-east-1",
-			}}},
-			{Name: "azure-openai", Schema: azureOpenAISchema, Auth: &filterapi.BackendAuth{
-				AzureAuth: &filterapi.AzureAuth{AccessToken: cc.AzureAccessToken},
-			}},
-		}...),
-=======
->>>>>>> 762be89e
 	})
 
 	requireExtProc(t, os.Stdout, extProcExecutablePath(), configPath)
