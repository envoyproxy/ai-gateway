--- conflicted
+++ resolved
@@ -27,43 +27,7 @@
 	requireRunEnvoy(t, accessLogPath)
 	configPath := t.TempDir() + "/extproc-config.yaml"
 
-<<<<<<< HEAD
-	// Test with APIKey.
-	apiKeyFilePath := t.TempDir() + "/open-ai-api-key"
-	file, err := os.Create(apiKeyFilePath)
-	require.NoError(t, err)
-	defer func() { require.NoError(t, file.Close()) }()
-	openAIAPIKey := os.Getenv("TEST_OPENAI_API_KEY")
-	if openAIAPIKey != "" {
-		_, err = file.WriteString(openAIAPIKey)
-		require.NoError(t, err)
-		require.NoError(t, file.Sync())
-	}
-
-	// Set up credential file for AWS.
-	awsAccessKeyID := getEnvVarOrSkip(t, "TEST_AWS_ACCESS_KEY_ID")
-	awsSecretAccessKey := getEnvVarOrSkip(t, "TEST_AWS_SECRET_ACCESS_KEY")
-	awsSessionToken := os.Getenv("TEST_AWS_SESSION_TOKEN")
-	var awsCredentialsBody string
-	if awsSessionToken != "" {
-		awsCredentialsBody = fmt.Sprintf("[default]\nAWS_ACCESS_KEY_ID=%s\nAWS_SECRET_ACCESS_KEY=%s\nAWS_SESSION_TOKEN=%s\n",
-			awsAccessKeyID, awsSecretAccessKey, awsSessionToken)
-	} else {
-		awsCredentialsBody = fmt.Sprintf("[default]\nAWS_ACCESS_KEY_ID=%s\nAWS_SECRET_ACCESS_KEY=%s\n",
-			awsAccessKeyID, awsSecretAccessKey)
-	}
-
-	// Test with AWS Credential File.
-	awsFilePath := t.TempDir() + "/aws-credential-file"
-	awsFile, err := os.Create(awsFilePath)
-	require.NoError(t, err)
-	defer func() { require.NoError(t, awsFile.Close()) }()
-	_, err = awsFile.WriteString(awsCredentialsBody)
-	require.NoError(t, err)
-	require.NoError(t, awsFile.Sync())
-=======
 	cc := requireNewCredentialsContext(t)
->>>>>>> 91390816
 
 	requireWriteFilterConfig(t, configPath, &filterapi.Config{
 		MetadataNamespace: "ai_gateway_llm_ns",
@@ -105,13 +69,7 @@
 			{name: "openai", modelName: "gpt-4o-mini", required: requiredCredentialOpenAI},
 			{name: "aws-bedrock", modelName: "us.meta.llama3-2-1b-instruct-v1:0", required: requiredCredentialAWS},
 		} {
-<<<<<<< HEAD
-			if tc.testCaseName == "openai" && openAIAPIKey == "" {
-				t.Skip("Skipping openai test case as TEST_OPENAI_API_KEY is not set")
-			}
-=======
 			cc.maybeSkip(t, tc.required)
->>>>>>> 91390816
 			t.Run(tc.modelName, func(t *testing.T) {
 				require.Eventually(t, func() bool {
 					chatCompletion, err := client.Chat.Completions.New(context.Background(), openai.ChatCompletionNewParams{
@@ -179,15 +137,8 @@
 			{name: "openai", modelName: "gpt-4o-mini", required: requiredCredentialOpenAI},
 			{name: "aws-bedrock", modelName: "us.meta.llama3-2-1b-instruct-v1:0", required: requiredCredentialAWS},
 		} {
-<<<<<<< HEAD
-			if tc.testCaseName == "openai" && openAIAPIKey == "" {
-				t.Skip("Skipping openai test case as TEST_OPENAI_API_KEY is not set")
-			}
-			t.Run(tc.modelName, func(t *testing.T) {
-=======
 			t.Run(tc.name, func(t *testing.T) {
 				cc.maybeSkip(t, tc.required)
->>>>>>> 91390816
 				require.Eventually(t, func() bool {
 					stream := client.Chat.Completions.NewStreaming(context.Background(), openai.ChatCompletionNewParams{
 						Messages: openai.F([]openai.ChatCompletionMessageParamUnion{
@@ -230,8 +181,7 @@
 			})
 		}
 	})
-
-<<<<<<< HEAD
+  
 	t.Run("Bedrock uses tool in response", func(t *testing.T) {
 		client := openai.NewClient(option.WithBaseURL(listenerAddress + "/v1/"))
 		for _, tc := range []struct {
@@ -331,35 +281,6 @@
 					t.Logf("content of completion response using tool: %s", secondChatCompletion.Choices[0].Message.Content)
 					return completionResult == "The weather in Paris is currently sunny and 25°C."
 				}, 30*time.Second, 2*time.Second)
-=======
-	t.Run("Bedrock calls tool get_weather function", func(t *testing.T) {
-		cc.maybeSkip(t, requiredCredentialAWS)
-		client := openai.NewClient(option.WithBaseURL(listenerAddress + "/v1/"))
-		require.Eventually(t, func() bool {
-			chatCompletion, err := client.Chat.Completions.New(context.Background(), openai.ChatCompletionNewParams{
-				Messages: openai.F([]openai.ChatCompletionMessageParamUnion{
-					openai.UserMessage("What is the weather like in Paris today?"),
-				}),
-				Tools: openai.F([]openai.ChatCompletionToolParam{
-					{
-						Type: openai.F(openai.ChatCompletionToolTypeFunction),
-						Function: openai.F(openai.FunctionDefinitionParam{
-							Name:        openai.String("get_weather"),
-							Description: openai.String("Get weather at the given location"),
-							Parameters: openai.F(openai.FunctionParameters{
-								"type": "object",
-								"properties": map[string]interface{}{
-									"location": map[string]string{
-										"type": "string",
-									},
-								},
-								"required": []string{"location"},
-							}),
-						}),
-					},
-				}),
-				Model: openai.F("us.anthropic.claude-3-5-sonnet-20240620-v1:0"),
->>>>>>> 91390816
 			})
 			if err != nil {
 				t.Logf("error: %v", err)
