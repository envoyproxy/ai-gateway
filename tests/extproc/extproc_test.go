--- conflicted
+++ resolved
@@ -71,16 +71,11 @@
 		ModelNameHeaderKey:       "x-model-name",
 		Rules: []filterconfig.RouteRule{
 			{
-<<<<<<< HEAD
-				Backends: []filterconfig.Backend{{Name: "openai", OutputSchema: openAISchema, Auth: &filterconfig.BackendAuth{
+				Backends: []filterconfig.Backend{{Name: "openai", Schema: openAISchema, Auth: &filterconfig.BackendAuth{
 					Type:   filterconfig.AuthTypeAPIKey,
 					APIKey: &filterconfig.APIKeyAuth{Filename: apiKeyFilePath},
 				}}},
 				Headers: []filterconfig.HeaderMatch{{Name: "x-model-name", Value: "gpt-4o-mini"}},
-=======
-				Backends: []filterconfig.Backend{{Name: "openai", Schema: openAISchema}},
-				Headers:  []filterconfig.HeaderMatch{{Name: "x-model-name", Value: "gpt-4o-mini"}},
->>>>>>> dd256b07
 			},
 			{
 				Backends: []filterconfig.Backend{
