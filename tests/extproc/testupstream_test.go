// Copyright Envoy AI Gateway Authors
// SPDX-License-Identifier: Apache-2.0
// The full text of the Apache license is available in the LICENSE file at
// the root of the repo.

package extproc

import (
	"cmp"
	"encoding/base64"
	"encoding/json"
	"fmt"
	"io"
	"net/http"
	"regexp"
	"strconv"
	"strings"
	"testing"
	"time"

	openaigo "github.com/openai/openai-go"
	"github.com/openai/openai-go/option"
	"github.com/stretchr/testify/require"
	"sigs.k8s.io/yaml"

	"github.com/envoyproxy/ai-gateway/internal/apischema/openai"
	"github.com/envoyproxy/ai-gateway/internal/filterapi"
	"github.com/envoyproxy/ai-gateway/tests/internal/testupstreamlib"
)

// failIf5xx because 5xx errors are likely a sign of a broken ExtProc or Envoy.
func failIf5xx(t *testing.T, resp *http.Response, was5xx *bool) {
	if resp.StatusCode >= 500 && resp.StatusCode < 600 {
		body, err := io.ReadAll(resp.Body)
		require.NoError(t, err)

		*was5xx = true
		t.Fatalf("received %d response with body: %s", resp.StatusCode, string(body))
	}
}

// TestWithTestUpstream tests the end-to-end flow of the external processor with Envoy and the test upstream.
//
// This does not require any environment variables to be set as it relies on the test upstream.
func TestWithTestUpstream(t *testing.T) {
	now := time.Unix(int64(time.Now().Second()), 0).UTC()

	// Substitute any dynamically generated UUIDs in the response body with a placeholder
	// example generated UUID 703482f8-2e5b-4dcc-a872-d74bd66c386.
	m := regexp.MustCompile("[0-9a-f]{8}-[0-9a-f]{4}-[0-9a-f]{4}-[0-9a-f]{4}-[0-9a-f]{12}")

	config := &filterapi.Config{
		LLMRequestCosts: []filterapi.LLMRequestCost{
			{MetadataKey: "used_token", Type: filterapi.LLMRequestCostTypeInputToken},
		},
		Backends: []filterapi.Backend{
			alwaysFailingBackend,
			testUpstreamOpenAIBackend,
			testUpstreamModelNameOverride,
			testUpstreamAAWSBackend,
			testUpstreamAzureBackend,
			testUpstreamGCPVertexAIBackend,
			testUpstreamGCPAnthropicAIBackend,
			testUpstreamAWSAnthropicBackend,
			{
				Name: "testupstream-openai-5xx", Schema: openAISchema, HeaderMutation: &filterapi.HTTPHeaderMutation{
					Set: []filterapi.HTTPHeader{{Name: testupstreamlib.ResponseStatusKey, Value: "500"}},
				},
				ModelNameOverride: "bad-model",
			},
			{
				Name:   "testupstream-anthropic",
				Schema: filterapi.VersionedAPISchema{Name: filterapi.APISchemaAnthropic}, Auth: &filterapi.BackendAuth{
					AnthropicAPIKey: &filterapi.AnthropicAPIKeyAuth{Key: "anthropic-api-key"},
				},
			},
		},
		Models: []filterapi.Model{
			{Name: "some-model1", OwnedBy: "Envoy AI Gateway", CreatedAt: now},
			{Name: "some-model2", OwnedBy: "Envoy AI Gateway", CreatedAt: now},
			{Name: "some-model3", OwnedBy: "Envoy AI Gateway", CreatedAt: now},
		},
	}

	configBytes, err := yaml.Marshal(config)
	require.NoError(t, err)
	env := startTestEnvironment(t, string(configBytes), true, true)

	listenerPort := env.EnvoyListenerPort()

	expectedModels := openai.ModelList{
		Object: "list",
		Data: []openai.Model{
			{ID: "some-model1", Object: "model", OwnedBy: "Envoy AI Gateway", Created: openai.JSONUNIXTime(now)},
			{ID: "some-model2", Object: "model", OwnedBy: "Envoy AI Gateway", Created: openai.JSONUNIXTime(now)},
			{ID: "some-model3", Object: "model", OwnedBy: "Envoy AI Gateway", Created: openai.JSONUNIXTime(now)},
		},
	}

	was5xx := false
	for _, tc := range []struct {
		// name is the name of the test case.
		name,
		// backend is the backend to send the request to. Either "openai" or "aws-bedrock" (matching the headers in the config).
		backend,
		// path is the path to send the request to.
		path,
		// method is the HTTP method to use.
		method,
		// requestBody is the request requestBody.
		requestBody,
		// responseBody is the response body to return from the test upstream.
		responseBody,
		// responseType is either empty, "sse" or "aws-event-stream" as implemented by the test upstream.
		responseType,
		// responseStatus is the HTTP status code of the response returned by the test upstream.
		responseStatus,
		// responseHeaders are the headers sent in the HTTP response
		// The value is a base64 encoded string of comma separated key-value pairs.
		// E.g. "key1:value1,key2:value2".
		responseHeaders,
		// expRawQuery is the expected raw query to be sent to the test upstream.
		expRawQuery string
		// expPath is the expected path to be sent to the test upstream.
		expPath string
		// expRequestHeaders are the expected request headers to be sent to the test upstream.
		// The value is a base64 encoded string of comma separated key-value pairs.
		// E.g. "key1:value1,key2:value2".
		expRequestHeaders map[string]string
		// expRequestBody is the expected body to be sent to the test upstream.
		// This can be used to test the request body translation.
		expRequestBody string
		// expStatus is the expected status code from the gateway.
		expStatus int
		// expResponseHeaders are the expected headers from the gateway.
		expResponseHeaders map[string]string
		// expResponseBody is the expected body from the gateway to the client.
		// If this is empty, the responseBody from the test upstream is expected to be returned as-is.
		expResponseBody string
		// expResponseBodyFunc is a function to check the response body. This can be used instead of the expResponseBody field.
		expResponseBodyFunc func(require.TestingT, []byte)
	}{
		{
			name:            "openai - /v1/images/generations",
			backend:         "openai",
			path:            "/v1/images/generations",
			method:          http.MethodPost,
			requestBody:     `{"model":"gpt-image-1-mini","prompt":"a cat wearing sunglasses","size":"1024x1024","quality":"low"}`,
			expPath:         "/v1/images/generations",
			responseBody:    `{"created":1736890000,"data":[{"url":"https://example.com/image1.png"}],"model":"gpt-image-1-mini","usage":{"prompt_tokens":0,"completion_tokens":0,"total_tokens":0}}`,
			expStatus:       http.StatusOK,
			expResponseBody: `{"created":1736890000,"data":[{"url":"https://example.com/image1.png"}],"model":"gpt-image-1-mini","usage":{"prompt_tokens":0,"completion_tokens":0,"total_tokens":0}}`,
		},
		{
			name:            "openai - /v1/images/generations - non json upstream error mapped to OpenAI",
			backend:         "openai",
			path:            "/v1/images/generations",
			method:          http.MethodPost,
			requestBody:     `{"model":"dall-e-3","prompt":"a scenic beach"}`,
			expPath:         "/v1/images/generations",
			responseHeaders: "content-type:text/plain",
			responseStatus:  strconv.Itoa(http.StatusServiceUnavailable),
			responseBody:    `backend timeout`,
			expStatus:       http.StatusServiceUnavailable,
			expResponseBody: `{"error":{"type":"OpenAIBackendError","message":"backend timeout","code":"503"}}`,
		},
		{
			name:            "unknown path",
			path:            "/unknown",
			requestBody:     `{"prompt": "hello"}`,
			expStatus:       http.StatusNotFound,
			expResponseBody: `unsupported path: /unknown`,
		},
		{
			name:            "aws system role - /v1/chat/completions",
			backend:         "aws-bedrock",
			path:            "/v1/chat/completions",
			requestBody:     `{"model":"something","messages":[{"role":"system","content":"You are a chatbot."}]}`,
			expPath:         "/model/something/converse",
			responseBody:    `{"output":{"message":{"content":[{"text":"response"},{"text":"from"},{"text":"assistant"}],"role":"assistant"}},"stopReason":null,"usage":{"inputTokens":10,"outputTokens":20,"totalTokens":30}}`,
			expRequestBody:  `{"inferenceConfig":{},"messages":[],"system":[{"text":"You are a chatbot."}]}`,
			expStatus:       http.StatusOK,
			expResponseBody: `{"choices":[{"finish_reason":"stop","index":0,"message":{"content":"response","role":"assistant"}}],"model":"something","object":"chat.completion","usage":{"completion_tokens":20,"prompt_tokens":10,"total_tokens":30}}`,
		},
		{
			name:            "openai - /v1/chat/completions",
			backend:         "openai",
			path:            "/v1/chat/completions",
			method:          http.MethodPost,
			requestBody:     `{"model":"something","messages":[{"role":"system","content":"You are a chatbot."}]}`,
			expPath:         "/v1/chat/completions",
			responseBody:    `{"choices":[{"message":{"content":"This is a test."}}]}`,
			expStatus:       http.StatusOK,
			expResponseBody: `{"choices":[{"message":{"content":"This is a test."}}]}`,
		},
		{
			name:            "openai - /v1/chat/completions - gzip",
			backend:         "openai",
			responseType:    "gzip",
			path:            "/v1/chat/completions",
			method:          http.MethodPost,
			requestBody:     `{"model":"something","messages":[{"role":"system","content":"You are a chatbot."}]}`,
			expPath:         "/v1/chat/completions",
			responseBody:    `{"choices":[{"message":{"content":"This is a test."}}]}`,
			expStatus:       http.StatusOK,
			expResponseBody: `{"choices":[{"message":{"content":"This is a test."}}]}`,
		},
		{
			name:            "openai - /v1/chat/completions - tool call results",
			backend:         "openai",
			path:            "/v1/chat/completions",
			expPath:         "/v1/chat/completions",
			method:          http.MethodPost,
			requestBody:     toolCallResultsRequestBody,
			expRequestBody:  toolCallResultsRequestBody,
			responseBody:    `{"choices":[{"message":{"content":"This is a test."}}]}`,
			expResponseBody: `{"choices":[{"message":{"content":"This is a test."}}]}`,
			expStatus:       http.StatusOK,
		},
		{
			name:            "aws-bedrock - /v1/chat/completions - tool call results",
			backend:         "aws-bedrock",
			path:            "/v1/chat/completions",
			expPath:         "/model/gpt-4-0613/converse",
			method:          http.MethodPost,
			requestBody:     toolCallResultsRequestBody,
			expRequestBody:  `{"inferenceConfig":{"maxTokens":1024},"messages":[{"content":[{"text":"List the files in the /tmp directory"}],"role":"user"},{"content":[{"toolUse":{"name":"list_files","input":{"path":"/tmp"},"toolUseId":"call_abc123"}}],"role":"assistant"},{"content":[{"toolResult":{"content":[{"text":"[\"foo.txt\", \"bar.log\", \"data.csv\"]"}],"status":null,"toolUseId":"call_abc123"}}],"role":"user"}]}`,
			responseBody:    `{"output":{"message":{"content":[{"text":"response"},{"text":"from"},{"text":"assistant"}],"role":"assistant"}},"stopReason":null,"usage":{"inputTokens":10,"outputTokens":20,"totalTokens":30}}`,
			expResponseBody: `{"choices":[{"finish_reason":"stop","index":0,"message":{"content":"response","role":"assistant"}}],"model":"gpt-4-0613","object":"chat.completion","usage":{"completion_tokens":20,"prompt_tokens":10,"total_tokens":30}}`,
			expStatus:       http.StatusOK,
		},
		{
			name:            "gcp-anthropic - /v1/chat/completions - tool call results",
			backend:         "gcp-anthropicai",
			path:            "/v1/chat/completions",
			expPath:         "/v1/projects/gcp-project-name/locations/gcp-region/publishers/anthropic/models/gpt-4-0613:rawPredict",
			method:          http.MethodPost,
			requestBody:     toolCallResultsRequestBody,
			expRequestBody:  `{"max_tokens":1024,"messages":[{"content":[{"text":"List the files in the /tmp directory","type":"text"}],"role":"user"},{"content":[{"id":"call_abc123","input":{"path":"/tmp"},"name":"list_files","type":"tool_use"}],"role":"assistant"},{"content":[{"tool_use_id":"call_abc123","is_error":false,"content":[{"text":"[\"foo.txt\", \"bar.log\", \"data.csv\"]","type":"text"}],"type":"tool_result"}],"role":"user"}],"anthropic_version":"vertex-2023-10-16"}`,
			responseBody:    `{"id":"msg_123","type":"message","role":"assistant","stop_reason": "end_turn", "content":[{"type":"text","text":"Hello from Anthropic!"}],"usage":{"input_tokens":10,"output_tokens":25,"cache_read_input_tokens":10}}`,
			expResponseBody: `{"choices":[{"finish_reason":"stop","index":0,"message":{"content":"Hello from Anthropic!","role":"assistant"}}],"model":"gpt-4-0613","object":"chat.completion","usage":{"completion_tokens":25,"prompt_tokens":10,"total_tokens":35,"prompt_tokens_details":{"cached_tokens":10}}}`,
			expStatus:       http.StatusOK,
		},
		{
			name:            "azure-openai - /v1/chat/completions",
			backend:         "azure-openai",
			path:            "/v1/chat/completions",
			method:          http.MethodPost,
			requestBody:     `{"model":"something","messages":[{"role":"system","content":"You are a chatbot."}]}`,
			expPath:         "/openai/deployments/something/chat/completions",
			responseBody:    `{"model":"gpt-4o-2024-08-01","choices":[{"message":{"content":"This is a test."}}]}`,
			expStatus:       http.StatusOK,
			expResponseBody: `{"model":"gpt-4o-2024-08-01","choices":[{"message":{"content":"This is a test."}}]}`,
		},
		{
			name:              "gcp-vertexai - /v1/chat/completions",
			backend:           "gcp-vertexai",
			path:              "/v1/chat/completions",
			method:            http.MethodPost,
			requestBody:       `{"model":"gemini-1.5-pro","messages":[{"role":"system","content":"You are a helpful assistant."}]}`,
			expRequestBody:    `{"contents":null,"tools":null,"generation_config":{},"system_instruction":{"parts":[{"text":"You are a helpful assistant."}]}}`,
			expPath:           "/v1/projects/gcp-project-name/locations/gcp-region/publishers/google/models/gemini-1.5-pro:generateContent",
			expRequestHeaders: map[string]string{"Authorization": "Bearer " + fakeGCPAuthToken},
			responseStatus:    strconv.Itoa(http.StatusOK),
			responseBody:      `{"candidates":[{"content":{"parts":[{"text":"This is a test response from Gemini."}],"role":"model"},"finishReason":"STOP"}],"usageMetadata":{"promptTokenCount":15,"candidatesTokenCount":10,"totalTokenCount":35,"cachedContentTokenCount":10,"thoughtsTokenCount":10}}`,
			expStatus:         http.StatusOK,
			expResponseBody:   `{"choices":[{"finish_reason":"stop","index":0,"message":{"content":"This is a test response from Gemini.","role":"assistant"}}],"model":"gemini-1.5-pro","object":"chat.completion","usage":{"completion_tokens":20,"completion_tokens_details":{"reasoning_tokens":10},"prompt_tokens":15,"prompt_tokens_details":{"cached_tokens":10},"total_tokens":35}}`,
		},
		{
			name:              "gcp-vertexai - /v1/chat/completions",
			backend:           "gcp-vertexai",
			path:              "/v1/chat/completions",
			method:            http.MethodPost,
			requestBody:       `{"model":"gemini-1.5-pro","messages":[{"role":"system","content":"You are a helpful assistant."}]}`,
			expRequestBody:    `{"contents":null,"tools":null,"generation_config":{},"system_instruction":{"parts":[{"text":"You are a helpful assistant."}]}}`,
			expPath:           "/v1/projects/gcp-project-name/locations/gcp-region/publishers/google/models/gemini-1.5-pro:generateContent",
			expRequestHeaders: map[string]string{"Authorization": "Bearer " + fakeGCPAuthToken},
			responseStatus:    strconv.Itoa(http.StatusOK),
			responseBody:      `{"candidates":[{"content":{"parts":[{"text":"This is a test response from Gemini."}],"role":"model"},"finishReason":"STOP"}],"usageMetadata":{"promptTokenCount":15,"candidatesTokenCount":10,"totalTokenCount":25}}`,
			expStatus:         http.StatusOK,
			expResponseBody:   `{"choices":[{"finish_reason":"stop","index":0,"message":{"content":"This is a test response from Gemini.","role":"assistant"}}],"model":"gemini-1.5-pro","object":"chat.completion","usage":{"completion_tokens":10,"completion_tokens_details":{},"prompt_tokens":15,"total_tokens":25,"prompt_tokens_details":{}}}`,
		},
		{
			name:              "gcp-vertexai - /v1/chat/completions - tool use",
			backend:           "gcp-vertexai",
			path:              "/v1/chat/completions",
			method:            http.MethodPost,
			requestBody:       `{"model":"gemini-1.5-pro","messages":[{"role":"user","content":"tell me the delivery date for order 123"}],"tools":[{"type":"function","function":{"name":"get_delivery_date","description":"Get the delivery date for a customer's order. Call this whenever you need to know the delivery date, for example when a customer asks 'Where is my package'","parameters":{"type":"object","properties":{"order_id":{"type":"string","description":"The customer's order ID."}},"required":["order_id"]}}}]}`,
<<<<<<< HEAD
			expRequestBody:    `{"contents":[{"parts":[{"text":"tell me the delivery date for order 123"}],"role":"user"}],"tools":[{"functionDeclarations":[{"description":"Get the delivery date for a customer's order. Call this whenever you need to know the delivery date, for example when a customer asks 'Where is my package'","name":"get_delivery_date","parametersJsonSchema":{"properties":{"order_id":{"description":"The customer's order ID.","type":"string"}},"required":["order_id"],"type":"object"}}]}],"generation_config":{}}`,
=======
			expRequestBody:    `{"contents":[{"parts":[{"text":"tell me the delivery date for order 123"}],"role":"user"}],"tools":[{"functionDeclarations":[{"description":"Get the delivery date for a customer's order. Call this whenever you need to know the delivery date, for example when a customer asks 'Where is my package'","name":"get_delivery_date","parameters":{"properties":{"order_id":{"description":"The customer's order ID.","type":"string"}},"required":["order_id"],"type":"object"}}]}],"generation_config":{}}`,
			expHost:           "gcp-region-aiplatform.googleapis.com",
>>>>>>> 5cd5f1b8
			expPath:           "/v1/projects/gcp-project-name/locations/gcp-region/publishers/google/models/gemini-1.5-pro:generateContent",
			expRequestHeaders: map[string]string{"Authorization": "Bearer " + fakeGCPAuthToken},
			responseStatus:    strconv.Itoa(http.StatusOK),
			responseBody:      `{"candidates":[{"content":{"role":"model","parts":[{"functionCall":{"name":"get_delivery_date","args":{"order_id":"123"}}}]},"finishReason":"STOP","avgLogprobs":0.000001220789272338152}],"usageMetadata":{"promptTokenCount":50,"candidatesTokenCount":11,"totalTokenCount":61,"trafficType":"ON_DEMAND","promptTokensDetails":[{"modality":"TEXT","tokenCount":50}],"candidatesTokensDetails":[{"modality":"TEXT","tokenCount":11}]},"modelVersion":"gemini-2.0-flash-001","createTime":"2025-07-11T22:15:44.956335Z","responseId":"EI5xaK-vOtqJm22IPmuCR14AI"}`,
			expStatus:         http.StatusOK,
			expResponseBody:   `{"choices":[{"finish_reason":"tool_calls","index":0,"message":{"role":"assistant","tool_calls":[{"id":"703482f8-2e5b-4dcc-a872-d74bd66c3866","function":{"arguments":"{\"order_id\":\"123\"}","name":"get_delivery_date"},"type":"function"}]}}],"model":"gemini-2.0-flash-001","object":"chat.completion","usage":{"completion_tokens":11,"completion_tokens_details":{},"prompt_tokens":50,"total_tokens":61,"prompt_tokens_details":{}}}`,
		},
		{
			name:              "gcp-anthropicai - /v1/chat/completions",
			backend:           "gcp-anthropicai",
			path:              "/v1/chat/completions",
			method:            http.MethodPost,
			requestBody:       `{"model":"claude-3-sonnet","max_completion_tokens":1024, "messages":[{"role":"system","content":"You are an Anthropic assistant."},{"role":"user","content":"Hello!"}]}`,
			expRequestBody:    `{"max_tokens":1024,"messages":[{"content":[{"text":"Hello!","type":"text"}],"role":"user"}],"system":[{"text":"You are an Anthropic assistant.","type":"text"}],"anthropic_version":"vertex-2023-10-16"}`,
			expPath:           "/v1/projects/gcp-project-name/locations/gcp-region/publishers/anthropic/models/claude-3-sonnet:rawPredict",
			expRequestHeaders: map[string]string{"Authorization": "Bearer " + fakeGCPAuthToken},
			responseStatus:    strconv.Itoa(http.StatusOK),
			responseBody:      `{"id":"msg_123","type":"message","role":"assistant","stop_reason": "end_turn", "content":[{"type":"text","text":"Hello from Anthropic!"}],"usage":{"input_tokens":10,"output_tokens":25}}`,
			expStatus:         http.StatusOK,
			expResponseBody:   `{"choices":[{"finish_reason":"stop","index":0,"message":{"content":"Hello from Anthropic!","role":"assistant"}}],"model":"claude-3-sonnet","object":"chat.completion","usage":{"completion_tokens":25,"prompt_tokens":10,"total_tokens":35,"prompt_tokens_details":{}}}`,
		},
		{
			name:            "modelname-override - /v1/chat/completions",
			backend:         "modelname-override",
			path:            "/v1/chat/completions",
			method:          http.MethodPost,
			requestBody:     `{"model":"requested-model","messages":[{"role":"system","content":"You are a chatbot."}]}`,
			expRequestBody:  `{"model":"override-model","messages":[{"role":"system","content":"You are a chatbot."}]}`,
			expPath:         "/v1/chat/completions",
			responseBody:    `{"choices":[{"message":{"content":"This is a test."}}]}`,
			expStatus:       http.StatusOK,
			expResponseBody: `{"choices":[{"message":{"content":"This is a test."}}]}`,
		},
		{
			name:            "modelname-override-and-fallback - /v1/chat/completions",
			backend:         "modelname-override-and-fallback",
			path:            "/v1/chat/completions?need=model",
			method:          http.MethodPost,
			requestBody:     `{"model":"requested-model-is-very-long-yes","messages":[{"role":"system","content":"You are a chatbot."}]}`,
			expStatus:       http.StatusOK,
			responseBody:    `{"choices":[{"message":{"content":"This is a test."}}]}`,
			expResponseBody: `{"choices":[{"message":{"content":"This is a test."}}]}`,
			expResponseHeaders: map[string]string{
				"X-Model": "requested-model-is-very-long-yes",
			},
		},
		{
			name:           "aws - /v1/chat/completions - streaming with tool use",
			backend:        "aws-bedrock",
			path:           "/v1/chat/completions",
			responseType:   "aws-event-stream",
			method:         http.MethodPost,
			requestBody:    `{"model":"something","messages":[{"role":"system","content":"You are a chatbot."}], "stream": true}`,
			expRequestBody: `{"inferenceConfig":{},"messages":[],"system":[{"text":"You are a chatbot."}]}`,
			expPath:        "/model/something/converse-stream",
			responseBody: `{"role":"assistant"}
{"contentBlockIndex": 0, "delta":{"text":"Don"}}
{"contentBlockIndex": 0, "delta":{"text":"'t worry,  I'm here to help. It"}}
{"contentBlockIndex": 0, "delta":{"text":" seems like you're testing my ability to respond appropriately"}}
{"contentBlockIndex": 0}
{"start":{"toolUse":{"name":"cosine","toolUseId":"tooluse_QklrEHKjRu6Oc4BQUfy7ZQ"}}}
{"contentBlockIndex": 1, "delta":{"toolUse": {"input": "{\"x\": \"17\"}"}}}
{"contentBlockIndex": 1}
{"start":{"toolUse":{"name":"sine","toolUseId":"tooluse_stream2"}}}
{"contentBlockIndex": 2, "delta":{"toolUse": {"input": "{\"x\": \"17\"}"}}}
{"contentBlockIndex": 2}
{"stopReason":"tool_use"}
{"usage":{"inputTokens":41, "outputTokens":36, "totalTokens":77}}
`,
			expStatus: http.StatusOK,
			expResponseBody: `data: {"choices":[{"index":0,"delta":{"content":"","role":"assistant"}}],"object":"chat.completion.chunk"}

data: {"choices":[{"index":0,"delta":{"content":"Don","role":"assistant"}}],"object":"chat.completion.chunk"}

data: {"choices":[{"index":0,"delta":{"content":"'t worry,  I'm here to help. It","role":"assistant"}}],"object":"chat.completion.chunk"}

data: {"choices":[{"index":0,"delta":{"content":" seems like you're testing my ability to respond appropriately","role":"assistant"}}],"object":"chat.completion.chunk"}

data: {"choices":[{"index":0,"delta":{"role":"assistant","tool_calls":[{"index":0,"id":"tooluse_QklrEHKjRu6Oc4BQUfy7ZQ","function":{"arguments":"","name":"cosine"},"type":"function"}]}}],"object":"chat.completion.chunk"}

data: {"choices":[{"index":0,"delta":{"role":"assistant","tool_calls":[{"index":0,"id":null,"function":{"arguments":"{\"x\": \"17\"}","name":""},"type":"function"}]}}],"object":"chat.completion.chunk"}

data: {"choices":[{"index":0,"delta":{"role":"assistant","tool_calls":[{"index":1,"id":"tooluse_stream2","function":{"arguments":"","name":"sine"},"type":"function"}]}}],"object":"chat.completion.chunk"}

data: {"choices":[{"index":0,"delta":{"role":"assistant","tool_calls":[{"index":1,"id":null,"function":{"arguments":"{\"x\": \"17\"}","name":""},"type":"function"}]}}],"object":"chat.completion.chunk"}

data: {"choices":[{"index":0,"delta":{"content":"","role":"assistant"},"finish_reason":"tool_calls"}],"object":"chat.completion.chunk"}

data: {"object":"chat.completion.chunk","usage":{"prompt_tokens":41,"completion_tokens":36,"total_tokens":77}}

data: [DONE]
`,
		},
		{
			name:         "aws-bedrock - /v1/chat/completions - streaming with thinking config",
			backend:      "aws-bedrock",
			path:         "/v1/chat/completions",
			responseType: "aws-event-stream",
			method:       http.MethodPost,
			requestBody: `{
		"model":"something",
		"messages":[{"role":"system","content":"You are a chatbot."}],
		"stream": true,
		"thinking": {"type": "enabled", "budget_tokens": 4096}
	}`,
			expRequestBody: `{"additionalModelRequestFields":{"thinking":{"budget_tokens":4096,"type":"enabled"}},"inferenceConfig":{},"messages":[],"system":[{"text":"You are a chatbot."}]}`,
			expPath:        "/model/something/converse-stream",
			responseBody: `{"role":"assistant"}
	{"delta":{"reasoningContent":{"text":"First, I'll start by acknowledging the user..."}}}
	{"delta":{"text":"Hello!"}}
	{"stopReason":"end_turn"}`,
			expStatus: http.StatusOK,
			expResponseBody: `data: {"choices":[{"index":0,"delta":{"content":"","role":"assistant"}}],"object":"chat.completion.chunk"}

data: {"choices":[{"index":0,"delta":{"role":"assistant","reasoning_content":{"text":"First, I'll start by acknowledging the user..."}}}],"object":"chat.completion.chunk"}

data: {"choices":[{"index":0,"delta":{"content":"Hello!","role":"assistant"}}],"object":"chat.completion.chunk"}

data: {"choices":[{"index":0,"delta":{"content":"","role":"assistant"},"finish_reason":"stop"}],"object":"chat.completion.chunk"}

data: [DONE]
`,
		},
		{
			name:         "openai - /v1/chat/completions - streaming",
			backend:      "openai",
			path:         "/v1/chat/completions",
			responseType: "sse",
			method:       http.MethodPost,
			requestBody:  `{"model":"something","messages":[{"role":"system","content":"You are a chatbot."}], "stream": true}`,
			expPath:      "/v1/chat/completions",
			responseBody: `
{"id":"chatcmpl-foo","object":"chat.completion.chunk","created":1731618222,"model":"gpt-4o-mini-2024-07-18","system_fingerprint":"fp_0ba0d124f1","choices":[{"index":0,"delta":{"role":"assistant","content":"","refusal":null},"logprobs":null,"finish_reason":null}],"usage":null}
{"id":"chatcmpl-foo","object":"chat.completion.chunk","created":1731618222,"model":"gpt-4o-mini-2024-07-18","system_fingerprint":"fp_0ba0d124f1","choices":[],"usage":{"prompt_tokens":13,"completion_tokens":12,"total_tokens":25,"prompt_tokens_details":{"cached_tokens":0,"audio_tokens":0},"completion_tokens_details":{"reasoning_tokens":0,"audio_tokens":0,"accepted_prediction_tokens":0,"rejected_prediction_tokens":0}}}
[DONE]
`,
			expStatus: http.StatusOK,
			expResponseBody: `data: {"id":"chatcmpl-foo","object":"chat.completion.chunk","created":1731618222,"model":"gpt-4o-mini-2024-07-18","system_fingerprint":"fp_0ba0d124f1","choices":[{"index":0,"delta":{"role":"assistant","content":"","refusal":null},"logprobs":null,"finish_reason":null}],"usage":null}

data: {"id":"chatcmpl-foo","object":"chat.completion.chunk","created":1731618222,"model":"gpt-4o-mini-2024-07-18","system_fingerprint":"fp_0ba0d124f1","choices":[],"usage":{"prompt_tokens":13,"completion_tokens":12,"total_tokens":25,"prompt_tokens_details":{"cached_tokens":0,"audio_tokens":0},"completion_tokens_details":{"reasoning_tokens":0,"audio_tokens":0,"accepted_prediction_tokens":0,"rejected_prediction_tokens":0}}}

data: [DONE]

`,
		},
		{
			name:           "openai - /v1/chat/completions - streaming - forced to include usage",
			backend:        "openai",
			path:           "/v1/chat/completions",
			responseType:   "sse",
			method:         http.MethodPost,
			requestBody:    `{"model":"something","messages":[{"role":"system","content":"You are a chatbot."}], "stream": true, "stream_options": {"include_usage": false}}`,
			expRequestBody: `{"model":"something","messages":[{"role":"system","content":"You are a chatbot."}], "stream": true, "stream_options": {"include_usage": true}}`,
			expPath:        "/v1/chat/completions",
			responseBody: `
{"id":"chatcmpl-foo","object":"chat.completion.chunk","created":1731618222,"model":"gpt-4o-mini-2024-07-18","system_fingerprint":"fp_0ba0d124f1","choices":[{"index":0,"delta":{"role":"assistant","content":"","refusal":null},"logprobs":null,"finish_reason":null}],"usage":null}
{"id":"chatcmpl-foo","object":"chat.completion.chunk","created":1731618222,"model":"gpt-4o-mini-2024-07-18","system_fingerprint":"fp_0ba0d124f1","choices":[],"usage":{"prompt_tokens":13,"completion_tokens":12,"total_tokens":25,"prompt_tokens_details":{"cached_tokens":0,"audio_tokens":0},"completion_tokens_details":{"reasoning_tokens":0,"audio_tokens":0,"accepted_prediction_tokens":0,"rejected_prediction_tokens":0}}}
[DONE]
`,
			expStatus: http.StatusOK,
			expResponseBody: `data: {"id":"chatcmpl-foo","object":"chat.completion.chunk","created":1731618222,"model":"gpt-4o-mini-2024-07-18","system_fingerprint":"fp_0ba0d124f1","choices":[{"index":0,"delta":{"role":"assistant","content":"","refusal":null},"logprobs":null,"finish_reason":null}],"usage":null}

data: {"id":"chatcmpl-foo","object":"chat.completion.chunk","created":1731618222,"model":"gpt-4o-mini-2024-07-18","system_fingerprint":"fp_0ba0d124f1","choices":[],"usage":{"prompt_tokens":13,"completion_tokens":12,"total_tokens":25,"prompt_tokens_details":{"cached_tokens":0,"audio_tokens":0},"completion_tokens_details":{"reasoning_tokens":0,"audio_tokens":0,"accepted_prediction_tokens":0,"rejected_prediction_tokens":0}}}

data: [DONE]

`,
		},
		{
			name:           "openai - /v1/chat/completions - streaming - forced to include usage without steam_options",
			backend:        "openai",
			path:           "/v1/chat/completions",
			responseType:   "sse",
			method:         http.MethodPost,
			requestBody:    `{"model":"something","messages":[{"role":"system","content":"You are a chatbot."}], "stream": true}`,
			expRequestBody: `{"model":"something","messages":[{"role":"system","content":"You are a chatbot."}], "stream": true,"stream_options":{"include_usage":true}}`,
			expPath:        "/v1/chat/completions",
			responseBody: `
{"id":"chatcmpl-foo","object":"chat.completion.chunk","created":1731618222,"model":"gpt-4o-mini-2024-07-18","system_fingerprint":"fp_0ba0d124f1","choices":[{"index":0,"delta":{"role":"assistant","content":"","refusal":null},"logprobs":null,"finish_reason":null}],"usage":null}
{"id":"chatcmpl-foo","object":"chat.completion.chunk","created":1731618222,"model":"gpt-4o-mini-2024-07-18","system_fingerprint":"fp_0ba0d124f1","choices":[],"usage":{"prompt_tokens":13,"completion_tokens":12,"total_tokens":25,"prompt_tokens_details":{"cached_tokens":0,"audio_tokens":0},"completion_tokens_details":{"reasoning_tokens":0,"audio_tokens":0,"accepted_prediction_tokens":0,"rejected_prediction_tokens":0}}}
[DONE]
`,
			expStatus: http.StatusOK,
			expResponseBody: `data: {"id":"chatcmpl-foo","object":"chat.completion.chunk","created":1731618222,"model":"gpt-4o-mini-2024-07-18","system_fingerprint":"fp_0ba0d124f1","choices":[{"index":0,"delta":{"role":"assistant","content":"","refusal":null},"logprobs":null,"finish_reason":null}],"usage":null}

data: {"id":"chatcmpl-foo","object":"chat.completion.chunk","created":1731618222,"model":"gpt-4o-mini-2024-07-18","system_fingerprint":"fp_0ba0d124f1","choices":[],"usage":{"prompt_tokens":13,"completion_tokens":12,"total_tokens":25,"prompt_tokens_details":{"cached_tokens":0,"audio_tokens":0},"completion_tokens_details":{"reasoning_tokens":0,"audio_tokens":0,"accepted_prediction_tokens":0,"rejected_prediction_tokens":0}}}

data: [DONE]

`,
		},
		{
			name:           "openai - /v1/chat/completions - streaming - forced to include usage with model override",
			backend:        "modelname-override",
			path:           "/v1/chat/completions",
			responseType:   "sse",
			method:         http.MethodPost,
			requestBody:    `{"model":"requested-model","messages":[{"role":"system","content":"You are a chatbot."}], "stream": true, "stream_options": {"include_usage": false}}`,
			expRequestBody: `{"model":"override-model","messages":[{"role":"system","content":"You are a chatbot."}], "stream": true, "stream_options": {"include_usage": true}}`,
			expPath:        "/v1/chat/completions",
			responseBody: `
{"id":"chatcmpl-foo","object":"chat.completion.chunk","created":1731618222,"model":"gpt-4o-mini-2024-07-18","system_fingerprint":"fp_0ba0d124f1","choices":[{"index":0,"delta":{"role":"assistant","content":"","refusal":null},"logprobs":null,"finish_reason":null}],"usage":null}
{"id":"chatcmpl-foo","object":"chat.completion.chunk","created":1731618222,"model":"gpt-4o-mini-2024-07-18","system_fingerprint":"fp_0ba0d124f1","choices":[],"usage":{"prompt_tokens":13,"completion_tokens":12,"total_tokens":25,"prompt_tokens_details":{"cached_tokens":0,"audio_tokens":0},"completion_tokens_details":{"reasoning_tokens":0,"audio_tokens":0,"accepted_prediction_tokens":0,"rejected_prediction_tokens":0}}}
[DONE]
`,
			expStatus: http.StatusOK,
			expResponseBody: `data: {"id":"chatcmpl-foo","object":"chat.completion.chunk","created":1731618222,"model":"gpt-4o-mini-2024-07-18","system_fingerprint":"fp_0ba0d124f1","choices":[{"index":0,"delta":{"role":"assistant","content":"","refusal":null},"logprobs":null,"finish_reason":null}],"usage":null}

data: {"id":"chatcmpl-foo","object":"chat.completion.chunk","created":1731618222,"model":"gpt-4o-mini-2024-07-18","system_fingerprint":"fp_0ba0d124f1","choices":[],"usage":{"prompt_tokens":13,"completion_tokens":12,"total_tokens":25,"prompt_tokens_details":{"cached_tokens":0,"audio_tokens":0},"completion_tokens_details":{"reasoning_tokens":0,"audio_tokens":0,"accepted_prediction_tokens":0,"rejected_prediction_tokens":0}}}

data: [DONE]

`,
		},
		{
			name:           "openai - /v1/chat/completions - streaming - forced to include usage without steam_options with model override",
			backend:        "modelname-override",
			path:           "/v1/chat/completions",
			responseType:   "sse",
			method:         http.MethodPost,
			requestBody:    `{"model":"requested-model","messages":[{"role":"system","content":"You are a chatbot."}], "stream": true}`,
			expRequestBody: `{"model":"override-model","messages":[{"role":"system","content":"You are a chatbot."}], "stream": true,"stream_options":{"include_usage":true}}`,
			expPath:        "/v1/chat/completions",
			responseBody: `
{"id":"chatcmpl-foo","object":"chat.completion.chunk","created":1731618222,"model":"gpt-4o-mini-2024-07-18","system_fingerprint":"fp_0ba0d124f1","choices":[{"index":0,"delta":{"role":"assistant","content":"","refusal":null},"logprobs":null,"finish_reason":null}],"usage":null}
{"id":"chatcmpl-foo","object":"chat.completion.chunk","created":1731618222,"model":"gpt-4o-mini-2024-07-18","system_fingerprint":"fp_0ba0d124f1","choices":[],"usage":{"prompt_tokens":13,"completion_tokens":12,"total_tokens":25,"prompt_tokens_details":{"cached_tokens":0,"audio_tokens":0},"completion_tokens_details":{"reasoning_tokens":0,"audio_tokens":0,"accepted_prediction_tokens":0,"rejected_prediction_tokens":0}}}
[DONE]
`,
			expStatus: http.StatusOK,
			expResponseBody: `data: {"id":"chatcmpl-foo","object":"chat.completion.chunk","created":1731618222,"model":"gpt-4o-mini-2024-07-18","system_fingerprint":"fp_0ba0d124f1","choices":[{"index":0,"delta":{"role":"assistant","content":"","refusal":null},"logprobs":null,"finish_reason":null}],"usage":null}

data: {"id":"chatcmpl-foo","object":"chat.completion.chunk","created":1731618222,"model":"gpt-4o-mini-2024-07-18","system_fingerprint":"fp_0ba0d124f1","choices":[],"usage":{"prompt_tokens":13,"completion_tokens":12,"total_tokens":25,"prompt_tokens_details":{"cached_tokens":0,"audio_tokens":0},"completion_tokens_details":{"reasoning_tokens":0,"audio_tokens":0,"accepted_prediction_tokens":0,"rejected_prediction_tokens":0}}}

data: [DONE]

`,
		},
		{
			name:              "gcp-vertexai - /v1/chat/completions - streaming",
			backend:           "gcp-vertexai",
			path:              "/v1/chat/completions",
			responseType:      "sse",
			method:            http.MethodPost,
			requestBody:       `{"model":"gemini-1.5-pro","messages":[{"role":"system","content":"You are a helpful assistant."}], "stream": true}`,
			expRequestBody:    `{"contents":null,"tools":null,"generation_config":{},"system_instruction":{"parts":[{"text":"You are a helpful assistant."}]}}`,
			expPath:           "/v1/projects/gcp-project-name/locations/gcp-region/publishers/google/models/gemini-1.5-pro:streamGenerateContent",
			expRawQuery:       "alt=sse",
			expRequestHeaders: map[string]string{"Authorization": "Bearer " + fakeGCPAuthToken},
			responseStatus:    strconv.Itoa(http.StatusOK),
			responseBody: `{"candidates":[{"content":{"parts":[{"text":"Hello"}],"role":"model"}}]}
{"candidates":[{"content":{"parts":[{"text":"! How"}],"role":"model"}}]}
{"candidates":[{"content":{"parts":[{"text":" can I"}],"role":"model"}}]}
{"candidates":[{"content":{"parts":[{"text":" help"}],"role":"model"}}]}
{"candidates":[{"content":{"parts":[{"text":" you"}],"role":"model"}}]}
{"candidates":[{"content":{"parts":[{"text":" today"}],"role":"model"}}]}
{"candidates":[{"content":{"parts":[{"text":"?"}],"role":"model"},"finishReason":"STOP"}],"usageMetadata":{"promptTokenCount":10,"candidatesTokenCount":7,"totalTokenCount":17}}`,
			expStatus: http.StatusOK,
			expResponseBody: `data: {"choices":[{"index":0,"delta":{"content":"Hello","role":"assistant"}}],"object":"chat.completion.chunk"}

data: {"choices":[{"index":0,"delta":{"content":"! How","role":"assistant"}}],"object":"chat.completion.chunk"}

data: {"choices":[{"index":0,"delta":{"content":" can I","role":"assistant"}}],"object":"chat.completion.chunk"}

data: {"choices":[{"index":0,"delta":{"content":" help","role":"assistant"}}],"object":"chat.completion.chunk"}

data: {"choices":[{"index":0,"delta":{"content":" you","role":"assistant"}}],"object":"chat.completion.chunk"}

data: {"choices":[{"index":0,"delta":{"content":" today","role":"assistant"}}],"object":"chat.completion.chunk"}

data: {"choices":[{"index":0,"delta":{"content":"?","role":"assistant"},"finish_reason":"stop"}],"object":"chat.completion.chunk","usage":{"prompt_tokens":10,"completion_tokens":7,"total_tokens":17,"completion_tokens_details":{},"prompt_tokens_details":{}}}

data: [DONE]
`,
		},
		{
			name:              "gcp-anthropicai - /v1/chat/completions - streaming",
			backend:           "gcp-anthropicai",
			path:              "/v1/chat/completions",
			method:            http.MethodPost,
			responseType:      "sse",
			requestBody:       `{"model":"claude-3-sonnet","max_completion_tokens":1024, "messages":[{"role":"user","content":"Why is the sky blue?"}], "stream": true}`,
			expRequestBody:    `{"max_tokens":1024,"messages":[{"content":[{"text":"Why is the sky blue?","type":"text"}],"role":"user"}],"stream":true,"anthropic_version":"vertex-2023-10-16"}`,
			expPath:           "/v1/projects/gcp-project-name/locations/gcp-region/publishers/anthropic/models/claude-3-sonnet:streamRawPredict",
			expRequestHeaders: map[string]string{"Authorization": "Bearer " + fakeGCPAuthToken},
			responseStatus:    strconv.Itoa(http.StatusOK),
			responseBody: `event: message_start
data: {"type": "message_start", "message": {"id": "msg_123", "usage": {"input_tokens": 15}}}

event: content_block_start
data: {"type": "content_block_start", "index": 0, "content_block": {"type": "text", "text": ""}}

event: content_block_delta
data: {"type": "content_block_delta", "index": 0, "delta": {"type": "text_delta", "text": "The sky appears blue"}}

event: content_block_delta
data: {"type": "content_block_delta", "index": 0, "delta": {"type": "text_delta", "text":" due to Rayleigh scattering."}}

event: content_block_stop
data: {"type": "content_block_stop", "index": 0}

event: message_delta
data: {"type": "message_delta", "delta": {"stop_reason": "end_turn"}, "usage": {"output_tokens": 12, "cache_read_input_tokens":10}}

event: message_stop
data: {"type": "message_stop"}
`,
			expStatus: http.StatusOK,
			expResponseBody: `data: {"choices":[{"index":0,"delta":{"content":"The sky appears blue","role":"assistant"}}],"object":"chat.completion.chunk"}

data: {"choices":[{"index":0,"delta":{"content":" due to Rayleigh scattering."}}],"object":"chat.completion.chunk"}

data: {"choices":[{"index":0,"delta":{},"finish_reason":"stop"}],"object":"chat.completion.chunk"}

data: {"object":"chat.completion.chunk","usage":{"prompt_tokens":15,"completion_tokens":12,"total_tokens":27,"prompt_tokens_details":{"cached_tokens":10}}}

data: [DONE]

`,
		},
		{
			name:         "gcp-anthropicai - /v1/chat/completions - streaming tool use",
			backend:      "gcp-anthropicai",
			path:         "/v1/chat/completions",
			method:       http.MethodPost,
			responseType: "sse",
			requestBody: `{
		"model": "claude-3-sonnet",
		"max_tokens": 1024,
		"messages": [{"role": "user", "content": "What is the weather in Boston?"}],
		"stream": true,
		"tools": [{
			"type": "function",
			"function": {
				"name": "get_weather",
				"description": "Get the current weather in a given location",
				"parameters": {
					"type": "object",
					"properties": {
						"location": {"type": "string", "description": "The city and state, e.g. San Francisco, CA"}
					},
					"required": ["location"]
				}
			}
		}]
	}`,
			expPath:           "/v1/projects/gcp-project-name/locations/gcp-region/publishers/anthropic/models/claude-3-sonnet:streamRawPredict",
			expRequestHeaders: map[string]string{"Authorization": "Bearer " + fakeGCPAuthToken},
			responseStatus:    strconv.Itoa(http.StatusOK),
			responseBody: `event: message_start
data: {"type": "message_start", "message": {"id": "msg_123", "usage": {"input_tokens": 50}}}

event: content_block_start
data: {"type": "content_block_start", "index": 0, "content_block": {"type": "tool_use", "id": "toolu_abc123", "name": "get_weather", "input": {}}}

event: content_block_delta
data: {"type": "content_block_delta", "index": 0, "delta": {"type": "input_json_delta", "partial_json": "{\"location\":\"Bosto"}}

event: content_block_delta
data: {"type": "content_block_delta", "index": 0, "delta": {"type": "input_json_delta", "partial_json": "n, MA\"}"}}

event: content_block_stop
data: {"type": "content_block_stop", "index": 0}

event: message_delta
data: {"type": "message_delta", "delta": {"stop_reason": "tool_use"}, "usage": {"output_tokens": 20}}

event: message_stop
data: {"type": "message_stop"}`,
			expStatus: http.StatusOK,
			expResponseBody: `data: {"choices":[{"index":0,"delta":{"role":"assistant","tool_calls":[{"index":0,"id":"toolu_abc123","function":{"arguments":"","name":"get_weather"},"type":"function"}]}}],"object":"chat.completion.chunk"}

data: {"choices":[{"index":0,"delta":{"tool_calls":[{"index":0,"id":null,"function":{"arguments":"{\"location\":\"Bosto","name":""}}]}}],"object":"chat.completion.chunk"}

data: {"choices":[{"index":0,"delta":{"tool_calls":[{"index":0,"id":null,"function":{"arguments":"n, MA\"}","name":""}}]}}],"object":"chat.completion.chunk"}

data: {"choices":[{"index":0,"delta":{},"finish_reason":"tool_calls"}],"object":"chat.completion.chunk"}

data: {"object":"chat.completion.chunk","usage":{"prompt_tokens":50,"completion_tokens":20,"total_tokens":70,"prompt_tokens_details":{}}}

data: [DONE]

`,
		},
		{
			name:            "openai - /v1/chat/completions - error response",
			backend:         "openai",
			path:            "/v1/chat/completions",
			responseType:    "",
			method:          http.MethodPost,
			requestBody:     `{"model":"something","messages":[{"role":"system","content":"You are a chatbot."}], "stream": true}`,
			expPath:         "/v1/chat/completions",
			responseStatus:  "400",
			expStatus:       http.StatusBadRequest,
			responseBody:    `{"error": {"message": "missing required field", "type": "BadRequestError", "code": "400"}}`,
			expResponseBody: `{"error": {"message": "missing required field", "type": "BadRequestError", "code": "400"}}`,
		},
		{
			name:            "aws-bedrock - /v1/chat/completions - error response",
			backend:         "aws-bedrock",
			path:            "/v1/chat/completions",
			responseType:    "",
			method:          http.MethodPost,
			requestBody:     `{"model":"something","messages":[{"role":"system","content":"You are a chatbot."}], "stream": true}`,
			expPath:         "/model/something/converse-stream",
			responseStatus:  "429",
			expStatus:       http.StatusTooManyRequests,
			responseHeaders: "x-amzn-errortype:ThrottledException",
			responseBody:    `{"message": "aws bedrock rate limit exceeded"}`,
			expResponseBody: `{"type":"error","error":{"type":"ThrottledException","code":"429","message":"aws bedrock rate limit exceeded"}}`,
		},
		{
			name:            "gcp-vertexai - /v1/chat/completions - error response",
			backend:         "gcp-vertexai",
			path:            "/v1/chat/completions",
			responseType:    "",
			method:          http.MethodPost,
			requestBody:     `{"model":"gemini-1.5-pro","messages":[{"role":"system","content":"You are a helpful assistant."}]}`,
			expPath:         "/v1/projects/gcp-project-name/locations/gcp-region/publishers/google/models/gemini-1.5-pro:generateContent",
			responseStatus:  "400",
			expStatus:       http.StatusBadRequest,
			responseBody:    `{"error":{"code":400,"message":"Invalid request: missing required field","status":"INVALID_ARGUMENT"}}`,
			expResponseBody: `{"type":"error","error":{"type":"INVALID_ARGUMENT","code":"400","message":"Invalid request: missing required field"}}`,
		},
		{
			name:            "gcp-anthropicai - /v1/chat/completions - error response",
			backend:         "gcp-anthropicai",
			path:            "/v1/chat/completions",
			responseType:    "",
			method:          http.MethodPost,
			requestBody:     `{"model":"claude-3-sonnet", "max_completion_tokens":1024, "messages":[{"role":"system","content":"You are a helpful assistant."}]}`,
			expPath:         "/v1/projects/gcp-project-name/locations/gcp-region/publishers/anthropic/models/claude-3-sonnet:rawPredict",
			responseStatus:  "400",
			expStatus:       http.StatusBadRequest,
			responseBody:    `{"error":{"type":"invalid_request_error","code":400,"message":"Invalid request: missing required field","status":"INVALID_ARGUMENT"}}`,
			expResponseBody: `{"type":"error","error":{"type":"invalid_request_error","code":"400","message":"Invalid request: missing required field"}}`,
		},
		{
			name:            "openai - /v1/embeddings",
			backend:         "openai",
			path:            "/v1/embeddings",
			method:          http.MethodPost,
			requestBody:     `{"model":"text-embedding-ada-002","input":"The food was delicious and the waiter..."}`,
			expPath:         "/v1/embeddings",
			responseBody:    `{"object":"list","data":[{"object":"embedding","embedding":[0.0023064255,-0.009327292,-0.0028842222],"index":0}],"model":"text-embedding-ada-002","usage":{"prompt_tokens":8,"total_tokens":8}}`,
			expStatus:       http.StatusOK,
			expResponseBody: `{"object":"list","data":[{"object":"embedding","embedding":[0.0023064255,-0.009327292,-0.0028842222],"index":0}],"model":"text-embedding-ada-002","usage":{"prompt_tokens":8,"total_tokens":8}}`,
		},
		{
			name:            "azure-openai - /v1/embeddings",
			backend:         "azure-openai",
			path:            "/v1/embeddings",
			method:          http.MethodPost,
			requestBody:     `{"model":"text-embedding-ada-002","input":"The food was delicious and the waiter..."}`,
			expPath:         "/openai/deployments/text-embedding-ada-002/embeddings",
			responseBody:    `{"object":"list","data":[{"object":"embedding","embedding":[0.0023064255,-0.009327292,-0.0028842222],"index":0}],"model":"text-embedding-ada-002","usage":{"prompt_tokens":8,"total_tokens":8}}`,
			expStatus:       http.StatusOK,
			expResponseBody: `{"object":"list","data":[{"object":"embedding","embedding":[0.0023064255,-0.009327292,-0.0028842222],"index":0}],"model":"text-embedding-ada-002","usage":{"prompt_tokens":8,"total_tokens":8}}`,
		},
		{
			name:            "openai - /v1/embeddings - gzip",
			backend:         "openai",
			responseType:    "gzip",
			path:            "/v1/embeddings",
			method:          http.MethodPost,
			requestBody:     `{"model":"text-embedding-ada-002","input":"The food was delicious and the waiter..."}`,
			expPath:         "/v1/embeddings",
			responseBody:    `{"object":"list","data":[{"object":"embedding","embedding":[0.0023064255,-0.009327292,-0.0028842222],"index":0}],"model":"text-embedding-ada-002","usage":{"prompt_tokens":8,"total_tokens":8}}`,
			expStatus:       http.StatusOK,
			expResponseBody: `{"object":"list","data":[{"object":"embedding","embedding":[0.0023064255,-0.009327292,-0.0028842222],"index":0}],"model":"text-embedding-ada-002","usage":{"prompt_tokens":8,"total_tokens":8}}`,
		},
		{
			name:            "azure-openai - /v1/embeddings - gzip",
			backend:         "azure-openai",
			responseType:    "gzip",
			path:            "/v1/embeddings",
			method:          http.MethodPost,
			requestBody:     `{"model":"text-embedding-ada-002","input":"The food was delicious and the waiter..."}`,
			expPath:         "/openai/deployments/text-embedding-ada-002/embeddings",
			responseBody:    `{"object":"list","data":[{"object":"embedding","embedding":[0.0023064255,-0.009327292,-0.0028842222],"index":0}],"model":"text-embedding-ada-002","usage":{"prompt_tokens":8,"total_tokens":8}}`,
			expStatus:       http.StatusOK,
			expResponseBody: `{"object":"list","data":[{"object":"embedding","embedding":[0.0023064255,-0.009327292,-0.0028842222],"index":0}],"model":"text-embedding-ada-002","usage":{"prompt_tokens":8,"total_tokens":8}}`,
		},
		{
			name:            "openai - /v1/embeddings - error response",
			backend:         "openai",
			path:            "/v1/embeddings",
			responseType:    "",
			method:          http.MethodPost,
			requestBody:     `{"model":"text-embedding-ada-002","input":""}`,
			expPath:         "/v1/embeddings",
			responseStatus:  "400",
			expStatus:       http.StatusBadRequest,
			responseBody:    `{"error": {"message": "input cannot be empty", "type": "BadRequestError", "code": "400"}}`,
			expResponseBody: `{"error": {"message": "input cannot be empty", "type": "BadRequestError", "code": "400"}}`,
		},
		{
			name:            "azure-openai - /v1/embeddings - error response",
			backend:         "azure-openai",
			path:            "/v1/embeddings",
			responseType:    "",
			method:          http.MethodPost,
			requestBody:     `{"model":"text-embedding-ada-002","input":""}`,
			expPath:         "/openai/deployments/text-embedding-ada-002/embeddings",
			responseStatus:  "400",
			expStatus:       http.StatusBadRequest,
			responseBody:    `{"error": {"message": "input cannot be empty", "type": "BadRequestError", "code": "400"}}`,
			expResponseBody: `{"error": {"message": "input cannot be empty", "type": "BadRequestError", "code": "400"}}`,
		},
		{
			name:                "openai - /v1/models",
			backend:             "openai",
			path:                "/v1/models",
			method:              http.MethodGet,
			expStatus:           http.StatusOK,
			expResponseBodyFunc: checkModels(expectedModels),
		},
		{
			name:    "openai - /v1/chat/completions - assistant text content",
			backend: "openai",
			path:    "/v1/chat/completions",
			method:  http.MethodPost,
			requestBody: `
{
       "model": "whatever",
       "messages": [
               {"role": "user", "content": [{"type": "text", "text": "hi sir"}]},
               {"role": "assistant","content": [{"type": "text", "text": "Hello! How can I assist you today?"}]},
               {"role": "user", "content": [{"type": "text", "text": "what are you?"}]}
       ]
}`,
			expPath:         "/v1/chat/completions",
			responseBody:    `{"choices":[{"message":{"content":"This is a test."}}]}`,
			expStatus:       http.StatusOK,
			expResponseBody: `{"choices":[{"message":{"content":"This is a test."}}]}`,
		},
		{
			name:              "gcp-anthropicai - /anthropic/v1/messages",
			backend:           "gcp-anthropicai",
			path:              "/anthropic/v1/messages",
			method:            http.MethodPost,
			requestBody:       `{"model":"claude-3-sonnet","max_tokens":100,"messages":[{"role":"user","content":[{"type":"text","text":"Hello, just a simple test message."}]}],"stream":false}`,
<<<<<<< HEAD
			expRequestBody:    `{"max_tokens":100,"messages":[{"role":"user","content":[{"type":"text","text":"Hello, just a simple test message."}]}],"stream":false,"anthropic_version":"vertex-2023-10-16"}`,
=======
			expRequestBody:    `{"anthropic_version":"vertex-2023-10-16","max_tokens":100,"messages":[{"content":[{"text":"Hello, just a simple test message.","type":"text"}],"role":"user"}],"stream":false}`,
			expHost:           "gcp-region-aiplatform.googleapis.com",
>>>>>>> 5cd5f1b8
			expPath:           "/v1/projects/gcp-project-name/locations/gcp-region/publishers/anthropic/models/claude-3-sonnet:rawPredict",
			expRequestHeaders: map[string]string{"Authorization": "Bearer " + fakeGCPAuthToken},
			responseStatus:    strconv.Itoa(http.StatusOK),
			responseBody:      `{"id":"msg_123","type":"message","role":"assistant","stop_reason": "end_turn", "content":[{"type":"text","text":"Hello from native Anthropic API!"}],"usage":{"input_tokens":8,"output_tokens":15}}`,
			expStatus:         http.StatusOK,
			expResponseBody:   `{"id":"msg_123","type":"message","role":"assistant","stop_reason": "end_turn", "content":[{"type":"text","text":"Hello from native Anthropic API!"}],"usage":{"input_tokens":8,"output_tokens":15}}`,
		},
		{
			name:              "gcp-anthropicai - /anthropic/v1/messages - streaming",
			backend:           "gcp-anthropicai",
			path:              "/anthropic/v1/messages",
			method:            http.MethodPost,
			responseType:      "sse",
			requestBody:       `{"model":"claude-3-sonnet","max_tokens":100,"messages":[{"role":"user","content":[{"type":"text","text":"Tell me a short joke"}]}],"stream":true}`,
<<<<<<< HEAD
			expRequestBody:    `{"max_tokens":100,"messages":[{"role":"user","content":[{"type":"text","text":"Tell me a short joke"}]}],"stream":true,"anthropic_version":"vertex-2023-10-16"}`,
=======
			expRequestBody:    `{"anthropic_version":"vertex-2023-10-16","max_tokens":100,"messages":[{"content":[{"text":"Tell me a short joke","type":"text"}],"role":"user"}],"stream":true}`,
			expHost:           "gcp-region-aiplatform.googleapis.com",
>>>>>>> 5cd5f1b8
			expPath:           "/v1/projects/gcp-project-name/locations/gcp-region/publishers/anthropic/models/claude-3-sonnet:streamRawPredict",
			expRequestHeaders: map[string]string{"Authorization": "Bearer " + fakeGCPAuthToken},
			responseStatus:    strconv.Itoa(http.StatusOK),
			responseBody: `event: message_start
data: {"type": "message_start", "message": {"id": "msg_789", "usage": {"input_tokens": 8}}}

event: content_block_start
data: {"type": "content_block_start", "index": 0, "content_block": {"type": "text", "text": ""}}

event: content_block_delta
data: {"type": "content_block_delta", "index": 0, "delta": {"type": "text_delta", "text": "Why don't scientists trust atoms? Because they make up everything!"}}

event: content_block_stop
data: {"type": "content_block_stop", "index": 0}

event: message_delta
data: {"type": "message_delta", "delta": {"stop_reason": "end_turn"}, "usage": {"output_tokens": 15}}

event: message_stop
data: {"type": "message_stop"}

`,
			expStatus: http.StatusOK,
			expResponseBody: `event: message_start
data: {"type": "message_start", "message": {"id": "msg_789", "usage": {"input_tokens": 8}}}

event: content_block_start
data: {"type": "content_block_start", "index": 0, "content_block": {"type": "text", "text": ""}}

event: content_block_delta
data: {"type": "content_block_delta", "index": 0, "delta": {"type": "text_delta", "text": "Why don't scientists trust atoms? Because they make up everything!"}}

event: content_block_stop
data: {"type": "content_block_stop", "index": 0}

event: message_delta
data: {"type": "message_delta", "delta": {"stop_reason": "end_turn"}, "usage": {"output_tokens": 15}}

event: message_stop
data: {"type": "message_stop"}

`,
		},
		{
			name:              "anthropic - /anthropic/v1/messages",
			backend:           "anthropic",
			path:              "/anthropic/v1/messages",
			method:            http.MethodPost,
			expRequestHeaders: map[string]string{"x-api-key": "anthropic-api-key"},
			requestBody: `{
    "model": "foo",
    "max_tokens": 1000,
    "messages": [
      {
        "role": "user",
        "content": "say hi"
      }
    ]
  }`,
			expPath:      "/v1/messages",
			responseBody: `{"model":"foo","id":"msg_01J5gW6Sffiem6avXSAooZZw","type":"message","role":"assistant","content":[{"type":"text","text":"Hi! 👋 How can I help you today?"}],"stop_reason":"end_turn","stop_sequence":null,"usage":{"input_tokens":9,"cache_creation_input_tokens":0,"cache_read_input_tokens":0,"cache_creation":{"ephemeral_5m_input_tokens":0,"ephemeral_1h_input_tokens":0},"output_tokens":16,"service_tier":"standard"}}`,
			expStatus:    http.StatusOK,
		},
		{
			name:              "anthropic - /anthropic/v1/messages - streaming",
			backend:           "anthropic",
			path:              "/anthropic/v1/messages",
			method:            http.MethodPost,
			expRequestHeaders: map[string]string{"x-api-key": "anthropic-api-key"},
			responseType:      "sse",
			requestBody: `{
    "model": "foo",
    "max_tokens": 1000,
    "messages": [
      {
        "role": "user",
        "content": "say hi"
      }
    ], "stream": true
  }`,
			expPath: "/v1/messages",
			responseBody: `
event: message_start
data: {"type":"message_start","message":{"model":"foo","id":"msg_01BfvfMsg2gBzwsk6PZRLtDg","type":"message","role":"assistant","content":[],"stop_reason":null,"stop_sequence":null,"usage":{"input_tokens":9,"cache_creation_input_tokens":0,"cache_read_input_tokens":0,"cache_creation":{"ephemeral_5m_input_tokens":0,"ephemeral_1h_input_tokens":0},"output_tokens":1,"service_tier":"standard"}}    }

event: content_block_start
data: {"type":"content_block_start","index":0,"content_block":{"type":"text","text":""}      }

event: content_block_delta
data: {"type":"content_block_delta","index":0,"delta":{"type":"text_delta","text":"Hi"}           }

event: content_block_delta
data: {"type":"content_block_delta","index":0,"delta":{"type":"text_delta","text":"! 👋 How"}      }

event: ping
data: {"type": "ping"}

event: content_block_delta
data: {"type":"content_block_delta","index":0,"delta":{"type":"text_delta","text":" can I help you today?"}   }

event: content_block_stop
data: {"type":"content_block_stop","index":0             }

event: message_delta
data: {"type":"message_delta","delta":{"stop_reason":"end_turn","stop_sequence":null},"usage":{"input_tokens":9,"cache_creation_input_tokens":0,"cache_read_input_tokens":0,"output_tokens":16}               }

event: message_stop
data: {"type":"message_stop"       }
`,
			expStatus: http.StatusOK,
		},
		{
			name:            "aws-anthropic - /anthropic/v1/messages",
			backend:         "aws-anthropic",
			path:            "/anthropic/v1/messages",
			method:          http.MethodPost,
			requestBody:     `{"model":"anthropic.claude-3-sonnet-20240229-v1:0","max_tokens":100,"messages":[{"role":"user","content":[{"type":"text","text":"Hello from AWS!"}]}],"stream":false}`,
			expRequestBody:  `{"max_tokens":100,"messages":[{"role":"user","content":[{"type":"text","text":"Hello from AWS!"}]}],"stream":false,"anthropic_version":"bedrock-2023-05-31"}`,
			expPath:         "/model/anthropic.claude-3-sonnet-20240229-v1:0/invoke",
			responseStatus:  strconv.Itoa(http.StatusOK),
			responseBody:    `{"id":"msg_aws_123","type":"message","role":"assistant","stop_reason": "end_turn", "content":[{"type":"text","text":"Hello from AWS Anthropic!"}],"usage":{"input_tokens":10,"output_tokens":20}}`,
			expStatus:       http.StatusOK,
			expResponseBody: `{"id":"msg_aws_123","type":"message","role":"assistant","stop_reason": "end_turn", "content":[{"type":"text","text":"Hello from AWS Anthropic!"}],"usage":{"input_tokens":10,"output_tokens":20}}`,
		},
		{
			name:           "aws-anthropic - /anthropic/v1/messages - streaming",
			backend:        "aws-anthropic",
			path:           "/anthropic/v1/messages",
			method:         http.MethodPost,
			responseType:   "sse",
			requestBody:    `{"model":"anthropic.claude-3-haiku-20240307-v1:0","max_tokens":150,"messages":[{"role":"user","content":[{"type":"text","text":"Tell me a joke"}]}],"stream":true}`,
			expRequestBody: `{"max_tokens":150,"messages":[{"role":"user","content":[{"type":"text","text":"Tell me a joke"}]}],"stream":true,"anthropic_version":"bedrock-2023-05-31"}`,
			expPath:        "/model/anthropic.claude-3-haiku-20240307-v1:0/invoke-stream",
			responseStatus: strconv.Itoa(http.StatusOK),
			responseBody: `event: message_start
data: {"type":"message_start","message":{"id":"msg_aws_456","usage":{"input_tokens":12}}}

event: content_block_start
data: {"type":"content_block_start","index":0,"content_block":{"type":"text","text":""}}

event: content_block_delta
data: {"type":"content_block_delta","index":0,"delta":{"type":"text_delta","text":"Why did the"}}

event: content_block_delta
data: {"type":"content_block_delta","index":0,"delta":{"type":"text_delta","text":" chicken cross the road?"}}

event: content_block_stop
data: {"type":"content_block_stop","index":0}

event: message_delta
data: {"type":"message_delta","delta":{"stop_reason":"end_turn"},"usage":{"output_tokens":18}}

event: message_stop
data: {"type":"message_stop"}

`,
			expStatus: http.StatusOK,
			expResponseBody: `event: message_start
data: {"type":"message_start","message":{"id":"msg_aws_456","usage":{"input_tokens":12}}}

event: content_block_start
data: {"type":"content_block_start","index":0,"content_block":{"type":"text","text":""}}

event: content_block_delta
data: {"type":"content_block_delta","index":0,"delta":{"type":"text_delta","text":"Why did the"}}

event: content_block_delta
data: {"type":"content_block_delta","index":0,"delta":{"type":"text_delta","text":" chicken cross the road?"}}

event: content_block_stop
data: {"type":"content_block_stop","index":0}

event: message_delta
data: {"type":"message_delta","delta":{"stop_reason":"end_turn"},"usage":{"output_tokens":18}}

event: message_stop
data: {"type":"message_stop"}

`,
		},
		{
			name:            "aws-anthropic - /anthropic/v1/messages - error response",
			backend:         "aws-anthropic",
			path:            "/anthropic/v1/messages",
			method:          http.MethodPost,
			requestBody:     `{"model":"anthropic.claude-3-sonnet-20240229-v1:0","max_tokens":100,"messages":[{"role":"user","content":[{"type":"text","text":"Test error"}]}]}`,
			expPath:         "/model/anthropic.claude-3-sonnet-20240229-v1:0/invoke",
			responseStatus:  strconv.Itoa(http.StatusBadRequest),
			responseBody:    `{"type":"error","error":{"type":"validation_error","message":"Invalid request format"}}`,
			expStatus:       http.StatusBadRequest,
			expResponseBody: `{"type":"error","error":{"type":"validation_error","message":"Invalid request format"}}`,
		},
	} {
		t.Run(tc.name, func(t *testing.T) {
			listenerAddress := fmt.Sprintf("http://localhost:%d", listenerPort)
			req, err := http.NewRequestWithContext(t.Context(), tc.method, listenerAddress+tc.path, strings.NewReader(tc.requestBody))
			require.NoError(t, err)
			req.Header.Set("x-test-backend", tc.backend)
			req.Header.Set(testupstreamlib.ResponseBodyHeaderKey, base64.StdEncoding.EncodeToString([]byte(tc.responseBody)))
			req.Header.Set(testupstreamlib.ExpectedPathHeaderKey, base64.StdEncoding.EncodeToString([]byte(tc.expPath)))
			req.Header.Set(testupstreamlib.ResponseStatusKey, tc.responseStatus)

			var expRequestHeaders []string
			for k, v := range tc.expRequestHeaders {
				expRequestHeaders = append(expRequestHeaders, fmt.Sprintf("%s:%s", k, v))
			}
			if len(expRequestHeaders) > 0 {
				req.Header.Set(
					testupstreamlib.ExpectedHeadersKey,
					base64.StdEncoding.EncodeToString(
						[]byte(strings.Join(expRequestHeaders, ","))),
				)
			}

			if tc.expRawQuery != "" {
				req.Header.Set(testupstreamlib.ExpectedRawQueryHeaderKey, tc.expRawQuery)
			}
			if tc.responseType != "" {
				req.Header.Set(testupstreamlib.ResponseTypeKey, tc.responseType)
			}
			if tc.responseHeaders != "" {
				req.Header.Set(testupstreamlib.ResponseHeadersKey, base64.StdEncoding.EncodeToString([]byte(tc.responseHeaders)))
			}
			if tc.expRequestBody != "" {
				req.Header.Set(testupstreamlib.ExpectedRequestBodyHeaderKey, base64.StdEncoding.EncodeToString([]byte(tc.expRequestBody)))
			}

			var lastErr error
			var lastStatusCode int
			var lastBody []byte
			var lastHeaders http.Header
			require.Eventually(t, func() bool {
				var resp *http.Response
				resp, lastErr = http.DefaultClient.Do(req)
				if lastErr != nil {
					return false
				}
				defer func() { _ = resp.Body.Close() }()

				// Only fail-fast on unexpected 5xx. Some test cases intentionally expect 5xx.
				if tc.expStatus < http.StatusInternalServerError {
					failIf5xx(t, resp, &was5xx)
				}

				lastBody, lastErr = io.ReadAll(resp.Body)
				if lastErr != nil {
					return false
				}
				t.Logf("Response status: %d", resp.StatusCode)
				t.Logf("Response headers: %+v", resp.Header)
				t.Logf("Response body: %s", string(lastBody))

				lastStatusCode = resp.StatusCode
				lastHeaders = resp.Header
				return resp.StatusCode == tc.expStatus
			}, eventuallyTimeout, eventuallyInterval,
				"Test failed - Last error: %v, Last status code: %d (expected: %d), Last body: %s",
				lastErr, lastStatusCode, tc.expStatus, lastBody)

			// Now perform assertions on the body outside the Eventually loop
			switch {
			case tc.expResponseBodyFunc != nil:
				tc.expResponseBodyFunc(t, lastBody)
			case tc.responseType != "" || tc.expStatus == http.StatusNotFound:
				expResponseBody := cmp.Or(tc.expResponseBody, tc.responseBody)
				// Use plain-text comparison for streaming or 404 responses.
				require.Equal(t, strings.TrimSpace(expResponseBody), strings.TrimSpace(string(lastBody)), "Response body mismatch")
			default:
				expResponseBody := cmp.Or(tc.expResponseBody, tc.responseBody)
				// Use JSON comparison for regular responses.
				bodyStr := m.ReplaceAllString(string(lastBody), "<UUID4-replaced>")
				expectedResponseBody := m.ReplaceAllString(expResponseBody, "<UUID4-replaced>")
				require.JSONEq(t, expectedResponseBody, bodyStr, "Response body mismatch")
			}

			for k, v := range tc.expResponseHeaders {
				require.Equal(t, v, lastHeaders.Get(k), "Header %s mismatch", k)
			}
		})
	}

	t.Run("stream non blocking", func(t *testing.T) {
		if was5xx {
			return // rather than also failing subsequent tests, which confuses root cause.
		}

		// This receives a stream of 20 event messages. The testuptream server sleeps 200 ms between each message.
		// Therefore, if envoy fails to process the response in a streaming manner, the test will fail taking more than 4 seconds.
		listenerAddress := fmt.Sprintf("http://localhost:%d", listenerPort)
		client := openaigo.NewClient(
			option.WithBaseURL(listenerAddress+"/v1/"),
			option.WithHeader("x-test-backend", "openai"),
			option.WithHeader(testupstreamlib.ResponseTypeKey, "sse"),
			option.WithHeader(testupstreamlib.ResponseBodyHeaderKey,
				base64.StdEncoding.EncodeToString([]byte(
					`
{"id":"chatcmpl-B8ZKlXBoEXZVTtv3YBmewxuCpNW7b","object":"chat.completion.chunk","created":1741382147,"model":"gpt-4o-mini-2024-07-18","service_tier":"default","system_fingerprint":"fp_06737a9306","choices":[{"index":0,"delta":{"content":" This"},"logprobs":null,"finish_reason":null}],"usage":null}
{"id":"chatcmpl-B8ZKlXBoEXZVTtv3YBmewxuCpNW7b","object":"chat.completion.chunk","created":1741382147,"model":"gpt-4o-mini-2024-07-18","service_tier":"default","system_fingerprint":"fp_06737a9306","choices":[{"index":0,"delta":{"content":" is"},"logprobs":null,"finish_reason":null}],"usage":null}
{"id":"chatcmpl-B8ZKlXBoEXZVTtv3YBmewxuCpNW7b","object":"chat.completion.chunk","created":1741382147,"model":"gpt-4o-mini-2024-07-18","service_tier":"default","system_fingerprint":"fp_06737a9306","choices":[{"index":0,"delta":{"content":" a"},"logprobs":null,"finish_reason":null}],"usage":null}
{"id":"chatcmpl-B8ZKlXBoEXZVTtv3YBmewxuCpNW7b","object":"chat.completion.chunk","created":1741382147,"model":"gpt-4o-mini-2024-07-18","service_tier":"default","system_fingerprint":"fp_06737a9306","choices":[{"index":0,"delta":{"content":" test"},"logprobs":null,"finish_reason":null}],"usage":null}
{"id":"chatcmpl-B8ZKlXBoEXZVTtv3YBmewxuCpNW7b","object":"chat.completion.chunk","created":1741382147,"model":"gpt-4o-mini-2024-07-18","service_tier":"default","system_fingerprint":"fp_06737a9306","choices":[{"index":0,"delta":{"content":"."},"logprobs":null,"finish_reason":null}],"usage":null}
{"id":"chatcmpl-B8ZKlXBoEXZVTtv3YBmewxuCpNW7b","object":"chat.completion.chunk","created":1741382147,"model":"gpt-4o-mini-2024-07-18","service_tier":"default","system_fingerprint":"fp_06737a9306","choices":[{"index":0,"delta":{"content":" This"},"logprobs":null,"finish_reason":null}],"usage":null}
{"id":"chatcmpl-B8ZKlXBoEXZVTtv3YBmewxuCpNW7b","object":"chat.completion.chunk","created":1741382147,"model":"gpt-4o-mini-2024-07-18","service_tier":"default","system_fingerprint":"fp_06737a9306","choices":[{"index":0,"delta":{"content":" is"},"logprobs":null,"finish_reason":null}],"usage":null}
{"id":"chatcmpl-B8ZKlXBoEXZVTtv3YBmewxuCpNW7b","object":"chat.completion.chunk","created":1741382147,"model":"gpt-4o-mini-2024-07-18","service_tier":"default","system_fingerprint":"fp_06737a9306","choices":[{"index":0,"delta":{"content":" a"},"logprobs":null,"finish_reason":null}],"usage":null}
{"id":"chatcmpl-B8ZKlXBoEXZVTtv3YBmewxuCpNW7b","object":"chat.completion.chunk","created":1741382147,"model":"gpt-4o-mini-2024-07-18","service_tier":"default","system_fingerprint":"fp_06737a9306","choices":[{"index":0,"delta":{"content":" test"},"logprobs":null,"finish_reason":null}],"usage":null}
{"id":"chatcmpl-B8ZKlXBoEXZVTtv3YBmewxuCpNW7b","object":"chat.completion.chunk","created":1741382147,"model":"gpt-4o-mini-2024-07-18","service_tier":"default","system_fingerprint":"fp_06737a9306","choices":[{"index":0,"delta":{"content":"."},"logprobs":null,"finish_reason":null}],"usage":null}
{"id":"chatcmpl-B8ZKlXBoEXZVTtv3YBmewxuCpNW7b","object":"chat.completion.chunk","created":1741382147,"model":"gpt-4o-mini-2024-07-18","service_tier":"default","system_fingerprint":"fp_06737a9306","choices":[{"index":0,"delta":{"content":" This"},"logprobs":null,"finish_reason":null}],"usage":null}
{"id":"chatcmpl-B8ZKlXBoEXZVTtv3YBmewxuCpNW7b","object":"chat.completion.chunk","created":1741382147,"model":"gpt-4o-mini-2024-07-18","service_tier":"default","system_fingerprint":"fp_06737a9306","choices":[{"index":0,"delta":{"content":" is"},"logprobs":null,"finish_reason":null}],"usage":null}
{"id":"chatcmpl-B8ZKlXBoEXZVTtv3YBmewxuCpNW7b","object":"chat.completion.chunk","created":1741382147,"model":"gpt-4o-mini-2024-07-18","service_tier":"default","system_fingerprint":"fp_06737a9306","choices":[{"index":0,"delta":{"content":" a"},"logprobs":null,"finish_reason":null}],"usage":null}
{"id":"chatcmpl-B8ZKlXBoEXZVTtv3YBmewxuCpNW7b","object":"chat.completion.chunk","created":1741382147,"model":"gpt-4o-mini-2024-07-18","service_tier":"default","system_fingerprint":"fp_06737a9306","choices":[{"index":0,"delta":{"content":" test"},"logprobs":null,"finish_reason":null}],"usage":null}
{"id":"chatcmpl-B8ZKlXBoEXZVTtv3YBmewxuCpNW7b","object":"chat.completion.chunk","created":1741382147,"model":"gpt-4o-mini-2024-07-18","service_tier":"default","system_fingerprint":"fp_06737a9306","choices":[{"index":0,"delta":{"content":"."},"logprobs":null,"finish_reason":null}],"usage":null}
{"id":"chatcmpl-B8ZKlXBoEXZVTtv3YBmewxuCpNW7b","object":"chat.completion.chunk","created":1741382147,"model":"gpt-4o-mini-2024-07-18","service_tier":"default","system_fingerprint":"fp_06737a9306","choices":[{"index":0,"delta":{"content":" This"},"logprobs":null,"finish_reason":null}],"usage":null}
{"id":"chatcmpl-B8ZKlXBoEXZVTtv3YBmewxuCpNW7b","object":"chat.completion.chunk","created":1741382147,"model":"gpt-4o-mini-2024-07-18","service_tier":"default","system_fingerprint":"fp_06737a9306","choices":[{"index":0,"delta":{"content":" is"},"logprobs":null,"finish_reason":null}],"usage":null}
{"id":"chatcmpl-B8ZKlXBoEXZVTtv3YBmewxuCpNW7b","object":"chat.completion.chunk","created":1741382147,"model":"gpt-4o-mini-2024-07-18","service_tier":"default","system_fingerprint":"fp_06737a9306","choices":[{"index":0,"delta":{"content":" a"},"logprobs":null,"finish_reason":null}],"usage":null}
{"id":"chatcmpl-B8ZKlXBoEXZVTtv3YBmewxuCpNW7b","object":"chat.completion.chunk","created":1741382147,"model":"gpt-4o-mini-2024-07-18","service_tier":"default","system_fingerprint":"fp_06737a9306","choices":[{"index":0,"delta":{"content":" test"},"logprobs":null,"finish_reason":null}],"usage":null}
{"id":"chatcmpl-B8ZKlXBoEXZVTtv3YBmewxuCpNW7b","object":"chat.completion.chunk","created":1741382147,"model":"gpt-4o-mini-2024-07-18","service_tier":"default","system_fingerprint":"fp_06737a9306","choices":[{"index":0,"delta":{"content":"."},"logprobs":null,"finish_reason":null}],"usage":null}
{"id":"chatcmpl-B8ZKlXBoEXZVTtv3YBmewxuCpNW7b","object":"chat.completion.chunk","created":1741382147,"model":"gpt-4o-mini-2024-07-18","service_tier":"default","system_fingerprint":"fp_06737a9306","choices":[],"usage":{"prompt_tokens":25,"completion_tokens":61,"total_tokens":86,"prompt_tokens_details":{"cached_tokens":0,"audio_tokens":0},"completion_tokens_details":{"reasoning_tokens":0,"audio_tokens":0,"accepted_prediction_tokens":0,"rejected_prediction_tokens":0}}}
[DONE]
`,
				))),
		)

		// NewStreaming below will block until the first event is received, so take the time before calling it.
		start := time.Now()
		stream := client.Chat.Completions.NewStreaming(t.Context(), openaigo.ChatCompletionNewParams{
			Messages: []openaigo.ChatCompletionMessageParamUnion{
				openaigo.UserMessage("Say this is a test"),
			},
			Model: "something",
		})
		defer func() {
			_ = stream.Close()
		}()

		asserted := false
		for stream.Next() {
			chunk := stream.Current()
			if len(chunk.Choices) == 0 || chunk.Choices[0].Delta.Content == "" {
				continue
			}
			t.Logf("%v: %v", time.Now(), chunk.Choices[0].Delta.Content)
			// Check each event is received less than a second after the previous one.
			require.Less(t, time.Since(start), time.Second)
			start = time.Now()
			asserted = true
		}
		require.True(t, asserted)
		require.NoError(t, stream.Err())
	})
}

func checkModels(want openai.ModelList) func(t require.TestingT, body []byte) {
	return func(t require.TestingT, body []byte) {
		var models openai.ModelList
		require.NoError(t, json.Unmarshal(body, &models))
		require.Len(t, models.Data, len(want.Data))
		require.Equal(t, want, models)
	}
}

const (
	toolCallResultsRequestBody = `{
  "model": "gpt-4-0613",
  "max_completion_tokens":1024,
  "messages": [
    {"role": "user","content": "List the files in the /tmp directory"},
    {
      "role": "assistant",
      "tool_calls": [
        {
          "id": "call_abc123",
          "type": "function",
          "function": {
            "name": "list_files",
            "arguments": "{ \"path\": \"/tmp\" }"
          }
        }
      ]
    },
    {
      "role": "tool",
      "tool_call_id": "call_abc123",
      "content": "[\"foo.txt\", \"bar.log\", \"data.csv\"]"
    }
  ]
}`
)<|MERGE_RESOLUTION|>--- conflicted
+++ resolved
@@ -286,12 +286,7 @@
 			path:              "/v1/chat/completions",
 			method:            http.MethodPost,
 			requestBody:       `{"model":"gemini-1.5-pro","messages":[{"role":"user","content":"tell me the delivery date for order 123"}],"tools":[{"type":"function","function":{"name":"get_delivery_date","description":"Get the delivery date for a customer's order. Call this whenever you need to know the delivery date, for example when a customer asks 'Where is my package'","parameters":{"type":"object","properties":{"order_id":{"type":"string","description":"The customer's order ID."}},"required":["order_id"]}}}]}`,
-<<<<<<< HEAD
-			expRequestBody:    `{"contents":[{"parts":[{"text":"tell me the delivery date for order 123"}],"role":"user"}],"tools":[{"functionDeclarations":[{"description":"Get the delivery date for a customer's order. Call this whenever you need to know the delivery date, for example when a customer asks 'Where is my package'","name":"get_delivery_date","parametersJsonSchema":{"properties":{"order_id":{"description":"The customer's order ID.","type":"string"}},"required":["order_id"],"type":"object"}}]}],"generation_config":{}}`,
-=======
 			expRequestBody:    `{"contents":[{"parts":[{"text":"tell me the delivery date for order 123"}],"role":"user"}],"tools":[{"functionDeclarations":[{"description":"Get the delivery date for a customer's order. Call this whenever you need to know the delivery date, for example when a customer asks 'Where is my package'","name":"get_delivery_date","parameters":{"properties":{"order_id":{"description":"The customer's order ID.","type":"string"}},"required":["order_id"],"type":"object"}}]}],"generation_config":{}}`,
-			expHost:           "gcp-region-aiplatform.googleapis.com",
->>>>>>> 5cd5f1b8
 			expPath:           "/v1/projects/gcp-project-name/locations/gcp-region/publishers/google/models/gemini-1.5-pro:generateContent",
 			expRequestHeaders: map[string]string{"Authorization": "Bearer " + fakeGCPAuthToken},
 			responseStatus:    strconv.Itoa(http.StatusOK),
@@ -833,12 +828,7 @@
 			path:              "/anthropic/v1/messages",
 			method:            http.MethodPost,
 			requestBody:       `{"model":"claude-3-sonnet","max_tokens":100,"messages":[{"role":"user","content":[{"type":"text","text":"Hello, just a simple test message."}]}],"stream":false}`,
-<<<<<<< HEAD
-			expRequestBody:    `{"max_tokens":100,"messages":[{"role":"user","content":[{"type":"text","text":"Hello, just a simple test message."}]}],"stream":false,"anthropic_version":"vertex-2023-10-16"}`,
-=======
 			expRequestBody:    `{"anthropic_version":"vertex-2023-10-16","max_tokens":100,"messages":[{"content":[{"text":"Hello, just a simple test message.","type":"text"}],"role":"user"}],"stream":false}`,
-			expHost:           "gcp-region-aiplatform.googleapis.com",
->>>>>>> 5cd5f1b8
 			expPath:           "/v1/projects/gcp-project-name/locations/gcp-region/publishers/anthropic/models/claude-3-sonnet:rawPredict",
 			expRequestHeaders: map[string]string{"Authorization": "Bearer " + fakeGCPAuthToken},
 			responseStatus:    strconv.Itoa(http.StatusOK),
@@ -853,12 +843,8 @@
 			method:            http.MethodPost,
 			responseType:      "sse",
 			requestBody:       `{"model":"claude-3-sonnet","max_tokens":100,"messages":[{"role":"user","content":[{"type":"text","text":"Tell me a short joke"}]}],"stream":true}`,
-<<<<<<< HEAD
-			expRequestBody:    `{"max_tokens":100,"messages":[{"role":"user","content":[{"type":"text","text":"Tell me a short joke"}]}],"stream":true,"anthropic_version":"vertex-2023-10-16"}`,
-=======
 			expRequestBody:    `{"anthropic_version":"vertex-2023-10-16","max_tokens":100,"messages":[{"content":[{"text":"Tell me a short joke","type":"text"}],"role":"user"}],"stream":true}`,
 			expHost:           "gcp-region-aiplatform.googleapis.com",
->>>>>>> 5cd5f1b8
 			expPath:           "/v1/projects/gcp-project-name/locations/gcp-region/publishers/anthropic/models/claude-3-sonnet:streamRawPredict",
 			expRequestHeaders: map[string]string{"Authorization": "Bearer " + fakeGCPAuthToken},
 			responseStatus:    strconv.Itoa(http.StatusOK),
