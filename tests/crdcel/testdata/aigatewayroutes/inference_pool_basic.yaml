# Copyright Envoy AI Gateway Authors
# SPDX-License-Identifier: Apache-2.0
# The full text of the Apache license is available in the LICENSE file at
# the root of the repo.

# Valid InferencePool backend reference
apiVersion: aigateway.envoyproxy.io/v1alpha1
kind: AIGatewayRoute
metadata:
  name: inference-pool-basic
  namespace: default
spec:
  parentRefs:
    - name: gateway
  rules:
<<<<<<< HEAD
  - matches:
    - path:
        type: PathPrefix
        value: /v1/chat/completions
    backendRefs:
    - group: inference.networking.k8s.io
      kind: InferencePool
      name: my-inference-pool
=======
    - matches:
        - path:
            type: PathPrefix
            value: /v1/chat/completions
      backendRefs:
        - group: inference.networking.x-k8s.io
          kind: InferencePool
          name: my-inference-pool
>>>>>>> 791036aa
<|MERGE_RESOLUTION|>--- conflicted
+++ resolved
@@ -13,22 +13,8 @@
   parentRefs:
     - name: gateway
   rules:
-<<<<<<< HEAD
-  - matches:
-    - path:
-        type: PathPrefix
-        value: /v1/chat/completions
-    backendRefs:
-    - group: inference.networking.k8s.io
-      kind: InferencePool
-      name: my-inference-pool
-=======
-    - matches:
-        - path:
-            type: PathPrefix
-            value: /v1/chat/completions
+    - matches: []
       backendRefs:
-        - group: inference.networking.x-k8s.io
+        - group: inference.networking.k8s.io
           kind: InferencePool
-          name: my-inference-pool
->>>>>>> 791036aa
+          name: my-inference-pool