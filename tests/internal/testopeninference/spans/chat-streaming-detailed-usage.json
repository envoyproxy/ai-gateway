--- conflicted
+++ resolved
@@ -22,15 +22,9 @@
       }
     },
     {
-<<<<<<< HEAD
-      "key":  "output.value",
-      "value":  {
-        "stringValue":  "{\"choices\": [{\"message\": {\"annotations\":[], \"content\": \"Hello!\", \"role\": \"assistant\"}, \"index\": 0, \"finish_reason\": \"stop\"}], \"id\": \"chatcmpl-Bx5lfsiWaJAorkTpnbrjlnAnl0892\", \"created\": 1753423223, \"model\": \"gpt-4.1-nano-2025-04-14\", \"object\": \"chat.completion.chunk\", \"service_tier\": \"default\", \"system_fingerprint\": \"fp_38343a2f8f\", \"usage\": {\"completion_tokens\": 2, \"prompt_tokens\": 9, \"total_tokens\": 11, \"completion_tokens_details\": {\"accepted_prediction_tokens\": 0, \"audio_tokens\": 0, \"reasoning_tokens\": 0, \"rejected_prediction_tokens\": 0}, \"prompt_tokens_details\": {\"audio_tokens\": 0, \"cached_tokens\": 0}}}"
-=======
       "key": "output.value",
       "value": {
         "stringValue": "{\"choices\": [{\"message\": {\"role\": \"assistant\"}, \"index\": 0, \"finish_reason\": \"length\"}], \"id\": \"chatcmpl-C4Hq5a6K3RaPMymUv70btQNYv6SvY\", \"created\": 1755137921, \"model\": \"gpt-5-nano-2025-08-07\", \"object\": \"chat.completion.chunk\", \"service_tier\": \"default\", \"obfuscation\": \"t9\", \"usage\": {\"completion_tokens\": 100, \"prompt_tokens\": 12, \"total_tokens\": 112, \"completion_tokens_details\": {\"accepted_prediction_tokens\": 0, \"audio_tokens\": 0, \"reasoning_tokens\": 100, \"rejected_prediction_tokens\": 0}, \"prompt_tokens_details\": {\"audio_tokens\": 0, \"cached_tokens\": 0}}}"
->>>>>>> 293cc0aa
       }
     },
     {
