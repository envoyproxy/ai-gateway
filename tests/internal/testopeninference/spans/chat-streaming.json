{
  "flags": 256,
  "name": "ChatCompletion",
  "kind": "SPAN_KIND_INTERNAL",
  "attributes": [
    {
      "key": "llm.system",
      "value": {
        "stringValue": "openai"
      }
    },
    {
      "key": "input.value",
      "value": {
        "stringValue": "{\"messages\": [{\"content\": \"Hello!\", \"role\": \"user\"}], \"model\": \"gpt-5-nano\", \"stream\": true}"
      }
    },
    {
      "key": "input.mime_type",
      "value": {
        "stringValue": "application/json"
      }
    },
    {
      "key": "output.value",
      "value": {
<<<<<<< HEAD
        "stringValue": "{\"choices\": [{\"message\": {\"annotations\":[], \"content\": \"Hello! How can I assist you today?\", \"role\": \"assistant\"}, \"index\": 0, \"finish_reason\": \"stop\"}], \"id\": \"chatcmpl-Bx5kRNsKBfYXdH2IeSETLB6DQk1kC\", \"created\": 1753423147, \"model\": \"gpt-4.1-nano-2025-04-14\", \"object\": \"chat.completion.chunk\", \"service_tier\": \"default\", \"system_fingerprint\": \"fp_479cfdfab2\", \"usage\": {\"completion_tokens\": 9, \"prompt_tokens\": 19, \"total_tokens\": 28, \"completion_tokens_details\": {\"accepted_prediction_tokens\": 0, \"audio_tokens\": 0, \"reasoning_tokens\": 0, \"rejected_prediction_tokens\": 0}, \"prompt_tokens_details\": {\"audio_tokens\": 0, \"cached_tokens\": 0}}}"
=======
        "stringValue": "{\"choices\": [{\"message\": {\"content\": \"Hi there! How can I help today? I can answer questions, explain concepts, help with writing or brainstorming, code, plan something, and more. Tell me what you’d like to work on or a topic you’re curious about.\", \"role\": \"assistant\"}, \"index\": 0, \"finish_reason\": \"stop\"}], \"id\": \"chatcmpl-C4HqHBe4xca0k0EzsCnf1t6V3YFXp\", \"created\": 1755137933, \"model\": \"gpt-5-nano-2025-08-07\", \"object\": \"chat.completion.chunk\", \"service_tier\": \"default\", \"obfuscation\": \"XQdNwPP14L3TH0\"}"
>>>>>>> 293cc0aa
      }
    },
    {
      "key": "output.mime_type",
      "value": {
        "stringValue": "application/json"
      }
    },
    {
      "key": "llm.invocation_parameters",
      "value": {
        "stringValue": "{\"model\": \"gpt-5-nano\", \"stream\": true}"
      }
    },
    {
      "key": "llm.input_messages.0.message.role",
      "value": {
        "stringValue": "user"
      }
    },
    {
      "key": "llm.input_messages.0.message.content",
      "value": {
        "stringValue": "Hello!"
      }
    },
    {
      "key": "llm.model_name",
      "value": {
        "stringValue": "gpt-5-nano-2025-08-07"
      }
    },
    {
      "key": "llm.output_messages.0.message.role",
      "value": {
        "stringValue": "assistant"
      }
    },
    {
      "key": "llm.output_messages.0.message.content",
      "value": {
        "stringValue": "Hi there! How can I help today? I can answer questions, explain concepts, help with writing or brainstorming, code, plan something, and more. Tell me what you’d like to work on or a topic you’re curious about."
      }
    },
    {
      "key": "openinference.span.kind",
      "value": {
        "stringValue": "LLM"
      }
    }
  ],
  "events": [
    {
      "name": "First Token Stream Event"
    }
  ],
  "status": {
    "code": "STATUS_CODE_OK"
  }
}<|MERGE_RESOLUTION|>--- conflicted
+++ resolved
@@ -24,11 +24,7 @@
     {
       "key": "output.value",
       "value": {
-<<<<<<< HEAD
-        "stringValue": "{\"choices\": [{\"message\": {\"annotations\":[], \"content\": \"Hello! How can I assist you today?\", \"role\": \"assistant\"}, \"index\": 0, \"finish_reason\": \"stop\"}], \"id\": \"chatcmpl-Bx5kRNsKBfYXdH2IeSETLB6DQk1kC\", \"created\": 1753423147, \"model\": \"gpt-4.1-nano-2025-04-14\", \"object\": \"chat.completion.chunk\", \"service_tier\": \"default\", \"system_fingerprint\": \"fp_479cfdfab2\", \"usage\": {\"completion_tokens\": 9, \"prompt_tokens\": 19, \"total_tokens\": 28, \"completion_tokens_details\": {\"accepted_prediction_tokens\": 0, \"audio_tokens\": 0, \"reasoning_tokens\": 0, \"rejected_prediction_tokens\": 0}, \"prompt_tokens_details\": {\"audio_tokens\": 0, \"cached_tokens\": 0}}}"
-=======
         "stringValue": "{\"choices\": [{\"message\": {\"content\": \"Hi there! How can I help today? I can answer questions, explain concepts, help with writing or brainstorming, code, plan something, and more. Tell me what you’d like to work on or a topic you’re curious about.\", \"role\": \"assistant\"}, \"index\": 0, \"finish_reason\": \"stop\"}], \"id\": \"chatcmpl-C4HqHBe4xca0k0EzsCnf1t6V3YFXp\", \"created\": 1755137933, \"model\": \"gpt-5-nano-2025-08-07\", \"object\": \"chat.completion.chunk\", \"service_tier\": \"default\", \"obfuscation\": \"XQdNwPP14L3TH0\"}"
->>>>>>> 293cc0aa
       }
     },
     {
