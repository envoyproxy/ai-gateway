--- conflicted
+++ resolved
@@ -13,17 +13,10 @@
       group: gateway.networking.k8s.io
   rules:
     - matches:
-<<<<<<< HEAD
-      - headers:
-        - type: Exact
-          name: x-eaig-model
-          value: llama3-70b
-=======
         - headers:
             - type: Exact
-              name: x-envoy-ai-gateway-model
+              name: x-eaig-model
               value: llama3-70b
->>>>>>> 5defe2c6
       backendRefs:
         - name: kserve
           weight: 20
