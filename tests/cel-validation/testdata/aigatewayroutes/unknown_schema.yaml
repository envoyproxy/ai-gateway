--- conflicted
+++ resolved
@@ -4,19 +4,13 @@
   name: apple
   namespace: default
 spec:
-<<<<<<< HEAD
   schema:
     # Schema name must be OpenAI schema at the moment, so this is invalid.
     name: SomeRandomVendor
-=======
   targetRefs:
     - name: some-gateway
       kind: Gateway
       group: gateway.networking.k8s.io
-  inputSchema:
-    # Schema must be OpenAI schema at the moment, so this is invalid.
-    schema: SomeRandomVendor
->>>>>>> 79e33cc8
   rules:
     - matches:
       - headers:
