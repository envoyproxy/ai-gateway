--- conflicted
+++ resolved
@@ -4,19 +4,13 @@
   name: apple
   namespace: default
 spec:
-<<<<<<< HEAD
   schema:
     # Schema name must be OpenAI schema at the moment, so this is invalid.
     name: AWSBedrock
-=======
   targetRefs:
     - name: some-gateway
       kind: Gateway
       group: gateway.networking.k8s.io
-  inputSchema:
-    # Input must be OpenAI schema at the moment, so this is invalid.
-    schema: AWSBedrock
->>>>>>> 79e33cc8
   rules:
     - matches:
       - headers:
