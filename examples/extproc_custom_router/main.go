// Copyright Envoy AI Gateway Authors
// SPDX-License-Identifier: Apache-2.0
// The full text of the Apache license is available in the LICENSE file at
// the root of the repo.

package main

import (
	"context"
	"fmt"
	"os"
<<<<<<< HEAD
=======
	"os/signal"
	"syscall"
>>>>>>> a047fe81

	"github.com/envoyproxy/ai-gateway/cmd/extproc/mainlib"
	"github.com/envoyproxy/ai-gateway/filterapi"
	"github.com/envoyproxy/ai-gateway/filterapi/x"
)

// newCustomRouter implements [x.NewCustomRouter].
func newCustomRouter(defaultRouter x.Router, config *filterapi.Config) x.Router {
	// You can poke the current configuration of the routes, and the list of backends
	// specified in the AIGatewayRoute.Rules, etc.
	return &myCustomRouter{config: config, defaultRouter: defaultRouter}
}

// myCustomRouter implements [filterapi.Router].
type myCustomRouter struct {
	config        *filterapi.Config
	defaultRouter x.Router
}

// Calculate implements [x.Router.Calculate].
func (m *myCustomRouter) Calculate(headers map[string]string) (backend *filterapi.Backend, err error) {
	// Simply logs the headers and delegates the calculation to the default router.
	modelName, ok := headers[m.config.ModelNameHeaderKey]
	if !ok {
		panic("model name not found in the headers")
	}
	fmt.Printf("model name: %s\n", modelName)
	return m.defaultRouter.Calculate(headers)
}

// This demonstrates how to build a custom router for the external processor.
func main() {
	// Initializes the custom router.
	x.NewCustomRouter = newCustomRouter
	// Executes the main function of the external processor.
<<<<<<< HEAD
	mainlib.Main(context.Background(), os.Args[1:])
=======
	ctx, cancel := context.WithCancel(context.Background())
	signalsChan := make(chan os.Signal, 1)
	signal.Notify(signalsChan, syscall.SIGINT, syscall.SIGTERM)
	go func() {
		<-signalsChan
		cancel()
	}()
	mainlib.Main(ctx, os.Args[1:], os.Stderr)
>>>>>>> a047fe81
}<|MERGE_RESOLUTION|>--- conflicted
+++ resolved
@@ -9,11 +9,8 @@
 	"context"
 	"fmt"
 	"os"
-<<<<<<< HEAD
-=======
 	"os/signal"
 	"syscall"
->>>>>>> a047fe81
 
 	"github.com/envoyproxy/ai-gateway/cmd/extproc/mainlib"
 	"github.com/envoyproxy/ai-gateway/filterapi"
@@ -49,9 +46,6 @@
 	// Initializes the custom router.
 	x.NewCustomRouter = newCustomRouter
 	// Executes the main function of the external processor.
-<<<<<<< HEAD
-	mainlib.Main(context.Background(), os.Args[1:])
-=======
 	ctx, cancel := context.WithCancel(context.Background())
 	signalsChan := make(chan os.Signal, 1)
 	signal.Notify(signalsChan, syscall.SIGINT, syscall.SIGTERM)
@@ -60,5 +54,4 @@
 		cancel()
 	}()
 	mainlib.Main(ctx, os.Args[1:], os.Stderr)
->>>>>>> a047fe81
 }