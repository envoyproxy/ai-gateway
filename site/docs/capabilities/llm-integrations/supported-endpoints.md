--- conflicted
+++ resolved
@@ -193,7 +193,6 @@
 The following table summarizes which providers support which endpoints:
 
 | Provider                                                                                              | Chat Completions | Completions | Embeddings | Notes                                              |
-<<<<<<< HEAD
 |-------------------------------------------------------------------------------------------------------|:----------------:|:-----------:|:----------:|----------------------------------------------------|
 | [OpenAI](https://platform.openai.com/docs/api-reference)                                              |        ✅         |      ✅      |     ✅      |                                                    |
 | [AWS Bedrock](https://docs.aws.amazon.com/bedrock/latest/APIReference/)                               |        ✅         |     🚧      |     🚧     | Via API translation                                |
@@ -202,15 +201,6 @@
 | [Google Gemini](https://ai.google.dev/gemini-api/docs/openai)                                         |        ✅         |     ⚠️      |     ✅      | Via OpenAI-compatible API                          |
 | [Groq](https://console.groq.com/docs/openai)                                                          |        ✅         |      ❌      |     ❌      | Via OpenAI-compatible API                          |
 | [Grok](https://docs.x.ai/docs/api-reference)                                                          |        ✅         |     ⚠️      |     ❌      | Via OpenAI-compatible API                          |
-=======
-| ----------------------------------------------------------------------------------------------------- | :--------------: | :---------: | :--------: | -------------------------------------------------- |
-| [OpenAI](https://platform.openai.com/docs/api-reference)                                              |        ✅        |     ✅      |     ✅     |                                                    |
-| [AWS Bedrock](https://docs.aws.amazon.com/bedrock/latest/APIReference/)                               |        ✅        |     🚧      |     🚧     | Via API translation                                |
-| [Azure OpenAI](https://learn.microsoft.com/en-us/azure/ai-services/openai/reference)                  |        ✅        |     🚧      |     🚧     | Via API translation                                |
-| [Google Gemini](https://ai.google.dev/gemini-api/docs/openai)                                         |        ✅        |     ⚠️      |     ✅     | Via OpenAI-compatible API                          |
-| [Groq](https://console.groq.com/docs/openai)                                                          |        ✅        |     ❌      |     ❌     | Via OpenAI-compatible API                          |
-| [Grok](https://docs.x.ai/docs/api-reference)                                                          |        ✅        |     ⚠️      |     ❌     | Via OpenAI-compatible API                          |
->>>>>>> 7cdbbd32
 | [Together AI](https://docs.together.ai/docs/openai-api-compatibility)                                 |        ⚠️        |     ⚠️      |     ⚠️     | Via OpenAI-compatible API                          |
 | [Cohere](https://docs.cohere.com/v2/docs/compatibility-api)                                           |        ⚠️        |     ⚠️      |     ⚠️     | Via OpenAI-compatible API                          |
 | [Mistral](https://docs.mistral.ai/api/)                                                               |        ⚠️        |     ⚠️      |     ⚠️     | Via OpenAI-compatible API                          |
@@ -219,16 +209,6 @@
 | [Hunyuan](https://cloud.tencent.com/document/product/1729/111007)                                     |        ⚠️        |     ⚠️      |     ⚠️     | Via OpenAI-compatible API                          |
 | [Tencent LLM Knowledge Engine](https://www.tencentcloud.com/document/product/1255/70381)              |        ⚠️        |     ❌      |     ❌     | Via OpenAI-compatible API                          |
 | [Tetrate Agent Router Service (TARS)](https://router.tetrate.ai/)                                     |        ⚠️        |     ⚠️      |     ⚠️     | Via OpenAI-compatible API                          |
-<<<<<<< HEAD
-| [Google Vertex AI](https://cloud.google.com/vertex-ai/docs/reference/rest)                            |        ✅         |     🚧      |     🚧     | Via OpenAI-compatible API                          |
-| [Anthropic on Vertex AI](https://cloud.google.com/vertex-ai/generative-ai/docs/partner-models/claude) |        ✅         |      ❌      |     🚧     | Via OpenAI-compatible API and Native Anthropic API |
-| [SambaNova](https://docs.sambanova.ai/sambastudio/latest/open-ai-api.html)                            |        ✅         |     ⚠️      |     ✅      | Via OpenAI-compatible API                          |
-
-* ✅ - Supported and Tested on Envoy AI Gateway CI
-* ⚠️️ - Expected to work based on provider documentation, but not tested on the CI.
-* ❌ - Not supported according to provider documentation.
-* 🚧 - Unimplemented, or under active development but planned for future releases
-=======
 | [Google Vertex AI](https://cloud.google.com/vertex-ai/docs/reference/rest)                            |        ✅        |     🚧      |     🚧     | Via OpenAI-compatible API                          |
 | [Anthropic on Vertex AI](https://cloud.google.com/vertex-ai/generative-ai/docs/partner-models/claude) |        ✅        |     ❌      |     🚧     | Via OpenAI-compatible API and Native Anthropic API |
 | [SambaNova](https://docs.sambanova.ai/sambastudio/latest/open-ai-api.html)                            |        ✅        |     ⚠️      |     ✅     | Via OpenAI-compatible API                          |
@@ -237,7 +217,6 @@
 - ⚠️️ - Expected to work based on provider documentation, but not tested on the CI.
 - ❌ - Not supported according to provider documentation.
 - 🚧 - Unimplemented, or under active development but planned for future releases
->>>>>>> 7cdbbd32
 
 ## What's Next
 
