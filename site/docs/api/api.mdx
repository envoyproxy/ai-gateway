---
id: api_references
title: API Reference
toc_min_heading_level: 2
toc_max_heading_level: 4
---


## aigateway.envoyproxy.io/v1alpha1

Package v1alpha1 contains API schema definitions for the aigateway.envoyproxy.io
API group.


## Resource Kinds

### Available Kinds
- [AIGatewayRoute](#aigatewayroute)
- [AIGatewayRouteList](#aigatewayroutelist)
- [AIServiceBackend](#aiservicebackend)
- [AIServiceBackendList](#aiservicebackendlist)
- [BackendSecurityPolicy](#backendsecuritypolicy)
- [BackendSecurityPolicyList](#backendsecuritypolicylist)

### Kind Definitions
#### AIGatewayRoute



**Appears in:**
- [AIGatewayRouteList](#aigatewayroutelist)

AIGatewayRoute combines multiple AIServiceBackends and attaching them to Gateway(s) resources.

This serves as a way to define a "unified" AI API for a Gateway which allows downstream
clients to use a single schema API to interact with multiple AI backends.

Envoy AI Gateway will generate the following k8s resources corresponding to the AIGatewayRoute:

  - HTTPRoute of the Gateway API as a top-level resource to bind all backends.
    The name of the HTTPRoute is the same as the AIGatewayRoute.
  - HTTPRouteFilter of the Envoy Gateway API per namespace for automatic hostname rewrite.
    The name of the HTTPRouteFilter is `ai-eg-host-rewrite-${AIGatewayRoute.Name}`.

All of these resources are created in the same namespace as the AIGatewayRoute. Note that this is the implementation
detail subject to change. If you want to customize the default behavior of the Envoy AI Gateway, you can use these
resources as a reference and create your own resources. Alternatively, you can use EnvoyPatchPolicy API of the Envoy
Gateway to patch the generated resources. For example, you can configure the retry fallback behavior by attaching
BackendTrafficPolicy API of Envoy Gateway to the generated HTTPRoute.

##### Fields

<ApiField
  name="apiVersion"
  type="String"
  required="true"
  description="We are on version <code>aigateway.envoyproxy.io/v1alpha1</code> of the API."
/>

<ApiField
  name="kind"
  type="String"
  required="true"
  description="This is a <code>AIGatewayRoute</code> resource"
/>

<ApiField
  name="metadata"
  type="[ObjectMeta](https://kubernetes.io/docs/reference/generated/kubernetes-api/v1.29/#objectmeta-v1-meta)"
  required="true"
  description="Refer to Kubernetes API documentation for fields of `metadata`."
/><ApiField
  name="spec"
  type="[AIGatewayRouteSpec](#aigatewayroutespec)"
  required="true"
  description="Spec defines the details of the AIGatewayRoute."
/><ApiField
  name="status"
  type="[AIGatewayRouteStatus](#aigatewayroutestatus)"
  required="true"
  description="Status defines the status details of the AIGatewayRoute."
/>


#### AIGatewayRouteList




AIGatewayRouteList contains a list of AIGatewayRoute.

##### Fields

<ApiField
  name="apiVersion"
  type="String"
  required="true"
  description="We are on version <code>aigateway.envoyproxy.io/v1alpha1</code> of the API."
/>

<ApiField
  name="kind"
  type="String"
  required="true"
  description="This is a <code>AIGatewayRouteList</code> resource"
/>

<ApiField
  name="metadata"
  type="[ListMeta](https://kubernetes.io/docs/reference/generated/kubernetes-api/v1.29/#listmeta-v1-meta)"
  required="true"
  description="Refer to Kubernetes API documentation for fields of `metadata`."
/><ApiField
  name="items"
  type="[AIGatewayRoute](#aigatewayroute) array"
  required="true"
  description=""
/>


#### AIServiceBackend



**Appears in:**
- [AIServiceBackendList](#aiservicebackendlist)

AIServiceBackend is a resource that represents a single backend for AIGatewayRoute.
A backend is a service that handles traffic with a concrete API specification.

A AIServiceBackend is "attached" to a Backend which is either a k8s Service or a Backend resource of the Envoy Gateway.

When a backend with an attached AIServiceBackend is used as a routing target in the AIGatewayRoute (more precisely, the
HTTPRouteSpec defined in the AIGatewayRoute), the ai-gateway will generate the necessary configuration to do
the backend specific logic in the final HTTPRoute.

##### Fields

<ApiField
  name="apiVersion"
  type="String"
  required="true"
  description="We are on version <code>aigateway.envoyproxy.io/v1alpha1</code> of the API."
/>

<ApiField
  name="kind"
  type="String"
  required="true"
  description="This is a <code>AIServiceBackend</code> resource"
/>

<ApiField
  name="metadata"
  type="[ObjectMeta](https://kubernetes.io/docs/reference/generated/kubernetes-api/v1.29/#objectmeta-v1-meta)"
  required="true"
  description="Refer to Kubernetes API documentation for fields of `metadata`."
/><ApiField
  name="spec"
  type="[AIServiceBackendSpec](#aiservicebackendspec)"
  required="true"
  description="Spec defines the details of AIServiceBackend."
/><ApiField
  name="status"
  type="[AIServiceBackendStatus](#aiservicebackendstatus)"
  required="true"
  description="Status defines the status details of the AIServiceBackend."
/>


#### AIServiceBackendList




AIServiceBackendList contains a list of AIServiceBackends.

##### Fields

<ApiField
  name="apiVersion"
  type="String"
  required="true"
  description="We are on version <code>aigateway.envoyproxy.io/v1alpha1</code> of the API."
/>

<ApiField
  name="kind"
  type="String"
  required="true"
  description="This is a <code>AIServiceBackendList</code> resource"
/>

<ApiField
  name="metadata"
  type="[ListMeta](https://kubernetes.io/docs/reference/generated/kubernetes-api/v1.29/#listmeta-v1-meta)"
  required="true"
  description="Refer to Kubernetes API documentation for fields of `metadata`."
/><ApiField
  name="items"
  type="[AIServiceBackend](#aiservicebackend) array"
  required="true"
  description=""
/>


#### BackendSecurityPolicy



**Appears in:**
- [BackendSecurityPolicyList](#backendsecuritypolicylist)

BackendSecurityPolicy specifies configuration for authentication and authorization rules on the traffic
exiting the gateway to the backend.

##### Fields

<ApiField
  name="apiVersion"
  type="String"
  required="true"
  description="We are on version <code>aigateway.envoyproxy.io/v1alpha1</code> of the API."
/>

<ApiField
  name="kind"
  type="String"
  required="true"
  description="This is a <code>BackendSecurityPolicy</code> resource"
/>

<ApiField
  name="metadata"
  type="[ObjectMeta](https://kubernetes.io/docs/reference/generated/kubernetes-api/v1.29/#objectmeta-v1-meta)"
  required="true"
  description="Refer to Kubernetes API documentation for fields of `metadata`."
/><ApiField
  name="spec"
  type="[BackendSecurityPolicySpec](#backendsecuritypolicyspec)"
  required="true"
  description=""
/><ApiField
  name="status"
  type="[BackendSecurityPolicyStatus](#backendsecuritypolicystatus)"
  required="true"
  description="Status defines the status details of the BackendSecurityPolicy."
/>


#### BackendSecurityPolicyList




BackendSecurityPolicyList contains a list of BackendSecurityPolicy

##### Fields

<ApiField
  name="apiVersion"
  type="String"
  required="true"
  description="We are on version <code>aigateway.envoyproxy.io/v1alpha1</code> of the API."
/>

<ApiField
  name="kind"
  type="String"
  required="true"
  description="This is a <code>BackendSecurityPolicyList</code> resource"
/>

<ApiField
  name="metadata"
  type="[ListMeta](https://kubernetes.io/docs/reference/generated/kubernetes-api/v1.29/#listmeta-v1-meta)"
  required="true"
  description="Refer to Kubernetes API documentation for fields of `metadata`."
/><ApiField
  name="items"
  type="[BackendSecurityPolicy](#backendsecuritypolicy) array"
  required="true"
  description=""
/>


## Supporting Types

### Available Types
- [AIGatewayFilterConfig](#aigatewayfilterconfig)
- [AIGatewayFilterConfigExternalProcessor](#aigatewayfilterconfigexternalprocessor)
- [AIGatewayFilterConfigType](#aigatewayfilterconfigtype)
- [AIGatewayRouteRule](#aigatewayrouterule)
- [AIGatewayRouteRuleBackendRef](#aigatewayrouterulebackendref)
- [AIGatewayRouteRuleMatch](#aigatewayrouterulematch)
- [AIGatewayRouteSpec](#aigatewayroutespec)
- [AIGatewayRouteStatus](#aigatewayroutestatus)
- [AIServiceBackendSpec](#aiservicebackendspec)
- [AIServiceBackendStatus](#aiservicebackendstatus)
- [APISchema](#apischema)
- [AWSCredentialsFile](#awscredentialsfile)
- [AWSOIDCExchangeToken](#awsoidcexchangetoken)
- [AzureOIDCExchangeToken](#azureoidcexchangetoken)
- [BackendSecurityPolicyAPIKey](#backendsecuritypolicyapikey)
- [BackendSecurityPolicyAWSCredentials](#backendsecuritypolicyawscredentials)
- [BackendSecurityPolicyAzureCredentials](#backendsecuritypolicyazurecredentials)
- [BackendSecurityPolicyGCPCredentials](#backendsecuritypolicygcpcredentials)
- [BackendSecurityPolicyOIDC](#backendsecuritypolicyoidc)
- [BackendSecurityPolicySpec](#backendsecuritypolicyspec)
- [BackendSecurityPolicyStatus](#backendsecuritypolicystatus)
- [BackendSecurityPolicyType](#backendsecuritypolicytype)
- [GCPCredentialsFile](#gcpcredentialsfile)
- [GCPOIDCExchangeToken](#gcpoidcexchangetoken)
- [GCPServiceAccountImpersonationConfig](#gcpserviceaccountimpersonationconfig)
- [GCPWorkloadIdentityFederationConfig](#gcpworkloadidentityfederationconfig)
- [GCPWorkloadIdentityProvider](#gcpworkloadidentityprovider)
- [HTTPHeaderMutation](#httpheadermutation)
- [LLMRequestCost](#llmrequestcost)
- [LLMRequestCostType](#llmrequestcosttype)
- [VersionedAPISchema](#versionedapischema)

### Type Definitions
#### AIGatewayFilterConfig



**Appears in:**
- [AIGatewayRouteSpec](#aigatewayroutespec)



##### Fields



<ApiField
  name="type"
  type="[AIGatewayFilterConfigType](#aigatewayfilterconfigtype)"
  required="true"
  defaultValue="ExternalProcessor"
  description="Type specifies the type of the filter configuration.<br />Currently, only ExternalProcessor is supported, and default is ExternalProcessor."
/><ApiField
  name="externalProcessor"
  type="[AIGatewayFilterConfigExternalProcessor](#aigatewayfilterconfigexternalprocessor)"
  required="false"
  description="ExternalProcessor is the configuration for the external processor filter.<br />This is optional, and if not set, the default values of Deployment spec will be used."
/>


#### AIGatewayFilterConfigExternalProcessor



**Appears in:**
- [AIGatewayFilterConfig](#aigatewayfilterconfig)



##### Fields



<ApiField
  name="resources"
  type="[ResourceRequirements](https://kubernetes.io/docs/reference/generated/kubernetes-api/v1.29/#resourcerequirements-v1-core)"
  required="false"
  description="Resources required by the external processor container.<br />More info: https://kubernetes.io/docs/concepts/configuration/manage-resources-containers/<br />Note: when multiple AIGatewayRoute resources are attached to the same Gateway, and each<br />AIGatewayRoute has a different resource configuration, the ai-gateway will pick one of them<br />to configure the resource requirements of the external processor container."
/>


#### AIGatewayFilterConfigType

**Underlying type:** string

**Appears in:**
- [AIGatewayFilterConfig](#aigatewayfilterconfig)

AIGatewayFilterConfigType specifies the type of the filter configuration.



##### Possible Values

<ApiField
  name="ExternalProcessor"
  type="enum"
  required="false"
  description=""
/><ApiField
  name="DynamicModule"
  type="enum"
  required="false"
  description=""
/>
#### AIGatewayRouteRule



**Appears in:**
- [AIGatewayRouteSpec](#aigatewayroutespec)

AIGatewayRouteRule is a rule that defines the routing behavior of the AIGatewayRoute.

##### Fields



<ApiField
  name="backendRefs"
  type="[AIGatewayRouteRuleBackendRef](#aigatewayrouterulebackendref) array"
  required="false"
  description="BackendRefs is the list of backends that this rule will route the traffic to.<br />Each backend can have a weight that determines the traffic distribution.<br />The namespace of each backend is `local`, i.e. the same namespace as the AIGatewayRoute.<br />BackendRefs can reference either AIServiceBackend resources (default) or InferencePool resources<br />from the Gateway API Inference Extension. When referencing InferencePool resources:<br />- Only one InferencePool backend is allowed per rule<br />- Cannot mix InferencePool with AIServiceBackend references in the same rule<br />- Fallback behavior is handled by the InferencePool's endpoint picker<br />For AIServiceBackend references, you can achieve fallback behavior by configuring multiple backends<br />combined with the BackendTrafficPolicy of Envoy Gateway.<br />Please refer to https://gateway.envoyproxy.io/docs/tasks/traffic/failover/ as well as<br />https://gateway.envoyproxy.io/docs/tasks/traffic/retry/."
/><ApiField
  name="matches"
  type="[AIGatewayRouteRuleMatch](#aigatewayrouterulematch) array"
  required="false"
  description="Matches is the list of AIGatewayRouteMatch that this rule will match the traffic to.<br />This is a subset of the HTTPRouteMatch in the Gateway API. See for the details:<br />https://gateway-api.sigs.k8s.io/reference/spec/#gateway.networking.k8s.io%2fv1.HTTPRouteMatch"
/><ApiField
  name="timeouts"
  type="[HTTPRouteTimeouts](https://gateway-api.sigs.k8s.io/reference/spec/?h=httproutetimeouts#httproutetimeouts)"
  required="false"
  description="Timeouts defines the timeouts that can be configured for an HTTP request.<br />If this field is not set, or the timeout.requestTimeout is nil, Envoy AI Gateway defaults to<br />set 60s for the request timeout as opposed to 15s of the Envoy Gateway's default value.<br />For streaming responses (like chat completions with stream=true), consider setting<br />longer timeouts as the response may take time until the completion."
/><ApiField
  name="modelsOwnedBy"
  type="string"
  required="false"
  defaultValue="Envoy AI Gateway"
  description="ModelsOwnedBy represents the owner of the running models serving by the backends,<br />which will be exported as the field of `OwnedBy` in openai-compatible API `/models`.<br />This is used only when this rule contains `x-ai-eg-model` in its header matching<br />where the header value will be recognized as a `model` in `/models` endpoint.<br />All the matched models will share the same owner.<br />Default to `Envoy AI Gateway` if not set."
/><ApiField
  name="modelsCreatedAt"
  type="[Time](https://kubernetes.io/docs/reference/generated/kubernetes-api/v1.29/#time-v1-meta)"
  required="false"
  description="ModelsCreatedAt represents the creation timestamp of the running models serving by the backends,<br />which will be exported as the field of `Created` in openai-compatible API `/models`.<br />It follows the format of RFC 3339, for example `2024-05-21T10:00:00Z`.<br />This is used only when this rule contains `x-ai-eg-model` in its header matching<br />where the header value will be recognized as a `model` in `/models` endpoint.<br />All the matched models will share the same creation time.<br />Default to the creation timestamp of the AIGatewayRoute if not set."
/>


#### AIGatewayRouteRuleBackendRef



**Appears in:**
- [AIGatewayRouteRule](#aigatewayrouterule)

AIGatewayRouteRuleBackendRef is a reference to a backend with a weight.
It can reference either an AIServiceBackend or an InferencePool resource.

##### Fields



<ApiField
  name="name"
  type="string"
  required="true"
  description="Name is the name of the backend resource.<br />When Group and Kind are not specified, this refers to an AIServiceBackend.<br />When Group and Kind are specified, this refers to the resource of the specified type."
/><ApiField
  name="group"
  type="string"
  required="false"
  description="Group is the group of the backend resource.<br />When not specified, defaults to aigateway.envoyproxy.io (AIServiceBackend).<br />Currently, only `inference.networking.x-k8s.io` is supported for InferencePool resources."
/><ApiField
  name="kind"
  type="string"
  required="false"
  description="Kind is the kind of the backend resource.<br />When not specified, defaults to AIServiceBackend.<br />Currently, only `InferencePool` is supported when Group is specified."
/><ApiField
  name="modelNameOverride"
  type="string"
  required="false"
  description="Name of the model in the backend. If provided this will override the name provided in the request.<br />This field is ignored when referencing InferencePool resources."
/><ApiField
  name="weight"
  type="integer"
  required="false"
  defaultValue="1"
  description="Weight is the weight of the backend. This is exactly the same as the weight in<br />the BackendRef in the Gateway API. See for the details:<br />https://gateway-api.sigs.k8s.io/reference/spec/#gateway.networking.k8s.io%2fv1.BackendRef<br />Default is 1."
/><ApiField
  name="priority"
  type="integer"
  required="false"
  defaultValue="0"
  description="Priority is the priority of the backend. This sets the priority on the underlying endpoints.<br />See: https://www.envoyproxy.io/docs/envoy/latest/intro/arch_overview/upstream/load_balancing/priority<br />Note: This will override the `faillback` property of the underlying Envoy Gateway Backend<br />This field is ignored when referencing InferencePool resources.<br />Default is 0."
/>


#### AIGatewayRouteRuleMatch



**Appears in:**
- [AIGatewayRouteRule](#aigatewayrouterule)



##### Fields



<ApiField
  name="headers"
  type="HTTPHeaderMatch array"
  required="false"
  description="Headers specifies HTTP request header matchers. See HeaderMatch in the Gateway API for the details:<br />https://gateway-api.sigs.k8s.io/reference/spec/#gateway.networking.k8s.io%2fv1.HTTPHeaderMatch"
/>


#### AIGatewayRouteSpec



**Appears in:**
- [AIGatewayRoute](#aigatewayroute)

AIGatewayRouteSpec details the AIGatewayRoute configuration.

##### Fields



<ApiField
  name="parentRefs"
  type="ParentReference array"
  required="false"
  description="ParentRefs are the names of the Gateway resources this AIGatewayRoute is being attached to.<br />Cross namespace references are not supported. In other words, the Gateway resources must be in the<br />same namespace as the AIGatewayRoute. Currently, each reference's Kind must be Gateway."
/><ApiField
  name="rules"
  type="[AIGatewayRouteRule](#aigatewayrouterule) array"
  required="true"
  description="Rules is the list of AIGatewayRouteRule that this AIGatewayRoute will match the traffic to.<br />Each rule is a subset of the HTTPRoute in the Gateway API (https://gateway-api.sigs.k8s.io/api-types/httproute/).<br />AI Gateway controller will generate a HTTPRoute based on the configuration given here with the additional<br />modifications to achieve the necessary jobs, notably inserting the AI Gateway filter responsible for<br />the transformation of the request and response, etc.<br />In the matching conditions in the AIGatewayRouteRule, `x-ai-eg-model` header is available<br />if we want to describe the routing behavior based on the model name. The model name is extracted<br />from the request content before the routing decision.<br />How multiple rules are matched is the same as the Gateway API. See for the details:<br />https://gateway-api.sigs.k8s.io/reference/spec/#gateway.networking.k8s.io%2fv1.HTTPRoute"
/><ApiField
  name="filterConfig"
  type="[AIGatewayFilterConfig](#aigatewayfilterconfig)"
  required="false"
  description="FilterConfig is the configuration for the AI Gateway filter inserted in the generated HTTPRoute.<br />An AI Gateway filter is responsible for the transformation of the request and response<br />as well as the routing behavior based on the model name extracted from the request content, etc.<br />Currently, the filter is only implemented as an external processor filter, which might be<br />extended to other types of filters in the future. See https://github.com/envoyproxy/ai-gateway/issues/90"
/><ApiField
  name="llmRequestCosts"
  type="[LLMRequestCost](#llmrequestcost) array"
  required="false"
  description="LLMRequestCosts specifies how to capture the cost of the LLM-related request, notably the token usage.<br />The AI Gateway filter will capture each specified number and store it in the Envoy's dynamic<br />metadata per HTTP request. The namespaced key is `io.envoy.ai_gateway`,<br />For example, let's say we have the following LLMRequestCosts configuration:<br />```yaml<br />	llmRequestCosts:<br />	- metadataKey: llm_input_token<br />	  type: InputToken<br />	- metadataKey: llm_output_token<br />	  type: OutputToken<br />	- metadataKey: llm_total_token<br />	  type: TotalToken<br />```<br />Then, with the following BackendTrafficPolicy of Envoy Gateway, you can have three<br />rate limit buckets for each unique x-user-id header value. One bucket is for the input token,<br />the other is for the output token, and the last one is for the total token.<br />Each bucket will be reduced by the corresponding token usage captured by the AI Gateway filter.<br />```yaml<br />	apiVersion: gateway.envoyproxy.io/v1alpha1<br />	kind: BackendTrafficPolicy<br />	metadata:<br />	  name: some-example-token-rate-limit<br />	  namespace: default<br />	spec:<br />	  targetRefs:<br />	  - group: gateway.networking.k8s.io<br />	     kind: HTTPRoute<br />	     name: usage-rate-limit<br />	  rateLimit:<br />	    type: Global<br />	    global:<br />	      rules:<br />	        - clientSelectors:<br />	            # Do the rate limiting based on the x-user-id header.<br />	            - headers:<br />	                - name: x-user-id<br />	                  type: Distinct<br />	          limit:<br />	            # Configures the number of `tokens` allowed per hour.<br />	            requests: 10000<br />	            unit: Hour<br />	          cost:<br />	            request:<br />	              from: Number<br />	              # Setting the request cost to zero allows to only check the rate limit budget,<br />	              # and not consume the budget on the request path.<br />	              number: 0<br />	            # This specifies the cost of the response retrieved from the dynamic metadata set by the AI Gateway filter.<br />	            # The extracted value will be used to consume the rate limit budget, and subsequent requests will be rate limited<br />	            # if the budget is exhausted.<br />	            response:<br />	              from: Metadata<br />	              metadata:<br />	                namespace: io.envoy.ai_gateway<br />	                key: llm_input_token<br />	        - clientSelectors:<br />	            - headers:<br />	                - name: x-user-id<br />	                  type: Distinct<br />	          limit:<br />	            requests: 10000<br />	            unit: Hour<br />	          cost:<br />	            request:<br />	              from: Number<br />	              number: 0<br />	            response:<br />	              from: Metadata<br />	              metadata:<br />	                namespace: io.envoy.ai_gateway<br />	                key: llm_output_token<br />	        - clientSelectors:<br />	            - headers:<br />	                - name: x-user-id<br />	                  type: Distinct<br />	          limit:<br />	            requests: 10000<br />	            unit: Hour<br />	          cost:<br />	            request:<br />	              from: Number<br />	              number: 0<br />	            response:<br />	              from: Metadata<br />	              metadata:<br />	                namespace: io.envoy.ai_gateway<br />	                key: llm_total_token<br />```<br />Note that when multiple AIGatewayRoute resources are attached to the same Gateway, and<br />different costs are configured for the same metadata key, the ai-gateway will pick one of them<br />to configure the metadata key in the generated HTTPRoute, and ignore the rest."
/>


#### AIGatewayRouteStatus



**Appears in:**
- [AIGatewayRoute](#aigatewayroute)

AIGatewayRouteStatus contains the conditions by the reconciliation result.

##### Fields



<ApiField
  name="conditions"
  type="[Condition](https://kubernetes.io/docs/reference/generated/kubernetes-api/v1.29/#condition-v1-meta) array"
  required="true"
  description="Conditions is the list of conditions by the reconciliation result.<br />Currently, at most one condition is set.<br />Known .status.conditions.type are: `Accepted`, `NotAccepted`."
/>


#### AIServiceBackendSpec



**Appears in:**
- [AIServiceBackend](#aiservicebackend)

AIServiceBackendSpec details the AIServiceBackend configuration.

##### Fields



<ApiField
  name="schema"
  type="[VersionedAPISchema](#versionedapischema)"
  required="true"
  description="APISchema specifies the API schema of the output format of requests from<br />Envoy that this AIServiceBackend can accept as incoming requests.<br />Based on this schema, the ai-gateway will perform the necessary transformation for<br />the pair of AIGatewayRouteSpec.APISchema and AIServiceBackendSpec.APISchema.<br />This is required to be set."
/><ApiField
  name="backendRef"
  type="[BackendObjectReference](https://gateway-api.sigs.k8s.io/references/spec/#gateway.networking.k8s.io/v1.BackendObjectReference)"
  required="true"
  description="BackendRef is the reference to the Backend resource that this AIServiceBackend corresponds to.<br />A backend must be a Backend resource of Envoy Gateway. Note that k8s Service will be supported<br />as a backend in the future.<br />This is required to be set."
<<<<<<< HEAD
=======
/><ApiField
  name="backendSecurityPolicyRef"
  type="[LocalObjectReference](https://gateway-api.sigs.k8s.io/reference/spec/?h=httproutetimeouts#localobjectreference)"
  required="false"
  description="BackendSecurityPolicyRef is the name of the BackendSecurityPolicy resources this backend<br />is being attached to.<br />Deprecated: Use BackendSecurityPolicy.spec.targetRefs instead. This field will be dropped after Envoy AI Gateway v0.3 release.<br />When this field is set, the BackendSecurityPolicy.spec.targetRefs will be ignored. To migrate to the new field,<br />set the targetRefs in the BackendSecurityPolicy to point to this AIServiceBackend first, apply the change,<br />and then remove this field from the AIServiceBackend."
/><ApiField
  name="headerMutation"
  type="[HTTPHeaderMutation](#httpheadermutation)"
  required="false"
  description="HeaderMutation defines the mutation of HTTP headers that will be applied to the request<br />before sending it to the backend."
>>>>>>> 320eb502
/>


#### AIServiceBackendStatus



**Appears in:**
- [AIServiceBackend](#aiservicebackend)

AIServiceBackendStatus contains the conditions by the reconciliation result.

##### Fields



<ApiField
  name="conditions"
  type="[Condition](https://kubernetes.io/docs/reference/generated/kubernetes-api/v1.29/#condition-v1-meta) array"
  required="true"
  description="Conditions is the list of conditions by the reconciliation result.<br />Currently, at most one condition is set.<br />Known .status.conditions.type are: `Accepted`, `NotAccepted`."
/>


#### APISchema

**Underlying type:** string

**Appears in:**
- [VersionedAPISchema](#versionedapischema)

APISchema defines the API schema.



##### Possible Values

<ApiField
  name="OpenAI"
  type="enum"
  required="false"
  description="APISchemaOpenAI is the OpenAI schema.<br />https://github.com/openai/openai-openapi<br />"
/><ApiField
  name="AWSBedrock"
  type="enum"
  required="false"
  description="APISchemaAWSBedrock is the AWS Bedrock schema.<br />https://docs.aws.amazon.com/bedrock/latest/APIReference/API_Operations_Amazon_Bedrock_Runtime.html<br />"
/><ApiField
  name="AzureOpenAI"
  type="enum"
  required="false"
  description="APISchemaAzureOpenAI APISchemaAzure is the Azure OpenAI schema.<br />https://learn.microsoft.com/en-us/azure/ai-services/openai/reference#api-specs<br />"
/><ApiField
  name="GCPVertexAI"
  type="enum"
  required="false"
  description="APISchemaGCPVertexAI is the schema followed by Gemini models hosted on GCP's Vertex AI platform.<br />Note: Using this schema requires a BackendSecurityPolicy to be configured and attached,<br />as the transformation will use the gcp-region and project-name from the BackendSecurityPolicy.<br />https://cloud.google.com/vertex-ai/docs/reference/rest/v1/projects.locations.endpoints/generateContent?hl=en<br />"
/><ApiField
  name="GCPAnthropic"
  type="enum"
  required="false"
  description="APISchemaGCPAnthropic is the schema for Anthropic models hosted on GCP's Vertex AI platform.<br />Returns native Anthropic format responses for seamless integration.<br />https://docs.anthropic.com/en/api/claude-on-vertex-ai<br />"
/>
#### AWSCredentialsFile



**Appears in:**
- [BackendSecurityPolicyAWSCredentials](#backendsecuritypolicyawscredentials)

AWSCredentialsFile specifies the credentials file to use for the AWS provider.
Envoy reads the secret file, and the profile to use is specified by the Profile field.

##### Fields



<ApiField
  name="secretRef"
  type="[SecretObjectReference](https://gateway-api.sigs.k8s.io/references/spec/#gateway.networking.k8s.io/v1.SecretObjectReference)"
  required="true"
  description="SecretRef is the reference to the credential file.<br />The secret should contain the AWS credentials file keyed on `credentials`."
/><ApiField
  name="profile"
  type="string"
  required="true"
  defaultValue="default"
  description="Profile is the profile to use in the credentials file."
/>


#### AWSOIDCExchangeToken



**Appears in:**
- [BackendSecurityPolicyAWSCredentials](#backendsecuritypolicyawscredentials)

AWSOIDCExchangeToken specifies credentials to obtain oidc token from a sso server.
For AWS, the controller will query STS to obtain AWS AccessKeyId, SecretAccessKey, and SessionToken,
and store them in a temporary credentials file.

##### Fields



<ApiField
  name="oidc"
  type="[OIDC](https://gateway.envoyproxy.io/docs/api/extension_types/#oidc)"
  required="true"
  description="OIDC is used to obtain oidc tokens via an SSO server which will be used to exchange for provider credentials."
/><ApiField
  name="grantType"
  type="string"
  required="false"
  description="GrantType is the method application gets access token."
/><ApiField
  name="aud"
  type="string"
  required="false"
  description="Aud defines the audience that this ID Token is intended for."
/><ApiField
  name="awsRoleArn"
  type="string"
  required="true"
  description="AwsRoleArn is the AWS IAM Role with the permission to use specific resources in AWS account<br />which maps to the temporary AWS security credentials exchanged using the authentication token issued by OIDC provider."
/>


#### AzureOIDCExchangeToken



**Appears in:**
- [BackendSecurityPolicyAzureCredentials](#backendsecuritypolicyazurecredentials)

AzureOIDCExchangeToken specifies credentials to obtain oidc token from a sso server.
For Azure, the controller will query Azure Entra ID to get an Azure Access Token,
and store them in a secret.

##### Fields



<ApiField
  name="oidc"
  type="[OIDC](https://gateway.envoyproxy.io/docs/api/extension_types/#oidc)"
  required="true"
  description="OIDC is used to obtain oidc tokens via an SSO server which will be used to exchange for provider credentials."
/><ApiField
  name="grantType"
  type="string"
  required="false"
  description="GrantType is the method application gets access token."
/><ApiField
  name="aud"
  type="string"
  required="false"
  description="Aud defines the audience that this ID Token is intended for."
/>


#### BackendSecurityPolicyAPIKey



**Appears in:**
- [BackendSecurityPolicySpec](#backendsecuritypolicyspec)

BackendSecurityPolicyAPIKey specifies the API key.

##### Fields



<ApiField
  name="secretRef"
  type="[SecretObjectReference](https://gateway-api.sigs.k8s.io/references/spec/#gateway.networking.k8s.io/v1.SecretObjectReference)"
  required="true"
  description="SecretRef is the reference to the secret containing the API key.<br />ai-gateway must be given the permission to read this secret.<br />The key of the secret should be `apiKey`."
/>


#### BackendSecurityPolicyAWSCredentials



**Appears in:**
- [BackendSecurityPolicySpec](#backendsecuritypolicyspec)

BackendSecurityPolicyAWSCredentials contains the supported authentication mechanisms to access aws.

##### Fields



<ApiField
  name="region"
  type="string"
  required="true"
  description="Region specifies the AWS region associated with the policy."
/><ApiField
  name="credentialsFile"
  type="[AWSCredentialsFile](#awscredentialsfile)"
  required="false"
  description="CredentialsFile specifies the credentials file to use for the AWS provider."
/><ApiField
  name="oidcExchangeToken"
  type="[AWSOIDCExchangeToken](#awsoidcexchangetoken)"
  required="false"
  description="OIDCExchangeToken specifies the oidc configurations used to obtain an oidc token. The oidc token will be<br />used to obtain temporary credentials to access AWS."
/>


#### BackendSecurityPolicyAzureCredentials



**Appears in:**
- [BackendSecurityPolicySpec](#backendsecuritypolicyspec)

BackendSecurityPolicyAzureCredentials contains the supported authentication mechanisms to access Azure.
Only one of ClientSecretRef or OIDCExchangeToken must be specified. Credentials will not be generated if
neither are set.

##### Fields



<ApiField
  name="clientID"
  type="string"
  required="true"
  description="ClientID is a unique identifier for an application in Azure."
/><ApiField
  name="tenantID"
  type="string"
  required="true"
  description="TenantId is a unique identifier for an Azure Active Directory instance."
/><ApiField
  name="clientSecretRef"
  type="[SecretObjectReference](https://gateway-api.sigs.k8s.io/references/spec/#gateway.networking.k8s.io/v1.SecretObjectReference)"
  required="false"
  description="ClientSecretRef is the reference to the secret containing the Azure client secret.<br />ai-gateway must be given the permission to read this secret.<br />The key of secret should be `client-secret`."
/><ApiField
  name="oidcExchangeToken"
  type="[AzureOIDCExchangeToken](#azureoidcexchangetoken)"
  required="false"
  description="OIDCExchangeToken specifies the oidc configurations used to obtain an oidc token. The oidc token will be<br />used to obtain temporary credentials to access Azure."
/>


#### BackendSecurityPolicyGCPCredentials



**Appears in:**
- [BackendSecurityPolicySpec](#backendsecuritypolicyspec)

BackendSecurityPolicyGCPCredentials contains the supported authentication mechanisms to access GCP.

##### Fields



<ApiField
  name="projectName"
  type="string"
  required="true"
  description="ProjectName is the GCP project name."
/><ApiField
  name="region"
  type="string"
  required="true"
  description="Region is the GCP region associated with the policy."
/><ApiField
  name="credentialsFile"
  type="[GCPCredentialsFile](#gcpcredentialsfile)"
  required="false"
  description="CredentialsFile specifies the service account credentials file to use for the GCP provider."
/><ApiField
  name="workloadIdentityFederationConfig"
  type="[GCPWorkloadIdentityFederationConfig](#gcpworkloadidentityfederationconfig)"
  required="false"
  description="WorkloadIdentityFederationConfig is the configuration for the GCP Workload Identity Federation."
/>


#### BackendSecurityPolicyOIDC



**Appears in:**
- [AWSOIDCExchangeToken](#awsoidcexchangetoken)
- [AzureOIDCExchangeToken](#azureoidcexchangetoken)
- [GCPOIDCExchangeToken](#gcpoidcexchangetoken)
- [GCPWorkloadIdentityProvider](#gcpworkloadidentityprovider)

BackendSecurityPolicyOIDC specifies OIDC related fields.

##### Fields



<ApiField
  name="oidc"
  type="[OIDC](https://gateway.envoyproxy.io/docs/api/extension_types/#oidc)"
  required="true"
  description="OIDC is used to obtain oidc tokens via an SSO server which will be used to exchange for provider credentials."
/><ApiField
  name="grantType"
  type="string"
  required="false"
  description="GrantType is the method application gets access token."
/><ApiField
  name="aud"
  type="string"
  required="false"
  description="Aud defines the audience that this ID Token is intended for."
/>


#### BackendSecurityPolicySpec



**Appears in:**
- [BackendSecurityPolicy](#backendsecuritypolicy)

BackendSecurityPolicySpec specifies authentication rules on access the provider from the Gateway.
Only one mechanism to access a backend(s) can be specified.

Only one type of BackendSecurityPolicy can be defined.

##### Fields



<ApiField
  name="targetRefs"
  type="[LocalPolicyTargetReference](https://gateway-api.sigs.k8s.io/reference/spec/#gateway.networking.k8s.io/v1alpha2.LocalPolicyTargetReference) array"
  required="false"
  description="TargetRefs are the names of the AIServiceBackend resources this BackendSecurityPolicy is being attached to.<br />Attaching multiple BackendSecurityPolicies to the same AIServiceBackend is invalid and will result in an error<br />during the reconciliation of AIServiceBackend."
/><ApiField
  name="type"
  type="[BackendSecurityPolicyType](#backendsecuritypolicytype)"
  required="true"
  description="Type specifies the type of the backend security policy."
/><ApiField
  name="apiKey"
  type="[BackendSecurityPolicyAPIKey](#backendsecuritypolicyapikey)"
  required="false"
  description="APIKey is a mechanism to access a backend(s). The API key will be injected into the Authorization header."
/><ApiField
  name="awsCredentials"
  type="[BackendSecurityPolicyAWSCredentials](#backendsecuritypolicyawscredentials)"
  required="false"
  description="AWSCredentials is a mechanism to access a backend(s). AWS specific logic will be applied."
/><ApiField
  name="azureCredentials"
  type="[BackendSecurityPolicyAzureCredentials](#backendsecuritypolicyazurecredentials)"
  required="false"
  description="AzureCredentials is a mechanism to access a backend(s). Azure OpenAI specific logic will be applied."
/><ApiField
  name="gcpCredentials"
  type="[BackendSecurityPolicyGCPCredentials](#backendsecuritypolicygcpcredentials)"
  required="false"
  description="GCPCredentials is a mechanism to access a backend(s). GCP specific logic will be applied."
/>


#### BackendSecurityPolicyStatus



**Appears in:**
- [BackendSecurityPolicy](#backendsecuritypolicy)

BackendSecurityPolicyStatus contains the conditions by the reconciliation result.

##### Fields



<ApiField
  name="conditions"
  type="[Condition](https://kubernetes.io/docs/reference/generated/kubernetes-api/v1.29/#condition-v1-meta) array"
  required="true"
  description="Conditions is the list of conditions by the reconciliation result.<br />Currently, at most one condition is set.<br />Known .status.conditions.type are: `Accepted`, `NotAccepted`."
/>


#### BackendSecurityPolicyType

**Underlying type:** string

**Appears in:**
- [BackendSecurityPolicySpec](#backendsecuritypolicyspec)

BackendSecurityPolicyType specifies the type of auth mechanism used to access a backend.



##### Possible Values

<ApiField
  name="APIKey"
  type="enum"
  required="false"
  description=""
/><ApiField
  name="AWSCredentials"
  type="enum"
  required="false"
  description=""
/><ApiField
  name="AzureCredentials"
  type="enum"
  required="false"
  description=""
/><ApiField
  name="GCPCredentials"
  type="enum"
  required="false"
  description=""
/>
#### GCPCredentialsFile



**Appears in:**
- [BackendSecurityPolicyGCPCredentials](#backendsecuritypolicygcpcredentials)

GCPCredentialsFile specifies the service account key json file to authenticate with GCP provider.

##### Fields



<ApiField
  name="secretRef"
  type="[SecretObjectReference](https://gateway-api.sigs.k8s.io/references/spec/#gateway.networking.k8s.io/v1.SecretObjectReference)"
  required="true"
  description="SecretRef is the reference to the credential file.<br />The secret should contain the GCP service account credentials file keyed on `service_account.json`."
/>


#### GCPOIDCExchangeToken



**Appears in:**
- [GCPWorkloadIdentityFederationConfig](#gcpworkloadidentityfederationconfig)



##### Fields



<ApiField
  name="oidc"
  type="[OIDC](https://gateway.envoyproxy.io/docs/api/extension_types/#oidc)"
  required="true"
  description="OIDC is used to obtain oidc tokens via an SSO server which will be used to exchange for provider credentials."
/><ApiField
  name="grantType"
  type="string"
  required="false"
  description="GrantType is the method application gets access token."
/><ApiField
  name="aud"
  type="string"
  required="false"
  description="Aud defines the audience that this ID Token is intended for."
/>


#### GCPServiceAccountImpersonationConfig



**Appears in:**
- [GCPWorkloadIdentityFederationConfig](#gcpworkloadidentityfederationconfig)



##### Fields



<ApiField
  name="serviceAccountName"
  type="string"
  required="true"
  description="ServiceAccountName is the name of the service account to impersonate."
/>


#### GCPWorkloadIdentityFederationConfig



**Appears in:**
- [BackendSecurityPolicyGCPCredentials](#backendsecuritypolicygcpcredentials)



##### Fields



<ApiField
  name="projectID"
  type="string"
  required="true"
  description="ProjectID is the GCP project ID."
/><ApiField
  name="workloadIdentityProviderName"
  type="string"
  required="true"
  description="WorkloadIdentityProviderName is the name of the external identity provider as registered on Google Cloud Platform."
/><ApiField
  name="oidcExchangeToken"
  type="[GCPOIDCExchangeToken](#gcpoidcexchangetoken)"
  required="true"
  description="OIDCExchangeToken specifies the oidc configurations used to obtain an oidc token. The oidc token will be<br />used to obtain temporary credentials to access GCP."
/><ApiField
  name="workloadIdentityPoolName"
  type="string"
  required="true"
  description="WorkloadIdentityPoolName is the name of the workload identity pool defined in GCP.<br />https://cloud.google.com/iam/docs/workload-identity-federation?hl=en"
/><ApiField
  name="serviceAccountImpersonation"
  type="[GCPServiceAccountImpersonationConfig](#gcpserviceaccountimpersonationconfig)"
  required="false"
  description="ServiceAccountImpersonation is the service account impersonation configuration.<br />This is used to impersonate a service account when getting access token."
/>



#### HTTPHeaderMutation



**Appears in:**
- [AIServiceBackendSpec](#aiservicebackendspec)

HTTPHeaderMutation defines the mutation of HTTP headers that will be applied to the request

##### Fields



<ApiField
  name="set"
  type="HTTPHeader array"
  required="false"
  description="Set overwrites/adds the request with the given header (name, value)<br />before the action.<br />Input:<br />  GET /foo HTTP/1.1<br />  my-header: foo<br />Config:<br />  set:<br />  - name: `my-header`<br />    value: `bar`<br />Output:<br />  GET /foo HTTP/1.1<br />  my-header: bar"
/><ApiField
  name="remove"
  type="string array"
  required="false"
  description="Remove the given header(s) from the HTTP request before the action. The<br />value of Remove is a list of HTTP header names. Note that the header<br />names are case-insensitive (see<br />https://datatracker.ietf.org/doc/html/rfc2616#section-4.2).<br />Input:<br />  GET /foo HTTP/1.1<br />  my-header1: foo<br />  my-header2: bar<br />  my-header3: baz<br />Config:<br />  remove: [`my-header1`, `my-header3`]<br />Output:<br />  GET /foo HTTP/1.1<br />  my-header2: bar"
/>


#### LLMRequestCost



**Appears in:**
- [AIGatewayRouteSpec](#aigatewayroutespec)

LLMRequestCost configures each request cost.

##### Fields



<ApiField
  name="metadataKey"
  type="string"
  required="true"
  description="MetadataKey is the key of the metadata to store this cost of the request."
/><ApiField
  name="type"
  type="[LLMRequestCostType](#llmrequestcosttype)"
  required="true"
  description="Type specifies the type of the request cost. The default is `OutputToken`,<br />and it uses `output token` as the cost. The other types are `InputToken`, `TotalToken`,<br />and `CEL`."
/><ApiField
  name="cel"
  type="string"
  required="false"
  description="CEL is the CEL expression to calculate the cost of the request.<br />The CEL expression must return a signed or unsigned integer. If the<br />return value is negative, it will be error.<br />The expression can use the following variables:<br />	* model: the model name extracted from the request content. Type: string.<br />	* backend: the backend name in the form of `name.namespace`. Type: string.<br />	* input_tokens: the number of input tokens. Type: unsigned integer.<br />	* output_tokens: the number of output tokens. Type: unsigned integer.<br />	* total_tokens: the total number of tokens. Type: unsigned integer.<br />For example, the following expressions are valid:<br />	* `model == 'llama' ?  input_tokens + output_token * 0.5 : total_tokens`<br />	* `backend == 'foo.default' ?  input_tokens + output_tokens : total_tokens`<br />	* `input_tokens + output_tokens + total_tokens`<br />	* `input_tokens * output_tokens`"
/>


#### LLMRequestCostType

**Underlying type:** string

**Appears in:**
- [LLMRequestCost](#llmrequestcost)

LLMRequestCostType specifies the type of the LLMRequestCost.



##### Possible Values

<ApiField
  name="InputToken"
  type="enum"
  required="false"
  description="LLMRequestCostTypeInputToken is the cost type of the input token.<br />"
/><ApiField
  name="OutputToken"
  type="enum"
  required="false"
  description="LLMRequestCostTypeOutputToken is the cost type of the output token.<br />"
/><ApiField
  name="TotalToken"
  type="enum"
  required="false"
  description="LLMRequestCostTypeTotalToken is the cost type of the total token.<br />"
/><ApiField
  name="CEL"
  type="enum"
  required="false"
  description="LLMRequestCostTypeCEL is for calculating the cost using the CEL expression.<br />"
/>
#### VersionedAPISchema



**Appears in:**
- [AIServiceBackendSpec](#aiservicebackendspec)

VersionedAPISchema defines the API schema of either AIGatewayRoute (the input) or AIServiceBackend (the output).

This allows the ai-gateway to understand the input and perform the necessary transformation
depending on the API schema pair (input, output).

Note that this is vendor specific, and the stability of the API schema is not guaranteed by
the ai-gateway, but by the vendor via proper versioning.

##### Fields



<ApiField
  name="name"
  type="[APISchema](#apischema)"
  required="true"
  description="Name is the name of the API schema of the AIGatewayRoute or AIServiceBackend."
/><ApiField
  name="version"
  type="string"
  required="true"
  description="Version is the version of the API schema.<br />When the name is set to `OpenAI`, this equals to the prefix of the OpenAI API endpoints. This defaults to `v1`<br />if not set or empty string. For example, `chat completions` API endpoint will be `/v1/chat/completions`<br />if the version is set to `v1`.<br />This is especially useful when routing to the backend that has an OpenAI compatible API but has a different<br />versioning scheme. For example, Gemini OpenAI compatible API (https://ai.google.dev/gemini-api/docs/openai) uses<br />`/v1beta/openai` version prefix. Another example is that Cohere AI (https://docs.cohere.com/v2/docs/compatibility-api)<br />uses `/compatibility/v1` version prefix. On the other hand, DeepSeek (https://api-docs.deepseek.com/) doesn't<br />use version prefix, so the version can be set to an empty string.<br />When the name is set to AzureOpenAI, this version maps to `API Version` in the<br />Azure OpenAI API documentation (https://learn.microsoft.com/en-us/azure/ai-services/openai/reference#rest-api-versioning)."
/>

<|MERGE_RESOLUTION|>--- conflicted
+++ resolved
@@ -584,19 +584,11 @@
   type="[BackendObjectReference](https://gateway-api.sigs.k8s.io/references/spec/#gateway.networking.k8s.io/v1.BackendObjectReference)"
   required="true"
   description="BackendRef is the reference to the Backend resource that this AIServiceBackend corresponds to.<br />A backend must be a Backend resource of Envoy Gateway. Note that k8s Service will be supported<br />as a backend in the future.<br />This is required to be set."
-<<<<<<< HEAD
-=======
-/><ApiField
-  name="backendSecurityPolicyRef"
-  type="[LocalObjectReference](https://gateway-api.sigs.k8s.io/reference/spec/?h=httproutetimeouts#localobjectreference)"
-  required="false"
-  description="BackendSecurityPolicyRef is the name of the BackendSecurityPolicy resources this backend<br />is being attached to.<br />Deprecated: Use BackendSecurityPolicy.spec.targetRefs instead. This field will be dropped after Envoy AI Gateway v0.3 release.<br />When this field is set, the BackendSecurityPolicy.spec.targetRefs will be ignored. To migrate to the new field,<br />set the targetRefs in the BackendSecurityPolicy to point to this AIServiceBackend first, apply the change,<br />and then remove this field from the AIServiceBackend."
 /><ApiField
   name="headerMutation"
   type="[HTTPHeaderMutation](#httpheadermutation)"
   required="false"
   description="HeaderMutation defines the mutation of HTTP headers that will be applied to the request<br />before sending it to the backend."
->>>>>>> 320eb502
 />
 
 
