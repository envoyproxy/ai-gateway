--- conflicted
+++ resolved
@@ -73,13 +73,8 @@
 	MetricsRequestHeaderLabels string
 	// RootPrefix is the root prefix for all the routes handled by the AI Gateway.
 	RootPrefix string
-<<<<<<< HEAD
-=======
-	// OpenAIEndpointsPrefix is the prefix for OpenAI endpoints that follow after the root prefix.
-	OpenAIPrefix string
 	// ExtProcExtraEnvVars is the semicolon-separated key=value pairs for extra environment variables in extProc container.
 	ExtProcExtraEnvVars string
->>>>>>> 11c2df2f
 }
 
 // StartControllers starts the controllers for the AI Gateway.
@@ -188,12 +183,8 @@
 			options.ExtProcLogLevel,
 			options.UDSPath,
 			options.MetricsRequestHeaderLabels,
-<<<<<<< HEAD
 			options.RootPrefix,
-=======
-			path.Join(options.RootPrefix, options.OpenAIPrefix),
 			options.ExtProcExtraEnvVars,
->>>>>>> 11c2df2f
 		))
 		mgr.GetWebhookServer().Register("/mutate", &webhook.Admission{Handler: h})
 	}
