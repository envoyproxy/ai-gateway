// Copyright Envoy AI Gateway Authors
// SPDX-License-Identifier: Apache-2.0
// The full text of the Apache license is available in the LICENSE file at
// the root of the repo.

package controller

import (
	"context"
	"fmt"
	"path"

	egv1a1 "github.com/envoyproxy/gateway/api/v1alpha1"
	"github.com/go-logr/logr"
	appsv1 "k8s.io/api/apps/v1"
	corev1 "k8s.io/api/core/v1"
	apierrors "k8s.io/apimachinery/pkg/api/errors"
	metav1 "k8s.io/apimachinery/pkg/apis/meta/v1"
	"k8s.io/apimachinery/pkg/types"
	"k8s.io/client-go/kubernetes"
	"k8s.io/utils/ptr"
	ctrl "sigs.k8s.io/controller-runtime"
	"sigs.k8s.io/controller-runtime/pkg/client"
	ctrlutil "sigs.k8s.io/controller-runtime/pkg/controller/controllerutil"
	"sigs.k8s.io/controller-runtime/pkg/log"
	"sigs.k8s.io/controller-runtime/pkg/reconcile"
	gwapiv1 "sigs.k8s.io/gateway-api/apis/v1"
	"sigs.k8s.io/yaml"

	aigv1a1 "github.com/envoyproxy/ai-gateway/api/v1alpha1"
	"github.com/envoyproxy/ai-gateway/filterapi"
	"github.com/envoyproxy/ai-gateway/internal/controller/rotators"
	"github.com/envoyproxy/ai-gateway/internal/llmcostcel"
)

const (
	managedByLabel             = "app.kubernetes.io/managed-by"
	expProcConfigFileName      = "extproc-config.yaml"
	selectedBackendHeaderKey   = "x-ai-eg-selected-backend"
	hostRewriteHTTPFilterName  = "ai-eg-host-rewrite"
	extProcConfigAnnotationKey = "aigateway.envoyproxy.io/extproc-config-uuid"
	// mountedExtProcSecretPath specifies the secret file mounted on the external proc. The idea is to update the mounted.
	//
	//	secret with backendSecurityPolicy auth instead of mounting new secret files to the external proc.
	mountedExtProcSecretPath = "/etc/backend_security_policy" // #nosec G101
)

// AIGatewayRouteController implements [reconcile.TypedReconciler].
//
// This handles the AIGatewayRoute resource and creates the necessary resources for the external process.
//
// Exported for testing purposes.
type AIGatewayRouteController struct {
	client client.Client
	kube   kubernetes.Interface
	logger logr.Logger

	extProcImage           string
	extProcImagePullPolicy corev1.PullPolicy
	extProcLogLevel        string
	// uidFn is a function that returns a unique identifier for the external process.
	// Configured as a field to allow the deterministic generation of the UID for testing.
	uidFn func() types.UID
}

// NewAIGatewayRouteController creates a new reconcile.TypedReconciler[reconcile.Request] for the AIGatewayRoute resource.
func NewAIGatewayRouteController(
	client client.Client, kube kubernetes.Interface, logger logr.Logger,
	uidFn func() types.UID,
	extProcImage, extProcLogLevel string,
) *AIGatewayRouteController {
	return &AIGatewayRouteController{
		client:                 client,
		kube:                   kube,
		logger:                 logger,
		extProcImage:           extProcImage,
		extProcImagePullPolicy: corev1.PullIfNotPresent,
		extProcLogLevel:        extProcLogLevel,
		uidFn:                  uidFn,
	}
}

// Reconcile implements [reconcile.TypedReconciler].
func (c *AIGatewayRouteController) Reconcile(ctx context.Context, req reconcile.Request) (reconcile.Result, error) {
	logger := log.FromContext(ctx)
	logger.Info("Reconciling AIGatewayRoute", "namespace", req.Namespace, "name", req.Name)

	var aiGatewayRoute aigv1a1.AIGatewayRoute
	if err := c.client.Get(ctx, req.NamespacedName, &aiGatewayRoute); err != nil {
		if client.IgnoreNotFound(err) == nil {
			c.logger.Info("Deleting AIGatewayRoute",
				"namespace", req.Namespace, "name", req.Name)
			return ctrl.Result{}, nil
		}
		return ctrl.Result{}, err
	}

	if err := c.syncAIGatewayRoute(ctx, &aiGatewayRoute); err != nil {
		c.logger.Error(err, "failed to sync AIGatewayRoute")
		c.updateAIGatewayRouteStatus(ctx, &aiGatewayRoute, aigv1a1.ConditionTypeNotAccepted, err.Error())
		return ctrl.Result{}, err
	}
	c.updateAIGatewayRouteStatus(ctx, &aiGatewayRoute, aigv1a1.ConditionTypeAccepted, "AI Gateway Route reconciled successfully")
	return reconcile.Result{}, nil
}

// reconcileExtProcExtensionPolicy creates or updates the extension policy for the external process.
// It only changes the target references.
func (c *AIGatewayRouteController) reconcileExtProcExtensionPolicy(ctx context.Context, aiGatewayRoute *aigv1a1.AIGatewayRoute) (err error) {
	var existingPolicy egv1a1.EnvoyExtensionPolicy
	if err = c.client.Get(ctx, client.ObjectKey{Name: extProcName(aiGatewayRoute), Namespace: aiGatewayRoute.Namespace}, &existingPolicy); err == nil {
		existingPolicy.Spec.PolicyTargetReferences.TargetRefs = aiGatewayRoute.Spec.TargetRefs
		if err = c.client.Update(ctx, &existingPolicy); err != nil {
			return fmt.Errorf("failed to update extension policy: %w", err)
		}
		return
	} else if client.IgnoreNotFound(err) != nil {
		return fmt.Errorf("failed to get extension policy: %w", err)
	}

	pm := egv1a1.BufferedExtProcBodyProcessingMode
	port := gwapiv1.PortNumber(1063)
	var objNsPtr *gwapiv1.Namespace
	if aiGatewayRoute.Namespace != "" {
		objNsPtr = ptr.To(gwapiv1.Namespace(aiGatewayRoute.Namespace))
	}
	extPolicy := &egv1a1.EnvoyExtensionPolicy{
		ObjectMeta: metav1.ObjectMeta{Name: extProcName(aiGatewayRoute), Namespace: aiGatewayRoute.Namespace},
		Spec: egv1a1.EnvoyExtensionPolicySpec{
			PolicyTargetReferences: egv1a1.PolicyTargetReferences{TargetRefs: aiGatewayRoute.Spec.TargetRefs},
			ExtProc: []egv1a1.ExtProc{{
				ProcessingMode: &egv1a1.ExtProcProcessingMode{
					AllowModeOverride: true, // Streaming completely overrides the buffered mode.
					Request:           &egv1a1.ProcessingModeOptions{Body: &pm},
					Response:          &egv1a1.ProcessingModeOptions{Body: &pm},
				},
				BackendCluster: egv1a1.BackendCluster{BackendRefs: []egv1a1.BackendRef{{
					BackendObjectReference: gwapiv1.BackendObjectReference{
						Name:      gwapiv1.ObjectName(extProcName(aiGatewayRoute)),
						Namespace: objNsPtr,
						Port:      &port,
					},
				}}},
				Metadata: &egv1a1.ExtProcMetadata{
					WritableNamespaces: []string{aigv1a1.AIGatewayFilterMetadataNamespace},
				},
			}},
		},
	}
	if err = ctrlutil.SetControllerReference(aiGatewayRoute, extPolicy, c.client.Scheme()); err != nil {
		panic(fmt.Errorf("BUG: failed to set controller reference for extension policy: %w", err))
	}
	if err = c.client.Create(ctx, extPolicy); err != nil {
		err = fmt.Errorf("failed to create extension policy: %w", err)
	}
	return
}

func extProcName(route *aigv1a1.AIGatewayRoute) string {
	return fmt.Sprintf("ai-eg-route-extproc-%s", route.Name)
}

func (c *AIGatewayRouteController) applyExtProcDeploymentConfigUpdate(d *appsv1.DeploymentSpec, filterConfig *aigv1a1.AIGatewayFilterConfig) {
	if filterConfig == nil || filterConfig.ExternalProcessor == nil {
		d.Replicas = nil
		d.Template.Spec.Containers[0].Resources = corev1.ResourceRequirements{}
		return
	}
	extProc := filterConfig.ExternalProcessor
	if resource := extProc.Resources; resource != nil {
		d.Template.Spec.Containers[0].Resources = *resource
	} else {
		d.Template.Spec.Containers[0].Resources = corev1.ResourceRequirements{}
	}
	d.Template.Spec.Containers[0].Image = c.extProcImage
	d.Replicas = extProc.Replicas
}

// syncAIGatewayRoute implements syncAIGatewayRouteFn.
func (c *AIGatewayRouteController) syncAIGatewayRoute(ctx context.Context, aiGatewayRoute *aigv1a1.AIGatewayRoute) error {
	// Check if the HTTPRouteFilter exists in the namespace.
	var httpRouteFilter egv1a1.HTTPRouteFilter
	err := c.client.Get(ctx,
		client.ObjectKey{Name: hostRewriteHTTPFilterName, Namespace: aiGatewayRoute.Namespace}, &httpRouteFilter)
	if apierrors.IsNotFound(err) {
		httpRouteFilter = egv1a1.HTTPRouteFilter{
			ObjectMeta: metav1.ObjectMeta{
				Name:      hostRewriteHTTPFilterName,
				Namespace: aiGatewayRoute.Namespace,
			},
			Spec: egv1a1.HTTPRouteFilterSpec{
				URLRewrite: &egv1a1.HTTPURLRewriteFilter{
					Hostname: &egv1a1.HTTPHostnameModifier{
						Type: egv1a1.BackendHTTPHostnameModifier,
					},
				},
			},
		}
		if err = c.client.Create(ctx, &httpRouteFilter); err != nil {
			return fmt.Errorf("failed to create HTTPRouteFilter: %w", err)
		}
	} else if err != nil {
		return fmt.Errorf("failed to get HTTPRouteFilter: %w", err)
	}

	if err = c.reconcileExtProcExtensionPolicy(ctx, aiGatewayRoute); err != nil {
		return fmt.Errorf("failed to reconcile extension policy: %w", err)
	}

	// Check if the HTTPRoute exists.
	c.logger.Info("syncing AIGatewayRoute", "namespace", aiGatewayRoute.Namespace, "name", aiGatewayRoute.Name)
	var httpRoute gwapiv1.HTTPRoute
	err = c.client.Get(ctx, client.ObjectKey{Name: aiGatewayRoute.Name, Namespace: aiGatewayRoute.Namespace}, &httpRoute)
	existingRoute := err == nil
	if apierrors.IsNotFound(err) {
		// This means that this AIGatewayRoute is a new one.
		httpRoute = gwapiv1.HTTPRoute{
			ObjectMeta: metav1.ObjectMeta{
				Name:      aiGatewayRoute.Name,
				Namespace: aiGatewayRoute.Namespace,
			},
			Spec: gwapiv1.HTTPRouteSpec{},
		}
		if err = ctrlutil.SetControllerReference(aiGatewayRoute, &httpRoute, c.client.Scheme()); err != nil {
			panic(fmt.Errorf("BUG: failed to set controller reference for HTTPRoute: %w", err))
		}
	} else if err != nil {
		return fmt.Errorf("failed to get HTTPRoute: %w", err)
	}

	// Update the HTTPRoute with the new AIGatewayRoute.
	if err = c.newHTTPRoute(ctx, &httpRoute, aiGatewayRoute); err != nil {
		return fmt.Errorf("failed to construct a new HTTPRoute: %w", err)
	}

	if existingRoute {
		c.logger.Info("updating HTTPRoute", "namespace", httpRoute.Namespace, "name", httpRoute.Name)
		if err = c.client.Update(ctx, &httpRoute); err != nil {
			return fmt.Errorf("failed to update HTTPRoute: %w", err)
		}
	} else {
		c.logger.Info("creating HTTPRoute", "namespace", httpRoute.Namespace, "name", httpRoute.Name)
		if err = c.client.Create(ctx, &httpRoute); err != nil {
			return fmt.Errorf("failed to create HTTPRoute: %w", err)
		}
	}

	// Update the extproc configmap.
	uid := string(c.uidFn())
	if err = c.reconcileExtProcConfigMap(ctx, aiGatewayRoute, uid); err != nil {
		return fmt.Errorf("failed to update extproc configmap: %w", err)
	}

	// Deploy extproc deployment with potential updates.
	err = c.syncExtProcDeployment(ctx, aiGatewayRoute)
	if err != nil {
		return fmt.Errorf("failed to sync extproc deployment: %w", err)
	}

	// Annotate all pods with the new config.
	err = c.annotateExtProcPods(ctx, aiGatewayRoute, uid)
	if err != nil {
		return fmt.Errorf("failed to annotate extproc pods: %w", err)
	}
	return nil
}

// reconcileExtProcConfigMap updates the external processor configmap with the new AIGatewayRoute.
func (c *AIGatewayRouteController) reconcileExtProcConfigMap(ctx context.Context, aiGatewayRoute *aigv1a1.AIGatewayRoute, uuid string) error {
	ec := &filterapi.Config{UUID: uuid}
	spec := &aiGatewayRoute.Spec

	ec.Schema.Name = filterapi.APISchemaName(spec.APISchema.Name)
	ec.Schema.Version = spec.APISchema.Version
	ec.ModelNameHeaderKey = aigv1a1.AIModelHeaderKey
	ec.SelectedBackendHeaderKey = selectedBackendHeaderKey
	ec.Rules = make([]filterapi.RouteRule, len(spec.Rules))
	var err error
	for i := range spec.Rules {
		rule := &spec.Rules[i]
		ec.Rules[i].Backends = make([]filterapi.Backend, len(rule.BackendRefs))
		for j := range rule.BackendRefs {
			backend := &rule.BackendRefs[j]
			key := fmt.Sprintf("%s.%s", backend.Name, aiGatewayRoute.Namespace)
			ec.Rules[i].Backends[j].Name = key
			ec.Rules[i].Backends[j].Weight = backend.Weight
			var backendObj *aigv1a1.AIServiceBackend
			backendObj, err = c.backend(ctx, aiGatewayRoute.Namespace, backend.Name)
			if err != nil {
				return fmt.Errorf("failed to get AIServiceBackend %s: %w", key, err)
			}
			ec.Rules[i].Backends[j].Schema.Name = filterapi.APISchemaName(backendObj.Spec.APISchema.Name)
			ec.Rules[i].Backends[j].Schema.Version = backendObj.Spec.APISchema.Version

			if bspRef := backendObj.Spec.BackendSecurityPolicyRef; bspRef != nil {
				volumeName := backendSecurityPolicyVolumeName(
					i, j, string(backendObj.Spec.BackendSecurityPolicyRef.Name),
				)
				var backendSecurityPolicy *aigv1a1.BackendSecurityPolicy
				backendSecurityPolicy, err = c.backendSecurityPolicy(ctx, aiGatewayRoute.Namespace, string(bspRef.Name))
				if err != nil {
					return fmt.Errorf("failed to get BackendSecurityPolicy %s: %w", bspRef.Name, err)
				}

				switch backendSecurityPolicy.Spec.Type {
				case aigv1a1.BackendSecurityPolicyTypeAPIKey:
					ec.Rules[i].Backends[j].Auth = &filterapi.BackendAuth{
						APIKey: &filterapi.APIKeyAuth{Filename: path.Join(backendSecurityMountPath(volumeName), "/apiKey")},
					}
				case aigv1a1.BackendSecurityPolicyTypeAWSCredentials:
					if backendSecurityPolicy.Spec.AWSCredentials == nil {
						return fmt.Errorf("AWSCredentials type selected but not defined %s", backendSecurityPolicy.Name)
					}
					if awsCred := backendSecurityPolicy.Spec.AWSCredentials; awsCred.CredentialsFile != nil || awsCred.OIDCExchangeToken != nil {
						ec.Rules[i].Backends[j].Auth = &filterapi.BackendAuth{
							AWSAuth: &filterapi.AWSAuth{
								CredentialFileName: path.Join(backendSecurityMountPath(volumeName), "/credentials"),
								Region:             backendSecurityPolicy.Spec.AWSCredentials.Region,
							},
						}
					}
				default:
					return fmt.Errorf("invalid backend security type %s for policy %s", backendSecurityPolicy.Spec.Type,
						backendSecurityPolicy.Name)
				}
			}
		}
		ec.Rules[i].Headers = make([]filterapi.HeaderMatch, len(rule.Matches))
		for j, match := range rule.Matches {
			ec.Rules[i].Headers[j].Name = match.Headers[0].Name
			ec.Rules[i].Headers[j].Value = match.Headers[0].Value
		}
	}

	ec.MetadataNamespace = aigv1a1.AIGatewayFilterMetadataNamespace
	for _, cost := range aiGatewayRoute.Spec.LLMRequestCosts {
		fc := filterapi.LLMRequestCost{MetadataKey: cost.MetadataKey}
		switch cost.Type {
		case aigv1a1.LLMRequestCostTypeInputToken:
			fc.Type = filterapi.LLMRequestCostTypeInputToken
		case aigv1a1.LLMRequestCostTypeOutputToken:
			fc.Type = filterapi.LLMRequestCostTypeOutputToken
		case aigv1a1.LLMRequestCostTypeTotalToken:
			fc.Type = filterapi.LLMRequestCostTypeTotalToken
		case aigv1a1.LLMRequestCostTypeCEL:
			fc.Type = filterapi.LLMRequestCostTypeCEL
			expr := *cost.CEL
			// Sanity check the CEL expression.
			_, err = llmcostcel.NewProgram(expr)
			if err != nil {
				return fmt.Errorf("invalid CEL expression: %w", err)
			}
			fc.CEL = expr
		default:
			return fmt.Errorf("unknown request cost type: %s", cost.Type)
		}
		ec.LLMRequestCosts = append(ec.LLMRequestCosts, fc)
	}

	marshaled, err := yaml.Marshal(ec)
	if err != nil {
		return fmt.Errorf("failed to marshal extproc config: %w", err)
	}

	name := extProcName(aiGatewayRoute)
	configMap, err := c.kube.CoreV1().ConfigMaps(aiGatewayRoute.Namespace).Get(ctx, name, metav1.GetOptions{})
	if err != nil {
		if apierrors.IsNotFound(err) {
			configMap = &corev1.ConfigMap{
				ObjectMeta: metav1.ObjectMeta{Name: name, Namespace: aiGatewayRoute.Namespace},
				Data:       map[string]string{expProcConfigFileName: string(marshaled)},
			}
			if err = ctrlutil.SetControllerReference(aiGatewayRoute, configMap, c.client.Scheme()); err != nil {
				panic(fmt.Errorf("BUG: failed to set controller reference for extproc configmap: %w", err))
			}
			if _, err = c.kube.CoreV1().ConfigMaps(aiGatewayRoute.Namespace).Create(ctx, configMap, metav1.CreateOptions{}); err != nil {
				return fmt.Errorf("failed to create configmap %s: %w", name, err)
			}
			return nil
		}
		return fmt.Errorf("failed to get configmap %s: %w", name, err)
	}

	configMap.Data[expProcConfigFileName] = string(marshaled)
	if _, err := c.kube.CoreV1().ConfigMaps(aiGatewayRoute.Namespace).Update(ctx, configMap, metav1.UpdateOptions{}); err != nil {
		return fmt.Errorf("failed to update configmap %s: %w", configMap.Name, err)
	}
	return nil
}

// newHTTPRoute updates the HTTPRoute with the new AIGatewayRoute.
func (c *AIGatewayRouteController) newHTTPRoute(ctx context.Context, dst *gwapiv1.HTTPRoute, aiGatewayRoute *aigv1a1.AIGatewayRoute) error {
	var backends []*aigv1a1.AIServiceBackend
	dedup := make(map[string]struct{})
	for _, rule := range aiGatewayRoute.Spec.Rules {
		for _, br := range rule.BackendRefs {
			key := fmt.Sprintf("%s.%s", br.Name, aiGatewayRoute.Namespace)
			if _, ok := dedup[key]; ok {
				continue
			}
			dedup[key] = struct{}{}
			backend, err := c.backend(ctx, aiGatewayRoute.Namespace, br.Name)
			if err != nil {
				return fmt.Errorf("AIServiceBackend %s not found", key)
			}
			backends = append(backends, backend)
		}
	}

	rewriteFilters := []gwapiv1.HTTPRouteFilter{
		{
			Type: gwapiv1.HTTPRouteFilterExtensionRef,
			ExtensionRef: &gwapiv1.LocalObjectReference{
				Group: "gateway.envoyproxy.io",
				Kind:  "HTTPRouteFilter",
				Name:  hostRewriteHTTPFilterName,
			},
		},
	}
	rules := make([]gwapiv1.HTTPRouteRule, len(backends))
	for i, b := range backends {
		key := fmt.Sprintf("%s.%s", b.Name, b.Namespace)
		rule := gwapiv1.HTTPRouteRule{
			BackendRefs: []gwapiv1.HTTPBackendRef{
				{BackendRef: gwapiv1.BackendRef{BackendObjectReference: b.Spec.BackendRef}},
			},
			Matches: []gwapiv1.HTTPRouteMatch{
				{Headers: []gwapiv1.HTTPHeaderMatch{{Name: selectedBackendHeaderKey, Value: key}}},
			},
			Filters:  rewriteFilters,
			Timeouts: b.Spec.Timeouts,
		}
		rules[i] = rule
	}

	// Adds the default route rule with "/" path. This is necessary because Envoy's router selects the backend
	// before entering the filters. So, all requests would result in a 404 if there is no default route. In practice,
	// this default route is not used because our AI Gateway filters is the one who actually calculates the route based
	// on the given Rules. If it doesn't match any backend, 404 will be returned from the AI Gateway filter as an immediate
	// response.
	//
	// In other words, this default route is an implementation detail to make the Envoy router happy and does not affect
	// the actual routing at all.
	if len(rules) > 0 {
		rules = append(rules, gwapiv1.HTTPRouteRule{
			Matches: []gwapiv1.HTTPRouteMatch{{Path: &gwapiv1.HTTPPathMatch{Value: ptr.To("/")}}},
			BackendRefs: []gwapiv1.HTTPBackendRef{
				// It can be any valid backend reference because it will not be used.
				{BackendRef: gwapiv1.BackendRef{BackendObjectReference: backends[0].Spec.BackendRef}},
			},
		})
	}

	dst.Spec.Rules = rules

	targetRefs := aiGatewayRoute.Spec.TargetRefs
	egNs := gwapiv1.Namespace(aiGatewayRoute.Namespace)
	parentRefs := make([]gwapiv1.ParentReference, len(targetRefs))
	for i, egRef := range targetRefs {
		egName := egRef.Name
<<<<<<< HEAD
		namespace := &egNs
		if egNs == "" {
			namespace = nil
=======
		var namespace *gwapiv1.Namespace
		if egNs != "" {
			namespace = ptr.To(egNs)
>>>>>>> dcc72990
		}
		parentRefs[i] = gwapiv1.ParentReference{
			Name:      egName,
			Namespace: namespace,
		}
	}
	dst.Spec.CommonRouteSpec.ParentRefs = parentRefs
	return nil
}

// annotateExtProcPods annotates the external processor pods with the new config uuid.
// This is necessary to make the config update faster.
//
// See https://neonmirrors.net/post/2022-12/reducing-pod-volume-update-times/ for explanation.
func (c *AIGatewayRouteController) annotateExtProcPods(ctx context.Context, aiGatewayRoute *aigv1a1.AIGatewayRoute, uuid string) error {
	pods, err := c.kube.CoreV1().Pods(aiGatewayRoute.Namespace).List(ctx, metav1.ListOptions{
		LabelSelector: fmt.Sprintf("app=%s", extProcName(aiGatewayRoute)),
	})
	if err != nil {
		return fmt.Errorf("failed to list pods: %w", err)
	}

	for _, pod := range pods.Items {
		c.logger.Info("annotating pod", "namespace", pod.Namespace, "name", pod.Name)
		_, err = c.kube.CoreV1().Pods(pod.Namespace).Patch(ctx, pod.Name, types.MergePatchType,
			[]byte(fmt.Sprintf(
				`{"metadata":{"annotations":{"%s":"%s"}}}`, extProcConfigAnnotationKey, uuid),
			), metav1.PatchOptions{})
		if err != nil {
			return fmt.Errorf("failed to patch pod %s: %w", pod.Name, err)
		}
	}
	return nil
}

// syncExtProcDeployment syncs the external processor's Deployment and Service.
func (c *AIGatewayRouteController) syncExtProcDeployment(ctx context.Context, aiGatewayRoute *aigv1a1.AIGatewayRoute) error {
	name := extProcName(aiGatewayRoute)
	labels := map[string]string{"app": name, managedByLabel: "envoy-ai-gateway"}

	deployment, err := c.kube.AppsV1().Deployments(aiGatewayRoute.Namespace).Get(ctx, extProcName(aiGatewayRoute), metav1.GetOptions{})
	if err != nil {
		if client.IgnoreNotFound(err) == nil {
			deployment = &appsv1.Deployment{
				ObjectMeta: metav1.ObjectMeta{
					Name:      name,
					Namespace: aiGatewayRoute.Namespace,
					Labels:    labels,
				},
				Spec: appsv1.DeploymentSpec{
					Selector: &metav1.LabelSelector{MatchLabels: labels},
					Template: corev1.PodTemplateSpec{
						ObjectMeta: metav1.ObjectMeta{Labels: labels},
						Spec: corev1.PodSpec{
							Containers: []corev1.Container{
								{
									Name:            name,
									Image:           c.extProcImage,
									ImagePullPolicy: c.extProcImagePullPolicy,
									Ports:           []corev1.ContainerPort{{Name: "grpc", ContainerPort: 1063}},
									Args: []string{
										"-configPath", "/etc/ai-gateway/extproc/" + expProcConfigFileName,
										"-logLevel", c.extProcLogLevel,
									},
									VolumeMounts: []corev1.VolumeMount{
										{
											Name:      "config",
											MountPath: "/etc/ai-gateway/extproc",
											ReadOnly:  true,
										},
									},
								},
							},
							Volumes: []corev1.Volume{
								{
									Name: "config",
									VolumeSource: corev1.VolumeSource{
										ConfigMap: &corev1.ConfigMapVolumeSource{
											LocalObjectReference: corev1.LocalObjectReference{Name: extProcName(aiGatewayRoute)},
										},
									},
								},
							},
						},
					},
				},
			}
			if err = ctrlutil.SetControllerReference(aiGatewayRoute, deployment, c.client.Scheme()); err != nil {
				panic(fmt.Errorf("BUG: failed to set controller reference for deployment: %w", err))
			}
			var updatedSpec *corev1.PodSpec
			updatedSpec, err = c.mountBackendSecurityPolicySecrets(ctx, &deployment.Spec.Template.Spec, aiGatewayRoute)
			if err == nil {
				deployment.Spec.Template.Spec = *updatedSpec
			}
			c.applyExtProcDeploymentConfigUpdate(&deployment.Spec, aiGatewayRoute.Spec.FilterConfig)
			_, err = c.kube.AppsV1().Deployments(aiGatewayRoute.Namespace).Create(ctx, deployment, metav1.CreateOptions{})
			if err != nil {
				return fmt.Errorf("failed to create deployment: %w", err)
			}
			c.logger.Info("Created deployment", "name", name)
		} else {
			return fmt.Errorf("failed to get deployment: %w", err)
		}
	} else {
		var updatedSpec *corev1.PodSpec
		updatedSpec, err = c.mountBackendSecurityPolicySecrets(ctx, &deployment.Spec.Template.Spec, aiGatewayRoute)
		if err == nil {
			deployment.Spec.Template.Spec = *updatedSpec
		}
		c.applyExtProcDeploymentConfigUpdate(&deployment.Spec, aiGatewayRoute.Spec.FilterConfig)
		if _, err = c.kube.AppsV1().Deployments(aiGatewayRoute.Namespace).Update(ctx, deployment, metav1.UpdateOptions{}); err != nil {
			return fmt.Errorf("failed to update deployment: %w", err)
		}
	}

	// This is static, so we don't need to update it.
	service := &corev1.Service{
		ObjectMeta: metav1.ObjectMeta{
			Name:      name,
			Namespace: aiGatewayRoute.Namespace,
			Labels:    labels,
		},
		Spec: corev1.ServiceSpec{
			Selector: labels,
			Ports: []corev1.ServicePort{
				{
					Name:        "grpc",
					Protocol:    corev1.ProtocolTCP,
					Port:        1063,
					AppProtocol: ptr.To("grpc"),
				},
			},
		},
	}
	if err = ctrlutil.SetControllerReference(aiGatewayRoute, service, c.client.Scheme()); err != nil {
		panic(fmt.Errorf("BUG: failed to set controller reference for service: %w", err))
	}
	if _, err = c.kube.CoreV1().Services(aiGatewayRoute.Namespace).Create(ctx, service, metav1.CreateOptions{}); client.IgnoreAlreadyExists(err) != nil {
		return fmt.Errorf("failed to create Service %s.%s: %w", name, aiGatewayRoute.Namespace, err)
	}
	return nil
}

// mountBackendSecurityPolicySecrets will mount secrets based on backendSecurityPolicies attached to AIServiceBackend.
func (c *AIGatewayRouteController) mountBackendSecurityPolicySecrets(ctx context.Context, spec *corev1.PodSpec, aiGatewayRoute *aigv1a1.AIGatewayRoute) (*corev1.PodSpec, error) {
	// Mount from scratch to avoid secrets that should be unmounted.
	// Only keep the original mount which should be the config volume.
	spec.Volumes = spec.Volumes[:1]
	container := &spec.Containers[0]
	container.VolumeMounts = container.VolumeMounts[:1]

	for i := range aiGatewayRoute.Spec.Rules {
		rule := &aiGatewayRoute.Spec.Rules[i]
		for j := range rule.BackendRefs {
			backendRef := &rule.BackendRefs[j]
			backend, err := c.backend(ctx, aiGatewayRoute.Namespace, backendRef.Name)
			if err != nil {
				return nil, fmt.Errorf("failed to get backend %s: %w", backendRef.Name, err)
			}

			if backendSecurityPolicyRef := backend.Spec.BackendSecurityPolicyRef; backendSecurityPolicyRef != nil {
				backendSecurityPolicy, err := c.backendSecurityPolicy(ctx, aiGatewayRoute.Namespace, string(backendSecurityPolicyRef.Name))
				if err != nil {
					return nil, fmt.Errorf("failed to get backend security policy %s: %w", backendSecurityPolicyRef.Name, err)
				}

				var secretName string
				switch backendSecurityPolicy.Spec.Type {
				case aigv1a1.BackendSecurityPolicyTypeAPIKey:
					secretName = string(backendSecurityPolicy.Spec.APIKey.SecretRef.Name)
				case aigv1a1.BackendSecurityPolicyTypeAWSCredentials:
					if awsCred := backendSecurityPolicy.Spec.AWSCredentials; awsCred.CredentialsFile != nil {
						secretName = string(backendSecurityPolicy.Spec.AWSCredentials.CredentialsFile.SecretRef.Name)
					} else {
						secretName = rotators.GetBSPSecretName(backendSecurityPolicy.Name)
					}
				default:
					return nil, fmt.Errorf("backend security policy %s is not supported", backendSecurityPolicy.Spec.Type)
				}

				volumeName := backendSecurityPolicyVolumeName(i, j, string(backend.Spec.BackendSecurityPolicyRef.Name))
				spec.Volumes = append(spec.Volumes, corev1.Volume{
					Name: volumeName,
					VolumeSource: corev1.VolumeSource{
						Secret: &corev1.SecretVolumeSource{SecretName: secretName},
					},
				})

				container.VolumeMounts = append(container.VolumeMounts, corev1.VolumeMount{
					Name:      volumeName,
					MountPath: backendSecurityMountPath(volumeName),
					ReadOnly:  true,
				})
			}
		}
	}
	return spec, nil
}

func (c *AIGatewayRouteController) backend(ctx context.Context, namespace, name string) (*aigv1a1.AIServiceBackend, error) {
	backend := &aigv1a1.AIServiceBackend{}
	if err := c.client.Get(ctx, client.ObjectKey{Name: name, Namespace: namespace}, backend); err != nil {
		return nil, err
	}
	return backend, nil
}

func (c *AIGatewayRouteController) backendSecurityPolicy(ctx context.Context, namespace, name string) (*aigv1a1.BackendSecurityPolicy, error) {
	backendSecurityPolicy := &aigv1a1.BackendSecurityPolicy{}
	if err := c.client.Get(ctx, client.ObjectKey{Name: name, Namespace: namespace}, backendSecurityPolicy); err != nil {
		return nil, err
	}
	return backendSecurityPolicy, nil
}

func backendSecurityPolicyVolumeName(ruleIndex, backendRefIndex int, name string) string {
	// Note: do not use "." as it's not allowed in the volume name.
	return fmt.Sprintf("rule%d-backref%d-%s", ruleIndex, backendRefIndex, name)
}

func backendSecurityMountPath(backendSecurityPolicyKey string) string {
	return fmt.Sprintf("%s/%s", mountedExtProcSecretPath, backendSecurityPolicyKey)
}

// updateAIGatewayRouteStatus updates the status of the AIGatewayRoute.
func (c *AIGatewayRouteController) updateAIGatewayRouteStatus(ctx context.Context, route *aigv1a1.AIGatewayRoute, conditionType string, message string) {
	route.Status.Conditions = newConditions(conditionType, message)
	if err := c.client.Status().Update(ctx, route); err != nil {
		c.logger.Error(err, "failed to update AIGatewayRoute status")
	}
}<|MERGE_RESOLUTION|>--- conflicted
+++ resolved
@@ -458,15 +458,9 @@
 	parentRefs := make([]gwapiv1.ParentReference, len(targetRefs))
 	for i, egRef := range targetRefs {
 		egName := egRef.Name
-<<<<<<< HEAD
-		namespace := &egNs
-		if egNs == "" {
-			namespace = nil
-=======
 		var namespace *gwapiv1.Namespace
 		if egNs != "" {
 			namespace = ptr.To(egNs)
->>>>>>> dcc72990
 		}
 		parentRefs[i] = gwapiv1.ParentReference{
 			Name:      egName,
