--- conflicted
+++ resolved
@@ -31,64 +31,18 @@
 // Exported for internal testing purposes.
 type ConfigSinkEvent any
 
-<<<<<<< HEAD
-// ConfigSinkEventLLMBackendDeleted is an event to notify the configSink that an LLMBackend has been deleted.
-//
-// Exported for internal testing purposes.
-type ConfigSinkEventLLMBackendDeleted struct{ namespace, name string }
-
-// String implements fmt.Stringer for testing purposes.
-func (c ConfigSinkEventLLMBackendDeleted) String() string {
-	return fmt.Sprintf("%s.%s", c.name, c.namespace)
-}
-
-// ConfigSinkEventLLMRouteDeleted is an event to notify the configSink that an LLMRoute has been deleted.
-type ConfigSinkEventLLMRouteDeleted struct{ namespace, name string }
-
-// String implements fmt.Stringer for testing purposes.
-func (c ConfigSinkEventLLMRouteDeleted) String() string {
-	return fmt.Sprintf("%s.%s", c.name, c.namespace)
-}
-
-// ConfigSinkEventBackendSecurityPolicyDeleted is an event to notify the configSink that a BackendSecurityPolicy has been deleted.
-type ConfigSinkEventBackendSecurityPolicyDeleted struct{ namespace, name string }
-
-func (c ConfigSinkEventBackendSecurityPolicyDeleted) String() string {
-	return fmt.Sprintf("%s.%s", c.name, c.namespace)
-}
-
-type ConfigAuthInfo struct {
-	secretRef *gwapiv1.SecretObjectReference
-	authType  filterconfig.AuthType
-}
-
-// configSink centralizes the LLMRoute and LLMBackend objects handling
-=======
 // configSink centralizes the AIGatewayRoute and AIServiceBackend objects handling
->>>>>>> 25d221cf
+
 // which requires to be done in a single goroutine since we need to
 // consolidate the information from both objects to generate the ExtProcConfig
 // and HTTPRoute objects.
 type configSink struct {
-<<<<<<< HEAD
 	client       client.Client
 	kube         kubernetes.Interface
 	logger       logr.Logger
 	extProcImage string
 
-	eventChan                                   chan ConfigSinkEvent
-	llmRoutes                                   map[string]*aigv1a1.LLMRoute
-	backends                                    map[string]*aigv1a1.LLMBackend
-	backendsToReferencingRoutes                 map[string]map[*aigv1a1.LLMRoute]struct{}
-	backendSecurityPoliciesReferencedByBackends map[string]map[*aigv1a1.LLMBackend]struct{}
-	backendSecurityPoliciesAuthInfo             map[string]*ConfigAuthInfo
-=======
-	client client.Client
-	kube   kubernetes.Interface
-	logger logr.Logger
-
 	eventChan chan ConfigSinkEvent
->>>>>>> 25d221cf
 }
 
 func newConfigSink(
@@ -99,100 +53,19 @@
 	extProcImage string,
 ) *configSink {
 	c := &configSink{
-<<<<<<< HEAD
-		client:                          kubeClient,
-		kube:                            kube,
-		logger:                          logger.WithName("config-sink"),
-		extProcImage:                    extProcImage,
-		backends:                        make(map[string]*aigv1a1.LLMBackend),
-		llmRoutes:                       make(map[string]*aigv1a1.LLMRoute),
-		backendsToReferencingRoutes:     make(map[string]map[*aigv1a1.LLMRoute]struct{}),
-		backendSecurityPoliciesAuthInfo: make(map[string]*ConfigAuthInfo),
-		backendSecurityPoliciesReferencedByBackends: make(map[string]map[*aigv1a1.LLMBackend]struct{}),
-=======
-		client:    kubeClient,
-		kube:      kube,
-		logger:    logger.WithName("config-sink"),
->>>>>>> 25d221cf
-		eventChan: eventChan,
+		client:       kubeClient,
+		kube:         kube,
+		logger:       logger.WithName("config-sink"),
+		extProcImage: extProcImage,
+		eventChan:    eventChan,
 	}
 	return c
 }
 
-<<<<<<< HEAD
-// init caches all LLMBackend and LLMRoute objects in the cluster after the controller gets the leader election,
-// and starts a goroutine to handle the events from the controllers.
-func (c *configSink) init(ctx context.Context) error {
-	var backendSecurityPolicies aigv1a1.BackendSecurityPolicyList
-	if err := c.client.List(ctx, &backendSecurityPolicies); err != nil {
-		return fmt.Errorf("failed to list backend security policies: %w", err)
-	}
-
-	for i := range backendSecurityPolicies.Items {
-		bsp := &backendSecurityPolicies.Items[i]
-		var bspSecretRef *gwapiv1.SecretObjectReference
-		var bspAuthType filterconfig.AuthType
-
-		if bsp.Spec.Type == aigv1a1.BackendSecurityPolicyTypeAPIKey {
-			bspSecretRef = bsp.Spec.APIKey.SecretRef
-			bspAuthType = filterconfig.AuthTypeAPIKey
-		} else {
-			return fmt.Errorf("unsupported backend security policy type: %s", bsp.Spec.Type)
-		}
-
-		c.backendSecurityPoliciesAuthInfo[fmt.Sprintf("%s.%s", bsp.Name, bsp.Namespace)] = &ConfigAuthInfo{
-			bspSecretRef,
-			bspAuthType,
-		}
-	}
-
-	var llmBackends aigv1a1.LLMBackendList
-	if err := c.client.List(ctx, &llmBackends); err != nil {
-		return fmt.Errorf("failed to list LLMBackends: %w", err)
-	}
-
-	for i := range llmBackends.Items {
-		llmBackend := &llmBackends.Items[i]
-		c.backends[fmt.Sprintf("%s.%s", llmBackend.Name, llmBackend.Namespace)] = llmBackend
-		if bspRef := llmBackend.Spec.BackendSecurityPolicyRef; bspRef != nil {
-			bspKey := fmt.Sprintf("%s.%s", bspRef.Name, llmBackend.Namespace)
-			if _, ok := c.backendSecurityPoliciesReferencedByBackends[bspKey]; !ok {
-				c.backendSecurityPoliciesReferencedByBackends[bspKey] = make(map[*aigv1a1.LLMBackend]struct{})
-			}
-			c.backendSecurityPoliciesReferencedByBackends[bspKey][llmBackend] = struct{}{}
-		}
-	}
-
-	var llmRoutes aigv1a1.LLMRouteList
-	if err := c.client.List(ctx, &llmRoutes); err != nil {
-		return fmt.Errorf("failed to list LLMRoutes: %w", err)
-	}
-
-	for i := range llmRoutes.Items {
-		llmRoute := &llmRoutes.Items[i]
-		llmRouteKey := fmt.Sprintf("%s.%s", llmRoute.Name, llmRoute.Namespace)
-		c.llmRoutes[llmRouteKey] = llmRoute
-
-		for _, rule := range llmRoute.Spec.Rules {
-			for _, backend := range rule.BackendRefs {
-				backendKey := fmt.Sprintf("%s.%s", backend.Name, llmRoute.Namespace)
-				if _, ok := c.backendsToReferencingRoutes[backendKey]; !ok {
-					c.backendsToReferencingRoutes[backendKey] = make(map[*aigv1a1.LLMRoute]struct{})
-				}
-				c.backendsToReferencingRoutes[backendKey][llmRoute] = struct{}{}
-			}
-		}
-
-		err := c.syncExtProcDeployment(ctx, llmRoute)
-		if err != nil {
-			return err
-		}
-=======
 func (c *configSink) backend(namespace, name string) (*aigv1a1.AIServiceBackend, error) {
 	backend := &aigv1a1.AIServiceBackend{}
 	if err := c.client.Get(context.Background(), client.ObjectKey{Name: name, Namespace: namespace}, backend); err != nil {
 		return nil, err
->>>>>>> 25d221cf
 	}
 	return backend, nil
 }
@@ -217,25 +90,12 @@
 // handleEvent handles the event received from the controllers in a single goroutine.
 func (c *configSink) handleEvent(event ConfigSinkEvent) {
 	switch e := event.(type) {
-<<<<<<< HEAD
-	case *aigv1a1.LLMBackend:
-		c.syncLLMBackend(e)
-	case ConfigSinkEventLLMBackendDeleted:
-		c.deleteLLMBackend(e)
-	case *aigv1a1.LLMRoute:
-		c.syncLLMRoute(e)
-	case ConfigSinkEventLLMRouteDeleted:
-		c.deleteLLMRoute(e)
-	case *aigv1a1.BackendSecurityPolicy:
-		c.syncBackendSecurityPolicy(e)
-	case ConfigSinkEventBackendSecurityPolicyDeleted:
-		c.deleteBackendSecurityPolicy(e)
-=======
 	case *aigv1a1.AIServiceBackend:
 		c.syncAIServiceBackend(e)
 	case *aigv1a1.AIGatewayRoute:
 		c.syncAIGatewayRoute(e)
->>>>>>> 25d221cf
+	case *aigv1a1.BackendSecurityPolicy:
+		c.syncBackendSecurityPolicy(e)
 	default:
 		panic(fmt.Sprintf("unexpected event type: %T", e))
 	}
@@ -285,102 +145,6 @@
 		c.logger.Error(err, "failed to update extproc configmap", "namespace", aiGatewayRoute.Namespace, "name", aiGatewayRoute.Name)
 		return
 	}
-<<<<<<< HEAD
-
-	// Update the referencing map.
-	for _, rule := range llmRoute.Spec.Rules {
-		for _, backend := range rule.BackendRefs {
-			key := fmt.Sprintf("%s.%s", backend.Name, llmRoute.Namespace)
-			if _, ok := c.backendsToReferencingRoutes[key]; !ok {
-				c.backendsToReferencingRoutes[key] = make(map[*aigv1a1.LLMRoute]struct{})
-			}
-			c.backendsToReferencingRoutes[key][llmRoute] = struct{}{}
-		}
-	}
-	c.llmRoutes[key] = llmRoute
-
-	if err := c.syncExtProcDeployment(context.Background(), llmRoute); err != nil {
-		c.logger.Error(err, "failed to update extproc deployment", "namespace", llmRoute.Namespace, "name", llmRoute.Name)
-	}
-}
-
-func (c *configSink) syncLLMBackend(llmBackend *aigv1a1.LLMBackend) {
-	key := fmt.Sprintf("%s.%s", llmBackend.Name, llmBackend.Namespace)
-
-	if prevLlmBackend, ok := c.backends[key]; ok {
-		previousBSPRef := prevLlmBackend.Spec.BackendSecurityPolicyRef
-		newBSPRef := llmBackend.Spec.BackendSecurityPolicyRef
-
-		if previousBSPRef != nil && previousBSPRef != newBSPRef {
-			prevBackendSecurityPolicyKey := fmt.Sprintf("%s.%s", previousBSPRef, llmBackend.Namespace)
-			delete(c.backendSecurityPoliciesReferencedByBackends[prevBackendSecurityPolicyKey], prevLlmBackend)
-		}
-
-		if newBSPRef != nil {
-			newBackendSecurityPolicyKey := fmt.Sprintf("%s.%s", newBSPRef, llmBackend.Namespace)
-			if _, ok = c.backendSecurityPoliciesReferencedByBackends[newBackendSecurityPolicyKey]; !ok {
-				c.backendSecurityPoliciesReferencedByBackends[newBackendSecurityPolicyKey][llmBackend] = struct{}{}
-			}
-		}
-	}
-
-	c.backends[key] = llmBackend
-
-	for referencedLLMRoute := range c.backendsToReferencingRoutes[key] {
-		c.syncLLMRoute(referencedLLMRoute)
-	}
-}
-
-func (c *configSink) syncBackendSecurityPolicy(bsp *aigv1a1.BackendSecurityPolicy) {
-	key := fmt.Sprintf("%s.%s", bsp.Name, bsp.Namespace)
-
-	if bsp.Spec.Type == aigv1a1.BackendSecurityPolicyTypeAPIKey {
-		c.backendSecurityPoliciesAuthInfo[key] = &ConfigAuthInfo{
-			bsp.Spec.APIKey.SecretRef,
-			filterconfig.AuthTypeAPIKey,
-		}
-	} else {
-		c.logger.Info(fmt.Sprintf("unexpected security policy type %s", bsp.Spec.Type))
-	}
-
-	if _, ok := c.backendSecurityPoliciesReferencedByBackends[key]; !ok {
-		c.backendSecurityPoliciesReferencedByBackends[key] = make(map[*aigv1a1.LLMBackend]struct{})
-	} else {
-		for backend := range c.backendSecurityPoliciesReferencedByBackends[key] {
-			c.syncLLMBackend(backend)
-		}
-	}
-}
-
-// TODO-AC: how does this update the ext proc pod deployment
-func (c *configSink) deleteLLMRoute(event ConfigSinkEventLLMRouteDeleted) {
-	delete(c.llmRoutes, event.String())
-}
-
-func (c *configSink) deleteLLMBackend(event ConfigSinkEventLLMBackendDeleted) {
-	key := event.String()
-
-	if backend := c.backends[key]; backend.Spec.BackendSecurityPolicyRef != nil {
-		bspKey := fmt.Sprintf("%s.%s", backend.Spec.BackendSecurityPolicyRef.Name, backend.Namespace)
-		delete(c.backendSecurityPoliciesReferencedByBackends[bspKey], backend)
-	}
-
-	delete(c.backends, key)
-	delete(c.backendsToReferencingRoutes, key)
-
-}
-
-func (c *configSink) deleteBackendSecurityPolicy(event ConfigSinkEventBackendSecurityPolicyDeleted) {
-	// Have to prevent somehow if not exists -- can add that as a follow up problem
-	key := event.String()
-	delete(c.backendSecurityPoliciesAuthInfo, key)
-	delete(c.backendSecurityPoliciesReferencedByBackends, key)
-}
-
-// updateExtProcConfigMap updates the external process configmap with the new LLMRoute.
-func (c *configSink) updateExtProcConfigMap(llmRoute *aigv1a1.LLMRoute) error {
-	configMap, err := c.kube.CoreV1().ConfigMaps(llmRoute.Namespace).Get(context.Background(), extProcName(llmRoute), metav1.GetOptions{})
-=======
 }
 
 func (c *configSink) syncAIServiceBackend(aiBackend *aigv1a1.AIServiceBackend) {
@@ -399,7 +163,6 @@
 // updateExtProcConfigMap updates the external process configmap with the new AIGatewayRoute.
 func (c *configSink) updateExtProcConfigMap(aiGatewayRoute *aigv1a1.AIGatewayRoute) error {
 	configMap, err := c.kube.CoreV1().ConfigMaps(aiGatewayRoute.Namespace).Get(context.Background(), extProcName(aiGatewayRoute), metav1.GetOptions{})
->>>>>>> 25d221cf
 	if err != nil {
 		// This is a bug since we should have created the configmap before sending the AIGatewayRoute to the configSink.
 		panic(fmt.Errorf("failed to get configmap %s: %w", extProcName(aiGatewayRoute), err))
@@ -462,6 +225,10 @@
 		return fmt.Errorf("failed to update configmap %s: %w", configMap.Name, err)
 	}
 	return nil
+}
+
+func (c *configSink) syncBackendSecurityPolicy(bsp *aigv1a1.BackendSecurityPolicy) {
+	_ = fmt.Sprintf("%s.%s", bsp.Name, bsp.Namespace)
 }
 
 // newHTTPRoute updates the HTTPRoute with the new AIGatewayRoute.
