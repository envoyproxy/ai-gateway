package controller

import (
	"context"
	"fmt"

	"github.com/go-logr/logr"
	metav1 "k8s.io/apimachinery/pkg/apis/meta/v1"
	"k8s.io/client-go/kubernetes"
	"sigs.k8s.io/controller-runtime/pkg/client"
	gwapiv1 "sigs.k8s.io/gateway-api/apis/v1"
	"sigs.k8s.io/yaml"

	aigv1a1 "github.com/envoyproxy/ai-gateway/api/v1alpha1"
	"github.com/envoyproxy/ai-gateway/filterconfig"
)

const selectedBackendHeaderKey = "x-envoy-ai-gateway-selected-backend"

// ConfigSinkEvent is the interface for the events that the configSink can handle.
// It can be either an AIServiceBackend, an AIGatewayRoute, or a deletion event.
//
// Exported for internal testing purposes.
type ConfigSinkEvent any

// configSink centralizes the AIGatewayRoute and AIServiceBackend objects handling
// which requires to be done in a single goroutine since we need to
// consolidate the information from both objects to generate the ExtProcConfig
// and HTTPRoute objects.
type configSink struct {
	client client.Client
	kube   kubernetes.Interface
	logger logr.Logger

	eventChan chan ConfigSinkEvent
}

func newConfigSink(
	kubeClient client.Client,
	kube kubernetes.Interface,
	logger logr.Logger,
	eventChan chan ConfigSinkEvent,
) *configSink {
	c := &configSink{
		client:    kubeClient,
		kube:      kube,
		logger:    logger.WithName("config-sink"),
		eventChan: eventChan,
	}
	return c
}

func (c *configSink) backend(namespace, name string) (*aigv1a1.AIServiceBackend, error) {
	backend := &aigv1a1.AIServiceBackend{}
	if err := c.client.Get(context.Background(), client.ObjectKey{Name: name, Namespace: namespace}, backend); err != nil {
		return nil, err
	}
	return backend, nil
}

// init caches all AIServiceBackend and AIGatewayRoute objects in the cluster after the controller gets the leader election,
// and starts a goroutine to handle the events from the controllers.
func (c *configSink) init(ctx context.Context) error {
	go func() {
		for {
			select {
			case <-ctx.Done():
				close(c.eventChan)
				return
			case event := <-c.eventChan:
				c.handleEvent(event)
			}
		}
	}()
	return nil
}

// handleEvent handles the event received from the controllers in a single goroutine.
func (c *configSink) handleEvent(event ConfigSinkEvent) {
	switch e := event.(type) {
	case *aigv1a1.AIServiceBackend:
		c.syncAIServiceBackend(e)
	case *aigv1a1.AIGatewayRoute:
		c.syncAIGatewayRoute(e)
	default:
		panic(fmt.Sprintf("unexpected event type: %T", e))
	}
}

func (c *configSink) syncAIGatewayRoute(aiGatewayRoute *aigv1a1.AIGatewayRoute) {
	// Check if the HTTPRoute exists.
	var httpRoute gwapiv1.HTTPRoute
	err := c.client.Get(context.Background(), client.ObjectKey{Name: aiGatewayRoute.Name, Namespace: aiGatewayRoute.Namespace}, &httpRoute)
	existingRoute := err == nil
	if client.IgnoreNotFound(err) != nil {
		c.logger.Error(err, "failed to get HTTPRoute", "namespace", aiGatewayRoute.Namespace, "name", aiGatewayRoute.Name)
		return
	}
	if !existingRoute {
		// This means that this AIGatewayRoute is a new one.
		httpRoute = gwapiv1.HTTPRoute{
			ObjectMeta: metav1.ObjectMeta{
				Name:            aiGatewayRoute.Name,
				Namespace:       aiGatewayRoute.Namespace,
				OwnerReferences: ownerReferenceForAIGatewayRoute(aiGatewayRoute),
			},
			Spec: gwapiv1.HTTPRouteSpec{},
		}
	}

	// Update the HTTPRoute with the new AIGatewayRoute.
	if err := c.newHTTPRoute(&httpRoute, aiGatewayRoute); err != nil {
		c.logger.Error(err, "failed to update HTTPRoute with AIGatewayRoute", "namespace", aiGatewayRoute.Namespace, "name", aiGatewayRoute.Name)
		return
	}

	if existingRoute {
		if err := c.client.Update(context.Background(), &httpRoute); err != nil {
			c.logger.Error(err, "failed to update HTTPRoute", "namespace", httpRoute.Namespace, "name", httpRoute.Name)
			return
		}
	} else {
		if err := c.client.Create(context.Background(), &httpRoute); err != nil {
			c.logger.Error(err, "failed to create HTTPRoute", "namespace", httpRoute.Namespace, "name", httpRoute.Name)
			return
		}
	}

	// Update the extproc configmap.
	if err := c.updateExtProcConfigMap(aiGatewayRoute); err != nil {
		c.logger.Error(err, "failed to update extproc configmap", "namespace", aiGatewayRoute.Namespace, "name", aiGatewayRoute.Name)
		return
	}
}

func (c *configSink) syncAIServiceBackend(aiBackend *aigv1a1.AIServiceBackend) {
	key := fmt.Sprintf("%s.%s", aiBackend.Name, aiBackend.Namespace)
	var aiGatewayRoutes aigv1a1.AIGatewayRouteList
	err := c.client.List(context.Background(), &aiGatewayRoutes, client.MatchingFields{k8sClientIndexBackendToReferencingAIGatewayRoute: key})
	if err != nil {
		c.logger.Error(err, "failed to list AIGatewayRoute", "backend", key)
		return
	}
	for _, aiGatewayRoute := range aiGatewayRoutes.Items {
		c.syncAIGatewayRoute(&aiGatewayRoute)
	}
}

// updateExtProcConfigMap updates the external process configmap with the new AIGatewayRoute.
func (c *configSink) updateExtProcConfigMap(aiGatewayRoute *aigv1a1.AIGatewayRoute) error {
	configMap, err := c.kube.CoreV1().ConfigMaps(aiGatewayRoute.Namespace).Get(context.Background(), extProcName(aiGatewayRoute), metav1.GetOptions{})
	if err != nil {
		// This is a bug since we should have created the configmap before sending the AIGatewayRoute to the configSink.
		panic(fmt.Errorf("failed to get configmap %s: %w", extProcName(aiGatewayRoute), err))
	}

	ec := &filterconfig.Config{}
	spec := &aiGatewayRoute.Spec

<<<<<<< HEAD
	ec.Schema.Name = filterconfig.APISchemaName(spec.APISchema.Name)
	ec.Schema.Version = spec.APISchema.Version
	ec.ModelNameHeaderKey = aigv1a1.LLMModelHeaderKey
=======
	ec.InputSchema.Schema = filterconfig.APISchema(spec.APISchema.Schema)
	ec.InputSchema.Version = spec.APISchema.Version
	ec.ModelNameHeaderKey = aigv1a1.AIModelHeaderKey
>>>>>>> 0de3278d
	ec.SelectedBackendHeaderKey = selectedBackendHeaderKey
	ec.Rules = make([]filterconfig.RouteRule, len(spec.Rules))
	for i, rule := range spec.Rules {
		ec.Rules[i].Backends = make([]filterconfig.Backend, len(rule.BackendRefs))
		for j, backend := range rule.BackendRefs {
			key := fmt.Sprintf("%s.%s", backend.Name, aiGatewayRoute.Namespace)
			ec.Rules[i].Backends[j].Name = key
			ec.Rules[i].Backends[j].Weight = backend.Weight
			backendObj, err := c.backend(aiGatewayRoute.Namespace, backend.Name)
			if err != nil {
				return fmt.Errorf("failed to get AIServiceBackend %s: %w", key, err)
			} else {
				ec.Rules[i].Backends[j].Schema.Name = filterconfig.APISchemaName(backendObj.Spec.APISchema.Name)
				ec.Rules[i].Backends[j].Schema.Version = backendObj.Spec.APISchema.Version
			}
		}
		ec.Rules[i].Headers = make([]filterconfig.HeaderMatch, len(rule.Matches))
		for j, match := range rule.Matches {
			ec.Rules[i].Headers[j].Name = match.Headers[0].Name
			ec.Rules[i].Headers[j].Value = match.Headers[0].Value
		}
	}

	marshaled, err := yaml.Marshal(ec)
	if err != nil {
		return fmt.Errorf("failed to marshal extproc config: %w", err)
	}
	if configMap.Data == nil {
		configMap.Data = make(map[string]string)
	}
	configMap.Data[expProcConfigFileName] = string(marshaled)
	if _, err := c.kube.CoreV1().ConfigMaps(aiGatewayRoute.Namespace).Update(context.Background(), configMap, metav1.UpdateOptions{}); err != nil {
		return fmt.Errorf("failed to update configmap %s: %w", configMap.Name, err)
	}
	return nil
}

// newHTTPRoute updates the HTTPRoute with the new AIGatewayRoute.
func (c *configSink) newHTTPRoute(dst *gwapiv1.HTTPRoute, aiGatewayRoute *aigv1a1.AIGatewayRoute) error {
	var backends []*aigv1a1.AIServiceBackend
	dedup := make(map[string]struct{})
	for _, rule := range aiGatewayRoute.Spec.Rules {
		for _, br := range rule.BackendRefs {
			key := fmt.Sprintf("%s.%s", br.Name, aiGatewayRoute.Namespace)
			if _, ok := dedup[key]; ok {
				continue
			}
			dedup[key] = struct{}{}
			backend, err := c.backend(aiGatewayRoute.Namespace, br.Name)
			if err != nil {
				return fmt.Errorf("AIServiceBackend %s not found", key)
			}
			backends = append(backends, backend)
		}
	}

	rules := make([]gwapiv1.HTTPRouteRule, len(backends))
	for i, b := range backends {
		key := fmt.Sprintf("%s.%s", b.Name, b.Namespace)
		rule := gwapiv1.HTTPRouteRule{
			BackendRefs: []gwapiv1.HTTPBackendRef{
				{BackendRef: gwapiv1.BackendRef{BackendObjectReference: b.Spec.BackendRef.BackendObjectReference}},
			},
			Matches: []gwapiv1.HTTPRouteMatch{
				{Headers: []gwapiv1.HTTPHeaderMatch{{Name: selectedBackendHeaderKey, Value: key}}},
			},
		}
		rules[i] = rule
	}
	dst.Spec.Rules = rules

	targetRefs := aiGatewayRoute.Spec.TargetRefs
	egNs := gwapiv1.Namespace(aiGatewayRoute.Namespace)
	parentRefs := make([]gwapiv1.ParentReference, len(targetRefs))
	for i, egRef := range targetRefs {
		egName := egRef.Name
		parentRefs[i] = gwapiv1.ParentReference{
			Name:      egName,
			Namespace: &egNs,
		}
	}
	dst.Spec.CommonRouteSpec.ParentRefs = parentRefs
	return nil
}<|MERGE_RESOLUTION|>--- conflicted
+++ resolved
@@ -157,15 +157,9 @@
 	ec := &filterconfig.Config{}
 	spec := &aiGatewayRoute.Spec
 
-<<<<<<< HEAD
-	ec.Schema.Name = filterconfig.APISchemaName(spec.APISchema.Name)
-	ec.Schema.Version = spec.APISchema.Version
-	ec.ModelNameHeaderKey = aigv1a1.LLMModelHeaderKey
-=======
 	ec.InputSchema.Schema = filterconfig.APISchema(spec.APISchema.Schema)
 	ec.InputSchema.Version = spec.APISchema.Version
 	ec.ModelNameHeaderKey = aigv1a1.AIModelHeaderKey
->>>>>>> 0de3278d
 	ec.SelectedBackendHeaderKey = selectedBackendHeaderKey
 	ec.Rules = make([]filterconfig.RouteRule, len(spec.Rules))
 	for i, rule := range spec.Rules {
@@ -178,8 +172,8 @@
 			if err != nil {
 				return fmt.Errorf("failed to get AIServiceBackend %s: %w", key, err)
 			} else {
-				ec.Rules[i].Backends[j].Schema.Name = filterconfig.APISchemaName(backendObj.Spec.APISchema.Name)
-				ec.Rules[i].Backends[j].Schema.Version = backendObj.Spec.APISchema.Version
+				ec.Rules[i].Backends[j].OutputSchema.Schema = filterconfig.APISchema(backendObj.Spec.APISchema.Schema)
+				ec.Rules[i].Backends[j].OutputSchema.Version = backendObj.Spec.APISchema.Version
 			}
 		}
 		ec.Rules[i].Headers = make([]filterconfig.HeaderMatch, len(rule.Matches))
