// Copyright Envoy AI Gateway Authors
// SPDX-License-Identifier: Apache-2.0
// The full text of the Apache license is available in the LICENSE file at
// the root of the repo.

package controller

import (
	"context"
	"fmt"
	"testing"

	"github.com/go-logr/logr"
	"github.com/stretchr/testify/require"
	"go.uber.org/goleak"
	metav1 "k8s.io/apimachinery/pkg/apis/meta/v1"
	"k8s.io/apimachinery/pkg/version"
	"k8s.io/utils/ptr"
	"sigs.k8s.io/controller-runtime/pkg/client"
	"sigs.k8s.io/controller-runtime/pkg/client/fake"
	gwapiv1 "sigs.k8s.io/gateway-api/apis/v1"
	gwapiv1a2 "sigs.k8s.io/gateway-api/apis/v1alpha2"

	aigv1a1 "github.com/envoyproxy/ai-gateway/api/v1alpha1"
)

func TestMain(m *testing.M) {
	goleak.VerifyTestMain(m)
}

func Test_aiGatewayRouteIndexFunc(t *testing.T) {
	c := requireNewFakeClientWithIndexes(t)

	// Create an AIGatewayRoute.
	aiGatewayRoute := &aigv1a1.AIGatewayRoute{
		ObjectMeta: metav1.ObjectMeta{
			Name:      "myroute",
			Namespace: "default",
		},
		Spec: aigv1a1.AIGatewayRouteSpec{
			ParentRefs: []gwapiv1a2.ParentReference{
				{Name: "mytarget", Kind: ptr.To(gwapiv1a2.Kind("Gateway"))},
				{Name: "mytarget2", Kind: ptr.To(gwapiv1a2.Kind("HTTPRoute"))},
			},
			Rules: []aigv1a1.AIGatewayRouteRule{
				{
					Matches: []aigv1a1.AIGatewayRouteRuleMatch{},
					BackendRefs: []aigv1a1.AIGatewayRouteRuleBackendRef{
						{Name: "backend1", Weight: ptr.To[int32](1)},
						{Name: "backend2", Weight: ptr.To[int32](1)},
					},
				},
			},
		},
	}
	require.NoError(t, c.Create(t.Context(), aiGatewayRoute))

	var aiGatewayRoutes aigv1a1.AIGatewayRouteList
	err := c.List(t.Context(), &aiGatewayRoutes,
		client.MatchingFields{k8sClientIndexBackendToReferencingAIGatewayRoute: "backend1.default"})
	require.NoError(t, err)
	require.Len(t, aiGatewayRoutes.Items, 1)
	require.Equal(t, aiGatewayRoute.Name, aiGatewayRoutes.Items[0].Name)

	err = c.List(t.Context(), &aiGatewayRoutes,
		client.MatchingFields{k8sClientIndexBackendToReferencingAIGatewayRoute: "backend2.default"})
	require.NoError(t, err)
	require.Len(t, aiGatewayRoutes.Items, 1)
	require.Equal(t, aiGatewayRoute.Name, aiGatewayRoutes.Items[0].Name)
}

func Test_backendSecurityPolicyIndexFunc(t *testing.T) {
	for _, bsp := range []struct {
		name                  string
		backendSecurityPolicy *aigv1a1.BackendSecurityPolicy
		expKey                string
	}{
		{
			name: "api key with namespace",
			backendSecurityPolicy: &aigv1a1.BackendSecurityPolicy{
				ObjectMeta: metav1.ObjectMeta{Name: "some-backend-security-policy-1", Namespace: "ns"},
				Spec: aigv1a1.BackendSecurityPolicySpec{
					Type: aigv1a1.BackendSecurityPolicyTypeAPIKey,
					APIKey: &aigv1a1.BackendSecurityPolicyAPIKey{
						SecretRef: &gwapiv1.SecretObjectReference{
							Name:      "some-secret1",
							Namespace: ptr.To[gwapiv1.Namespace]("foo"),
						},
					},
				},
			},
			expKey: "some-secret1.foo",
		},
		{
			name: "api key without namespace",
			backendSecurityPolicy: &aigv1a1.BackendSecurityPolicy{
				ObjectMeta: metav1.ObjectMeta{Name: "some-backend-security-policy-2", Namespace: "ns"},
				Spec: aigv1a1.BackendSecurityPolicySpec{
					Type: aigv1a1.BackendSecurityPolicyTypeAPIKey,
					APIKey: &aigv1a1.BackendSecurityPolicyAPIKey{
						SecretRef: &gwapiv1.SecretObjectReference{Name: "some-secret2"},
					},
				},
			},
			expKey: "some-secret2.ns",
		},
		{
			name: "aws credentials with namespace",
			backendSecurityPolicy: &aigv1a1.BackendSecurityPolicy{
				ObjectMeta: metav1.ObjectMeta{Name: "some-backend-security-policy-3", Namespace: "ns"},
				Spec: aigv1a1.BackendSecurityPolicySpec{
					Type: aigv1a1.BackendSecurityPolicyTypeAWSCredentials,
					AWSCredentials: &aigv1a1.BackendSecurityPolicyAWSCredentials{
						CredentialsFile: &aigv1a1.AWSCredentialsFile{
							SecretRef: &gwapiv1.SecretObjectReference{
								Name: "some-secret3", Namespace: ptr.To[gwapiv1.Namespace]("foo"),
							},
						},
					},
				},
			},
			expKey: "some-secret3.foo",
		},
		{
			name: "aws credentials without namespace",
			backendSecurityPolicy: &aigv1a1.BackendSecurityPolicy{
				ObjectMeta: metav1.ObjectMeta{Name: "some-backend-security-policy-4", Namespace: "ns"},
				Spec: aigv1a1.BackendSecurityPolicySpec{
					Type: aigv1a1.BackendSecurityPolicyTypeAWSCredentials,
					AWSCredentials: &aigv1a1.BackendSecurityPolicyAWSCredentials{
						CredentialsFile: &aigv1a1.AWSCredentialsFile{
							SecretRef: &gwapiv1.SecretObjectReference{Name: "some-secret4"},
						},
					},
				},
			},
			expKey: "some-secret4.ns",
		},
	} {
		t.Run(bsp.name, func(t *testing.T) {
			c := fake.NewClientBuilder().
				WithScheme(Scheme).
				WithIndex(&aigv1a1.BackendSecurityPolicy{}, k8sClientIndexSecretToReferencingBackendSecurityPolicy, backendSecurityPolicyIndexFunc).
				Build()

			require.NoError(t, c.Create(t.Context(), bsp.backendSecurityPolicy))

			var backendSecurityPolicies aigv1a1.BackendSecurityPolicyList
			err := c.List(t.Context(), &backendSecurityPolicies,
				client.MatchingFields{k8sClientIndexSecretToReferencingBackendSecurityPolicy: bsp.expKey})
			require.NoError(t, err)

			require.Len(t, backendSecurityPolicies.Items, 1)
			require.Equal(t, bsp.backendSecurityPolicy.Name, backendSecurityPolicies.Items[0].Name)
			require.Equal(t, bsp.backendSecurityPolicy.Namespace, backendSecurityPolicies.Items[0].Namespace)
		})
	}
}

func Test_getSecretNameAndNamespace(t *testing.T) {
	secretRef := &gwapiv1.SecretObjectReference{
		Name:      "mysecret",
		Namespace: ptr.To[gwapiv1.Namespace]("default"),
	}
	require.Equal(t, "mysecret.default", getSecretNameAndNamespace(secretRef, "foo"))
	secretRef.Namespace = nil
	require.Equal(t, "mysecret.foo", getSecretNameAndNamespace(secretRef, "foo"))
}

func Test_handleFinalizer(t *testing.T) {
	tests := []struct {
		name               string
		hasFinalizer       bool
		hasDeletionTS      bool
		clientUpdateError  bool
		onDeletionFnError  bool
		expectedOnDelete   bool
		expectedFinalizers []string
		expectCallback     bool
	}{
		{
			name:               "add finalizer to new object",
			hasFinalizer:       false,
			hasDeletionTS:      false,
			expectedOnDelete:   false,
			expectedFinalizers: []string{aiGatewayControllerFinalizer},
		},
		{
			name:               "add finalizer to new object witt update error",
			hasFinalizer:       false,
			hasDeletionTS:      false,
			clientUpdateError:  true,
			expectedOnDelete:   false,
			expectedFinalizers: []string{aiGatewayControllerFinalizer},
		},
		{
			name:               "object already has finalizer",
			hasFinalizer:       true,
			hasDeletionTS:      false,
			expectedOnDelete:   false,
			expectedFinalizers: []string{aiGatewayControllerFinalizer},
		},
		{
			name:               "object being deleted, remove finalizer",
			hasFinalizer:       true,
			hasDeletionTS:      true,
			expectedOnDelete:   true,
			expectedFinalizers: []string{},
			expectCallback:     true,
		},
		{
			name:               "object being deleted, callback error",
			hasFinalizer:       true,
			hasDeletionTS:      true,
			onDeletionFnError:  true,
			expectedOnDelete:   true,
			expectedFinalizers: []string{},
			expectCallback:     true,
		},
		{
			name:               "object being deleted, client update error",
			hasFinalizer:       true,
			hasDeletionTS:      true,
			clientUpdateError:  true,
			expectedOnDelete:   true,
			expectedFinalizers: []string{},
			expectCallback:     true,
		},
	}

	for _, tc := range tests {
		t.Run(tc.name, func(t *testing.T) {
			obj := &aigv1a1.AIGatewayRoute{
				ObjectMeta: metav1.ObjectMeta{Name: "test-object", Namespace: "test-namespace"},
			}

			if tc.hasFinalizer {
				obj.Finalizers = []string{aiGatewayControllerFinalizer}
			}

			if tc.hasDeletionTS {
				obj.DeletionTimestamp = ptr.To(metav1.Now())
			}

			callbackExecuted := false
			var onDeletionFn func(context.Context, *aigv1a1.AIGatewayRoute) error
			if tc.expectCallback {
				onDeletionFn = func(context.Context, *aigv1a1.AIGatewayRoute) error {
					callbackExecuted = true
					if tc.onDeletionFnError {
						return fmt.Errorf("mock deletion error")
					}
					return nil
				}
			}
			onDelete := handleFinalizer(context.Background(),
				&mockClient{updateErr: tc.clientUpdateError}, logr.Discard(), obj, onDeletionFn)
			require.Equal(t, tc.expectedOnDelete, onDelete)
			require.Equal(t, tc.expectedFinalizers, obj.Finalizers)
			require.Equal(t, tc.expectCallback, callbackExecuted)
		})
	}
}

// mockClients implements client.Client with a custom Update method for testing purposes.
type mockClient struct {
	client.Client
	updateErr bool
}

// Updates implements the client.Client interface for the mock client.
func (m *mockClient) Update(context.Context, client.Object, ...client.UpdateOption) error {
	if m.updateErr {
		return fmt.Errorf("mock update error")
	}
	return nil
}

func Test_aiGatewayRouteToAttachedGatewayIndexFunc(t *testing.T) {
	tests := []struct {
		name            string
		route           *aigv1a1.AIGatewayRoute
		expectedIndexes []string
	}{
		{
			name: "parentRef cross-namespace reference",
			route: &aigv1a1.AIGatewayRoute{
				ObjectMeta: metav1.ObjectMeta{
					Name:      "ai-route",
					Namespace: "envoy-ai-gateway-system",
				},
				Spec: aigv1a1.AIGatewayRouteSpec{
					ParentRefs: []gwapiv1a2.ParentReference{
						{
							Name:      "my-gateway",
							Namespace: ptr.To[gwapiv1a2.Namespace]("envoy-gateway-system"),
							Kind:      ptr.To(gwapiv1a2.Kind("Gateway")),
						},
					},
				},
			},
			expectedIndexes: []string{"my-gateway.envoy-gateway-system"},
		},
		{
			name: "parentRef same namespace as route",
			route: &aigv1a1.AIGatewayRoute{
				ObjectMeta: metav1.ObjectMeta{
					Name:      "ai-route",
					Namespace: "production",
				},
				Spec: aigv1a1.AIGatewayRouteSpec{
					ParentRefs: []gwapiv1a2.ParentReference{
						{
							Name: "my-gateway",
							Kind: ptr.To(gwapiv1a2.Kind("Gateway")),
						},
					},
				},
			},
			expectedIndexes: []string{"my-gateway.production"},
		},
		{
			name: "multiple parentRefs with mixed namespaces",
			route: &aigv1a1.AIGatewayRoute{
				ObjectMeta: metav1.ObjectMeta{
					Name:      "ai-route",
					Namespace: "app-namespace",
				},
				Spec: aigv1a1.AIGatewayRouteSpec{
					ParentRefs: []gwapiv1a2.ParentReference{
						{
							Name:      "gateway-1",
							Namespace: ptr.To[gwapiv1a2.Namespace]("infra-namespace"),
							Kind:      ptr.To(gwapiv1a2.Kind("Gateway")),
						},
						{
							Name: "gateway-2",
							Kind: ptr.To(gwapiv1a2.Kind("Gateway")),
						},
					},
				},
			},
			expectedIndexes: []string{
				"gateway-1.infra-namespace",
				"gateway-2.app-namespace",
			},
		},
		{
			name: "targetRefs always use route namespace",
			route: &aigv1a1.AIGatewayRoute{
				ObjectMeta: metav1.ObjectMeta{
					Name:      "ai-route",
					Namespace: "default",
				},
				Spec: aigv1a1.AIGatewayRouteSpec{
					ParentRefs: []gwapiv1a2.ParentReference{
						{
							Name:      "parent-gateway",
							Namespace: ptr.To[gwapiv1a2.Namespace]("system"),
							Kind:      ptr.To(gwapiv1a2.Kind("Gateway")),
						},
					},
				},
			},
			expectedIndexes: []string{"parent-gateway.system"},
		},
	}

	for _, tt := range tests {
		t.Run(tt.name, func(t *testing.T) {
			indexes := aiGatewayRouteToAttachedGatewayIndexFunc(tt.route)
			require.ElementsMatch(t, tt.expectedIndexes, indexes)
		})
	}
}

<<<<<<< HEAD
func Test_mcpRouteToAttachedGatewayIndexFunc(t *testing.T) {
	tests := []struct {
		name            string
		route           *aigv1a1.MCPRoute
		expectedIndexes []string
	}{
		{
			name: "parentRef cross-namespace reference",
			route: &aigv1a1.MCPRoute{
				ObjectMeta: metav1.ObjectMeta{
					Name:      "mcp-route",
					Namespace: "envoy-mcp-gateway-system",
				},
				Spec: aigv1a1.MCPRouteSpec{
					ParentRefs: []gwapiv1a2.ParentReference{
						{
							Name:      "my-gateway",
							Namespace: ptr.To[gwapiv1a2.Namespace]("envoy-gateway-system"),
							Kind:      ptr.To(gwapiv1a2.Kind("Gateway")),
						},
					},
				},
			},
			expectedIndexes: []string{"my-gateway.envoy-gateway-system"},
		},
		{
			name: "parentRef same namespace as route",
			route: &aigv1a1.MCPRoute{
				ObjectMeta: metav1.ObjectMeta{
					Name:      "mcp-route",
					Namespace: "production",
				},
				Spec: aigv1a1.MCPRouteSpec{
					ParentRefs: []gwapiv1a2.ParentReference{
						{
							Name: "my-gateway",
							Kind: ptr.To(gwapiv1a2.Kind("Gateway")),
						},
					},
				},
			},
			expectedIndexes: []string{"my-gateway.production"},
		},
		{
			name: "multiple parentRefs with mixed namespaces",
			route: &aigv1a1.MCPRoute{
				ObjectMeta: metav1.ObjectMeta{
					Name:      "mcp-route",
					Namespace: "app-namespace",
				},
				Spec: aigv1a1.MCPRouteSpec{
					ParentRefs: []gwapiv1a2.ParentReference{
						{
							Name:      "gateway-1",
							Namespace: ptr.To[gwapiv1a2.Namespace]("infra-namespace"),
							Kind:      ptr.To(gwapiv1a2.Kind("Gateway")),
						},
						{
							Name: "gateway-2",
							Kind: ptr.To(gwapiv1a2.Kind("Gateway")),
						},
					},
				},
			},
			expectedIndexes: []string{
				"gateway-1.infra-namespace",
				"gateway-2.app-namespace",
			},
		},
	}

	for _, tt := range tests {
		t.Run(tt.name, func(t *testing.T) {
			indexes := mcpRouteToAttachedGatewayIndexFunc(tt.route)
			require.ElementsMatch(t, tt.expectedIndexes, indexes)
		})
	}
=======
func Test_isKubernetes133OrLater(t *testing.T) {
	require.False(t, isKubernetes133OrLater(&version.Info{}, logr.Discard()))
	require.False(t, isKubernetes133OrLater(&version.Info{Major: "invalid"}, logr.Discard()))
	require.False(t, isKubernetes133OrLater(&version.Info{Major: "1", Minor: "invalid"}, logr.Discard()))
	require.False(t, isKubernetes133OrLater(&version.Info{Major: "1", Minor: "1"}, logr.Discard()))
	require.False(t, isKubernetes133OrLater(&version.Info{Major: "1", Minor: "32"}, logr.Discard()))
	require.True(t, isKubernetes133OrLater(&version.Info{Major: "1", Minor: "33"}, logr.Discard()))
	require.True(t, isKubernetes133OrLater(&version.Info{Major: "1", Minor: "40"}, logr.Discard()))
>>>>>>> 8e4b7ad4
}<|MERGE_RESOLUTION|>--- conflicted
+++ resolved
@@ -374,7 +374,6 @@
 	}
 }
 
-<<<<<<< HEAD
 func Test_mcpRouteToAttachedGatewayIndexFunc(t *testing.T) {
 	tests := []struct {
 		name            string
@@ -452,7 +451,8 @@
 			require.ElementsMatch(t, tt.expectedIndexes, indexes)
 		})
 	}
-=======
+}
+
 func Test_isKubernetes133OrLater(t *testing.T) {
 	require.False(t, isKubernetes133OrLater(&version.Info{}, logr.Discard()))
 	require.False(t, isKubernetes133OrLater(&version.Info{Major: "invalid"}, logr.Discard()))
@@ -461,5 +461,4 @@
 	require.False(t, isKubernetes133OrLater(&version.Info{Major: "1", Minor: "32"}, logr.Discard()))
 	require.True(t, isKubernetes133OrLater(&version.Info{Major: "1", Minor: "33"}, logr.Discard()))
 	require.True(t, isKubernetes133OrLater(&version.Info{Major: "1", Minor: "40"}, logr.Discard()))
->>>>>>> 8e4b7ad4
 }