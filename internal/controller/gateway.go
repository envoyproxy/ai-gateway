--- conflicted
+++ resolved
@@ -99,7 +99,7 @@
 		return ctrl.Result{}, nil
 	}
 
-	namespace, pods, deployments, daemonSets, err := c.getObjectsForGateway(ctx, &gw)
+	namespace, pods, deployments, daemonSets, err := c.getObjectsForGateway(ctx, gw)
 	if err != nil {
 		return ctrl.Result{}, fmt.Errorf("failed to get objects for gateway %s: %w", gw.Name, err)
 	}
@@ -119,11 +119,7 @@
 
 	// We need to create the filter config in Envoy Gateway system namespace because the sidecar extproc need
 	// to access it.
-<<<<<<< HEAD
 	if err := c.reconcileFilterConfigSecret(ctx, FilterConfigSecretPerGatewayName(gw.Name, gw.Namespace), namespace, routes.Items, uid); err != nil {
-=======
-	if err := c.reconcileFilterConfigSecret(ctx, gw, routes.Items, gw.Name); err != nil {
->>>>>>> a1eea8f5
 		return ctrl.Result{}, err
 	}
 
@@ -133,11 +129,7 @@
 	// Finally, we need to annotate the pods of the gateway deployment with the new uuid to propagate the filter config Secret update faster.
 	// If the pod doesn't have the extproc container, it will roll out the deployment altogether which eventually ends up
 	// the mutation hook invoked.
-<<<<<<< HEAD
 	if err := c.annotateGatewayPods(ctx, pods, deployments, daemonSets, uid); err != nil {
-=======
-	if err := c.annotateGatewayPods(ctx, gw, uuid.NewString()); err != nil {
->>>>>>> a1eea8f5
 		c.logger.Error(err, "Failed to annotate gateway pods", "namespace", gw.Namespace, "name", gw.Name)
 		return ctrl.Result{}, err
 	}
