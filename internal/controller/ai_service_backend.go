// Copyright Envoy AI Gateway Authors
// SPDX-License-Identifier: Apache-2.0
// The full text of the Apache license is available in the LICENSE file at
// the root of the repo.

package controller

import (
	"context"
	"fmt"

	"github.com/go-logr/logr"
	"k8s.io/client-go/kubernetes"
	ctrl "sigs.k8s.io/controller-runtime"
	"sigs.k8s.io/controller-runtime/pkg/client"
	"sigs.k8s.io/controller-runtime/pkg/event"
	"sigs.k8s.io/controller-runtime/pkg/reconcile"

	aigv1a1 "github.com/envoyproxy/ai-gateway/api/v1alpha1"
)

// AIBackendController implements [reconcile.TypedReconciler] for [aigv1a1.AIServiceBackend].
//
// Exported for testing purposes.
type AIBackendController struct {
	client                    client.Client
	kube                      kubernetes.Interface
	logger                    logr.Logger
	aiGatewayRouteChan        chan event.GenericEvent
	backendSecurityPolicyChan chan event.GenericEvent
}

// NewAIServiceBackendController creates a new [reconcile.TypedReconciler] for [aigv1a1.AIServiceBackend].
func NewAIServiceBackendController(client client.Client, kube kubernetes.Interface, logger logr.Logger, aiGatewayRouteChan chan event.GenericEvent, backendSecurityPolicyChan chan event.GenericEvent) *AIBackendController {
	return &AIBackendController{
		client:                    client,
		kube:                      kube,
		logger:                    logger,
		aiGatewayRouteChan:        aiGatewayRouteChan,
		backendSecurityPolicyChan: backendSecurityPolicyChan,
	}
}

// Reconcile implements the [reconcile.TypedReconciler] for [aigv1a1.AIServiceBackend].
func (c *AIBackendController) Reconcile(ctx context.Context, req reconcile.Request) (reconcile.Result, error) {
	var aiBackend aigv1a1.AIServiceBackend
	if err := c.client.Get(ctx, req.NamespacedName, &aiBackend); err != nil {
		if client.IgnoreNotFound(err) == nil {
			c.logger.Info("Deleting AIServiceBackend",
				"namespace", req.Namespace, "name", req.Name)
			return ctrl.Result{}, nil
		}
		return ctrl.Result{}, err
	}
	c.logger.Info("Reconciling AIServiceBackend", "namespace", req.Namespace, "name", req.Name)
	if err := c.syncAIServiceBackend(ctx, &aiBackend); err != nil {
		c.logger.Error(err, "failed to sync AIServiceBackend")
		c.updateAIServiceBackendStatus(ctx, &aiBackend, aigv1a1.ConditionTypeNotAccepted, err.Error())
		return ctrl.Result{}, err
	}
	c.updateAIServiceBackendStatus(ctx, &aiBackend, aigv1a1.ConditionTypeAccepted, "AIServiceBackend reconciled successfully")
	return ctrl.Result{}, nil
}

// syncAIServiceBackend is the main logic for reconciling the AIServiceBackend resource.
// This is decoupled from the Reconcile method to centralize the error handling and status updates.
func (c *AIBackendController) syncAIServiceBackend(ctx context.Context, aiBackend *aigv1a1.AIServiceBackend) error {
<<<<<<< HEAD
	// Sync AIGatewayRoutes that reference this backend
=======
	// Propagate the bsp events all the way up to relevant Gateways regardless of being deleted or not.
	_ = handleFinalizer(ctx, c.client, c.logger, aiBackend, nil)
	// Notify the AI Gateway Route controller about the AIServiceBackend change.
>>>>>>> 0fb82676
	key := fmt.Sprintf("%s.%s", aiBackend.Name, aiBackend.Namespace)
	var aiGatewayRoutes aigv1a1.AIGatewayRouteList
	err := c.client.List(ctx, &aiGatewayRoutes, client.MatchingFields{k8sClientIndexBackendToReferencingAIGatewayRoute: key})
	if err != nil {
		return fmt.Errorf("failed to list AIGatewayRouteList: %w", err)
	}
	for _, aiGatewayRoute := range aiGatewayRoutes.Items {
		c.logger.Info("syncing AIGatewayRoute",
			"namespace", aiGatewayRoute.Namespace, "name", aiGatewayRoute.Name,
			"referenced_backend", aiBackend.Name, "referenced_backend_namespace", aiBackend.Namespace,
		)
		c.aiGatewayRouteChan <- event.GenericEvent{Object: &aiGatewayRoute}
	}

	// Sync BackendSecurityPolicies that target this backend (new pattern)
	var backendSecurityPolicies aigv1a1.BackendSecurityPolicyList
	err = c.client.List(ctx, &backendSecurityPolicies, client.MatchingFields{k8sClientIndexAIServiceBackendToTargetingBackendSecurityPolicy: key})
	if err != nil {
		return fmt.Errorf("failed to list BackendSecurityPolicyList: %w", err)
	}
	for _, policy := range backendSecurityPolicies.Items {
		c.logger.Info("syncing BackendSecurityPolicy",
			"namespace", policy.Namespace, "name", policy.Name,
			"targeted_backend", aiBackend.Name, "targeted_backend_namespace", aiBackend.Namespace,
		)
		select {
		case c.backendSecurityPolicyChan <- event.GenericEvent{Object: &policy}:
		default:
			// Channel is full or no receiver, skip
		}
	}

	// Sync BackendSecurityPolicy that this backend references (old pattern)
	if aiBackend.Spec.BackendSecurityPolicyRef != nil {
		var policy aigv1a1.BackendSecurityPolicy
		err := c.client.Get(ctx, client.ObjectKey{
			Name:      string(aiBackend.Spec.BackendSecurityPolicyRef.Name),
			Namespace: aiBackend.Namespace,
		}, &policy)
		if err != nil {
			if client.IgnoreNotFound(err) != nil {
				return fmt.Errorf("failed to get referenced BackendSecurityPolicy %s: %w", aiBackend.Spec.BackendSecurityPolicyRef.Name, err)
			}
			// Policy not found, log and continue
			c.logger.Info("Referenced BackendSecurityPolicy not found", "name", string(aiBackend.Spec.BackendSecurityPolicyRef.Name), "namespace", aiBackend.Namespace)
		} else {
			c.logger.Info("syncing BackendSecurityPolicy",
				"namespace", policy.Namespace, "name", policy.Name,
				"referencing_backend", aiBackend.Name, "referencing_backend_namespace", aiBackend.Namespace,
			)
			select {
			case c.backendSecurityPolicyChan <- event.GenericEvent{Object: &policy}:
			default:
				// Channel is full or no receiver, skip
			}
		}
	}

	return nil
}

// updateAIServiceBackendStatus updates the status of the AIServiceBackend.
func (c *AIBackendController) updateAIServiceBackendStatus(ctx context.Context, route *aigv1a1.AIServiceBackend, conditionType string, message string) {
	route.Status.Conditions = newConditions(conditionType, message)
	if err := c.client.Status().Update(ctx, route); err != nil {
		c.logger.Error(err, "failed to update AIServiceBackend status")
	}
}<|MERGE_RESOLUTION|>--- conflicted
+++ resolved
@@ -65,13 +65,9 @@
 // syncAIServiceBackend is the main logic for reconciling the AIServiceBackend resource.
 // This is decoupled from the Reconcile method to centralize the error handling and status updates.
 func (c *AIBackendController) syncAIServiceBackend(ctx context.Context, aiBackend *aigv1a1.AIServiceBackend) error {
-<<<<<<< HEAD
-	// Sync AIGatewayRoutes that reference this backend
-=======
 	// Propagate the bsp events all the way up to relevant Gateways regardless of being deleted or not.
 	_ = handleFinalizer(ctx, c.client, c.logger, aiBackend, nil)
 	// Notify the AI Gateway Route controller about the AIServiceBackend change.
->>>>>>> 0fb82676
 	key := fmt.Sprintf("%s.%s", aiBackend.Name, aiBackend.Namespace)
 	var aiGatewayRoutes aigv1a1.AIGatewayRouteList
 	err := c.client.List(ctx, &aiGatewayRoutes, client.MatchingFields{k8sClientIndexBackendToReferencingAIGatewayRoute: key})
