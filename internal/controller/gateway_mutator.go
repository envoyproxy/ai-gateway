// Copyright Envoy AI Gateway Authors
// SPDX-License-Identifier: Apache-2.0
// The full text of the Apache license is available in the LICENSE file at
// the root of the repo.

package controller

import (
	"context"
	"fmt"
	"path/filepath"
	"strings"

	"github.com/go-logr/logr"
	corev1 "k8s.io/api/core/v1"
	apierrors "k8s.io/apimachinery/pkg/api/errors"
	metav1 "k8s.io/apimachinery/pkg/apis/meta/v1"
	"k8s.io/apimachinery/pkg/runtime"
	"k8s.io/apimachinery/pkg/runtime/serializer"
	"k8s.io/apimachinery/pkg/util/intstr"
	"k8s.io/client-go/kubernetes"
	"k8s.io/utils/ptr"
	"sigs.k8s.io/controller-runtime/pkg/client"

	aigv1a1 "github.com/envoyproxy/ai-gateway/api/v1alpha1"
)

// gatewayMutator implements [admission.CustomDefaulter].
type gatewayMutator struct {
	codec  serializer.CodecFactory
	c      client.Client
	kube   kubernetes.Interface
	logger logr.Logger

	extProcImage               string
	extProcImagePullPolicy     corev1.PullPolicy
	extProcLogLevel            string
	udsPath                    string
	metricsRequestHeaderLabels string
<<<<<<< HEAD
	rootPrefix                 string
=======
	openAIPrefix               string
	extProcExtraEnvVars        []corev1.EnvVar
>>>>>>> 11c2df2f
}

func newGatewayMutator(c client.Client, kube kubernetes.Interface, logger logr.Logger,
	extProcImage string, extProcImagePullPolicy corev1.PullPolicy, extProcLogLevel,
<<<<<<< HEAD
	udsPath, metricsRequestHeaderLabels, rootPrefix string,
=======
	udsPath, metricsRequestHeaderLabels, openAIPrefix, extProcExtraEnvVars string,
>>>>>>> 11c2df2f
) *gatewayMutator {
	var parsedEnvVars []corev1.EnvVar
	if extProcExtraEnvVars != "" {
		var err error
		parsedEnvVars, err = ParseExtraEnvVars(extProcExtraEnvVars)
		if err != nil {
			logger.Error(err, "failed to parse extProc extra env vars, skipping",
				"envVars", extProcExtraEnvVars)
		}
	}
	return &gatewayMutator{
		c: c, codec: serializer.NewCodecFactory(Scheme),
		kube:                       kube,
		extProcImage:               extProcImage,
		extProcImagePullPolicy:     extProcImagePullPolicy,
		extProcLogLevel:            extProcLogLevel,
		logger:                     logger,
		udsPath:                    udsPath,
		metricsRequestHeaderLabels: metricsRequestHeaderLabels,
<<<<<<< HEAD
		rootPrefix:                 rootPrefix,
=======
		openAIPrefix:               openAIPrefix,
		extProcExtraEnvVars:        parsedEnvVars,
>>>>>>> 11c2df2f
	}
}

// Default implements [admission.CustomDefaulter].
func (g *gatewayMutator) Default(ctx context.Context, obj runtime.Object) error {
	pod, ok := obj.(*corev1.Pod)
	if !ok {
		panic(fmt.Sprintf("BUG: unexpected object type %T, expected *corev1.Pod", obj))
	}
	gatewayName := pod.Labels[egOwningGatewayNameLabel]
	gatewayNamespace := pod.Labels[egOwningGatewayNamespaceLabel]
	g.logger.Info("mutating gateway pod",
		"pod_name", pod.Name, "pod_namespace", pod.Namespace,
		"gateway_name", gatewayName, "gateway_namespace", gatewayNamespace,
	)
	if err := g.mutatePod(ctx, pod, gatewayName, gatewayNamespace); err != nil {
		g.logger.Error(err, "failed to mutate deployment", "name", pod.Name, "namespace", pod.Namespace)
		return err
	}
	return nil
}

// buildExtProcArgs builds all command line arguments for the extproc container.
func (g *gatewayMutator) buildExtProcArgs(filterConfigFullPath string, extProcMetricsPort, extProcHealthPort int) []string {
	args := []string{
		"-configPath", filterConfigFullPath,
		"-logLevel", g.extProcLogLevel,
		"-extProcAddr", "unix://" + g.udsPath,
		"-metricsPort", fmt.Sprintf("%d", extProcMetricsPort),
		"-healthPort", fmt.Sprintf("%d", extProcHealthPort),
		"-rootPrefix", g.rootPrefix,
	}

	// Add metrics header label mapping if configured.
	if g.metricsRequestHeaderLabels != "" {
		args = append(args, "-metricsRequestHeaderLabels", g.metricsRequestHeaderLabels)
	}

	return args
}

const (
	mutationNamePrefix   = "ai-gateway-"
	extProcContainerName = mutationNamePrefix + "extproc"
)

// ParseExtraEnvVars parses semicolon-separated key=value pairs into a list of
// environment variables. The input delimiter is a semicolon (';') to allow
// values to contain commas without escaping.
// Example: "OTEL_SERVICE_NAME=ai-gateway;OTEL_TRACES_EXPORTER=otlp".
func ParseExtraEnvVars(s string) ([]corev1.EnvVar, error) {
	if s == "" {
		return nil, nil
	}

	pairs := strings.Split(s, ";")
	result := make([]corev1.EnvVar, 0, len(pairs))
	for i, pair := range pairs {
		pair = strings.TrimSpace(pair)
		if pair == "" {
			continue // Skip empty pairs from trailing semicolons.
		}

		key, value, found := strings.Cut(pair, "=")
		if !found {
			return nil, fmt.Errorf("invalid env var pair at position %d: %q (expected format: KEY=value)", i+1, pair)
		}

		key = strings.TrimSpace(key)
		if key == "" {
			return nil, fmt.Errorf("empty env var name at position %d: %q", i+1, pair)
		}
		result = append(result, corev1.EnvVar{Name: key, Value: value})
	}

	if len(result) == 0 {
		return nil, nil
	}

	return result, nil
}

func (g *gatewayMutator) mutatePod(ctx context.Context, pod *corev1.Pod, gatewayName, gatewayNamespace string) error {
	var routes aigv1a1.AIGatewayRouteList
	err := g.c.List(ctx, &routes, client.MatchingFields{
		k8sClientIndexAIGatewayRouteToAttachedGateway: fmt.Sprintf("%s.%s", gatewayName, gatewayNamespace),
	})
	if err != nil {
		return fmt.Errorf("failed to list routes: %w", err)
	}
	if len(routes.Items) == 0 {
		g.logger.Info("no AIGatewayRoutes found for gateway", "name", gatewayName, "namespace", gatewayNamespace)
		return nil
	}

	podspec := &pod.Spec

	// Check if the config secret is already created. If not, let's skip the mutation for this pod to avoid blocking the Envoy pod creation.
	// The config secret will be eventually created by the controller, and that will trigger the mutation for new pods since the Gateway controller
	// will update the pod annotation in the deployment/daemonset template once it creates the config secret.
	_, err = g.kube.CoreV1().Secrets(pod.Namespace).Get(ctx,
		FilterConfigSecretPerGatewayName(gatewayName, gatewayNamespace), metav1.GetOptions{})
	if err != nil && apierrors.IsNotFound(err) {
		g.logger.Info("filter config secret not found, skipping mutation",
			"gateway_name", gatewayName, "gateway_namespace", gatewayNamespace)
		return nil
	} else if err != nil {
		return fmt.Errorf("failed to get filter config secret: %w", err)
	}

	// Now we construct the AI Gateway managed containers and volumes.
	filterConfigSecretName := FilterConfigSecretPerGatewayName(gatewayName, gatewayNamespace)
	filterConfigVolumeName := mutationNamePrefix + filterConfigSecretName
	const extProcUDSVolumeName = mutationNamePrefix + "extproc-uds"
	podspec.Volumes = append(podspec.Volumes,
		corev1.Volume{
			Name: filterConfigVolumeName,
			VolumeSource: corev1.VolumeSource{
				Secret: &corev1.SecretVolumeSource{SecretName: filterConfigSecretName},
			},
		},
		corev1.Volume{
			Name: extProcUDSVolumeName,
			VolumeSource: corev1.VolumeSource{
				EmptyDir: &corev1.EmptyDirVolumeSource{},
			},
		},
	)

	// Currently, we have to set the resources for the extproc container at route level.
	// We choose one of the routes to set the resources for the extproc container.
	var resources corev1.ResourceRequirements
	for i := range routes.Items {
		fc := routes.Items[i].Spec.FilterConfig
		if fc != nil && fc.ExternalProcessor != nil && fc.ExternalProcessor.Resources != nil {
			resources = *fc.ExternalProcessor.Resources
		}
	}
	envVars := g.extProcExtraEnvVars
	const (
		extProcMetricsPort    = 1064
		extProcHealthPort     = 1065
		filterConfigMountPath = "/etc/filter-config"
		filterConfigFullPath  = filterConfigMountPath + "/" + FilterConfigKeyInSecret
	)
	udsMountPath := filepath.Dir(g.udsPath)
	podspec.Containers = append(podspec.Containers, corev1.Container{
		Name:            extProcContainerName,
		Image:           g.extProcImage,
		ImagePullPolicy: g.extProcImagePullPolicy,
		Ports: []corev1.ContainerPort{
			{Name: "aigw-metrics", ContainerPort: extProcMetricsPort},
		},
		Args: g.buildExtProcArgs(filterConfigFullPath, extProcMetricsPort, extProcHealthPort),
		Env:  envVars,
		VolumeMounts: []corev1.VolumeMount{
			{
				Name:      extProcUDSVolumeName,
				MountPath: udsMountPath,
				ReadOnly:  false,
			},
			{
				Name:      filterConfigVolumeName,
				MountPath: filterConfigMountPath,
				ReadOnly:  true,
			},
		},
		SecurityContext: &corev1.SecurityContext{
			AllowPrivilegeEscalation: ptr.To(false),
			Capabilities: &corev1.Capabilities{
				Drop: []corev1.Capability{"ALL"},
			},
			Privileged: ptr.To(false),
			// To allow the UDS to be reachable by the Envoy container, we need the group (not the user) to be the same.
			// This group ID 65532 needs to be updated if the one of Envoy proxy has changed.
			RunAsGroup:   ptr.To(int64(65532)),
			RunAsNonRoot: ptr.To(true),
			RunAsUser:    ptr.To(int64(55532)),
			SeccompProfile: &corev1.SeccompProfile{
				Type: corev1.SeccompProfileTypeRuntimeDefault,
			},
		},
		ReadinessProbe: &corev1.Probe{
			ProbeHandler: corev1.ProbeHandler{
				HTTPGet: &corev1.HTTPGetAction{
					Port:   intstr.FromInt32(extProcHealthPort),
					Path:   "/",
					Scheme: corev1.URISchemeHTTP,
				},
			},
			InitialDelaySeconds: 2,
			TimeoutSeconds:      5,
			PeriodSeconds:       10,
			SuccessThreshold:    1,
			FailureThreshold:    1,
		},
		Resources: resources,
	})

	// Lastly, we need to mount the Envoy container with the extproc socket.
	for i := range podspec.Containers {
		c := &podspec.Containers[i]
		if c.Name == "envoy" {
			c.VolumeMounts = append(c.VolumeMounts, corev1.VolumeMount{
				Name:      extProcUDSVolumeName,
				MountPath: udsMountPath,
				ReadOnly:  false,
			})
		}
	}
	return nil
}<|MERGE_RESOLUTION|>--- conflicted
+++ resolved
@@ -37,21 +37,13 @@
 	extProcLogLevel            string
 	udsPath                    string
 	metricsRequestHeaderLabels string
-<<<<<<< HEAD
 	rootPrefix                 string
-=======
-	openAIPrefix               string
 	extProcExtraEnvVars        []corev1.EnvVar
->>>>>>> 11c2df2f
 }
 
 func newGatewayMutator(c client.Client, kube kubernetes.Interface, logger logr.Logger,
 	extProcImage string, extProcImagePullPolicy corev1.PullPolicy, extProcLogLevel,
-<<<<<<< HEAD
-	udsPath, metricsRequestHeaderLabels, rootPrefix string,
-=======
-	udsPath, metricsRequestHeaderLabels, openAIPrefix, extProcExtraEnvVars string,
->>>>>>> 11c2df2f
+	udsPath, metricsRequestHeaderLabels, rootPrefix, extProcExtraEnvVars string,
 ) *gatewayMutator {
 	var parsedEnvVars []corev1.EnvVar
 	if extProcExtraEnvVars != "" {
@@ -71,12 +63,8 @@
 		logger:                     logger,
 		udsPath:                    udsPath,
 		metricsRequestHeaderLabels: metricsRequestHeaderLabels,
-<<<<<<< HEAD
 		rootPrefix:                 rootPrefix,
-=======
-		openAIPrefix:               openAIPrefix,
 		extProcExtraEnvVars:        parsedEnvVars,
->>>>>>> 11c2df2f
 	}
 }
 
