package controller

import (
	"context"
	"testing"

	egv1a1 "github.com/envoyproxy/gateway/api/v1alpha1"
	"github.com/stretchr/testify/require"
	appsv1 "k8s.io/api/apps/v1"
	corev1 "k8s.io/api/core/v1"
	"k8s.io/apimachinery/pkg/api/resource"
	metav1 "k8s.io/apimachinery/pkg/apis/meta/v1"
	"k8s.io/apimachinery/pkg/runtime"
	fake2 "k8s.io/client-go/kubernetes/fake"
	"k8s.io/utils/ptr"
	"sigs.k8s.io/controller-runtime/pkg/client"
	"sigs.k8s.io/controller-runtime/pkg/client/fake"
	gwapiv1a2 "sigs.k8s.io/gateway-api/apis/v1alpha2"

	aigv1a1 "github.com/envoyproxy/ai-gateway/api/v1alpha1"
	"github.com/envoyproxy/ai-gateway/filterconfig"
)

func Test_extProcName(t *testing.T) {
	actual := extProcName(&aigv1a1.LLMRoute{
		ObjectMeta: metav1.ObjectMeta{
			Name: "myroute",
		},
	})
	require.Equal(t, "ai-gateway-llm-route-extproc-myroute", actual)
}

func TestLLMRouteController_ensuresExtProcConfigMapExists(t *testing.T) {
	c := &llmRouteController{client: fake.NewClientBuilder().WithScheme(scheme).Build()}
	c.kube = fake2.NewClientset()

	ownerRef := []metav1.OwnerReference{{APIVersion: "v1", Kind: "Kind", Name: "Name"}}
	llmRoute := &aigv1a1.LLMRoute{ObjectMeta: metav1.ObjectMeta{Name: "myroute", Namespace: "default"}}

	err := c.ensuresExtProcConfigMapExists(context.Background(), llmRoute, ownerRef)
	require.NoError(t, err)

	configMap, err := c.kube.CoreV1().ConfigMaps("default").Get(context.Background(), extProcName(llmRoute), metav1.GetOptions{})
	require.NoError(t, err)
	require.Equal(t, extProcName(llmRoute), configMap.Name)
	require.Equal(t, "default", configMap.Namespace)
	require.Equal(t, ownerRef, configMap.OwnerReferences)
	require.Equal(t, filterconfig.DefaultConfig, configMap.Data[expProcConfigFileName])

	// Doing it again should not fail.
	err = c.ensuresExtProcConfigMapExists(context.Background(), llmRoute, ownerRef)
	require.NoError(t, err)
}

func TestLLMRouteController_reconcileExtProcDeployment(t *testing.T) {
	c := &llmRouteController{client: fake.NewClientBuilder().WithScheme(scheme).Build()}
	c.kube = fake2.NewClientset()

	ownerRef := []metav1.OwnerReference{{APIVersion: "v1", Kind: "Kind", Name: "Name"}}
	llmRoute := &aigv1a1.LLMRoute{
		ObjectMeta: metav1.ObjectMeta{Name: "myroute", Namespace: "default"},
		Spec: aigv1a1.LLMRouteSpec{
			FilterConfig: &aigv1a1.LLMRouteFilterConfig{
				Type: aigv1a1.LLMRouteFilterConfigTypeExternalProcess,
				ExternalProcess: &aigv1a1.LLMRouteFilterConfigExternalProcess{
					Replicas: ptr.To[int32](123),
					Resources: &corev1.ResourceRequirements{
						Limits: corev1.ResourceList{
							corev1.ResourceCPU:    resource.MustParse("200m"),
							corev1.ResourceMemory: resource.MustParse("100Mi"),
						},
					},
				},
			},
		},
	}

	err := c.reconcileExtProcDeployment(context.Background(), llmRoute, ownerRef)
	require.NoError(t, err)

	deployment, err := c.kube.AppsV1().Deployments("default").Get(context.Background(), extProcName(llmRoute), metav1.GetOptions{})
	require.NoError(t, err)
	require.Equal(t, extProcName(llmRoute), deployment.Name)
	require.Equal(t, int32(123), *deployment.Spec.Replicas)
	require.Equal(t, ownerRef, deployment.OwnerReferences)
	require.Equal(t, corev1.ResourceRequirements{
		Limits: corev1.ResourceList{
			corev1.ResourceCPU:    resource.MustParse("200m"),
			corev1.ResourceMemory: resource.MustParse("100Mi"),
		},
	}, deployment.Spec.Template.Spec.Containers[0].Resources)
	service, err := c.kube.CoreV1().Services("default").Get(context.Background(), extProcName(llmRoute), metav1.GetOptions{})
	require.NoError(t, err)
	require.Equal(t, extProcName(llmRoute), service.Name)

	// Doing it again should not fail and update the deployment.
	llmRoute.Spec.FilterConfig.ExternalProcess.Replicas = ptr.To[int32](456)
	err = c.reconcileExtProcDeployment(context.Background(), llmRoute, ownerRef)
	require.NoError(t, err)
	// Check the deployment is updated.
	deployment, err = c.kube.AppsV1().Deployments("default").Get(context.Background(), extProcName(llmRoute), metav1.GetOptions{})
	require.NoError(t, err)
	require.Equal(t, int32(456), *deployment.Spec.Replicas)
}

func TestLLMRouteController_reconcileExtProcExtensionPolicy(t *testing.T) {
	c := &llmRouteController{client: fake.NewClientBuilder().WithScheme(scheme).Build()}
	ownerRef := []metav1.OwnerReference{{APIVersion: "v1", Kind: "Kind", Name: "Name"}}
	llmRoute := &aigv1a1.LLMRoute{
		ObjectMeta: metav1.ObjectMeta{
			Name:      "myroute",
			Namespace: "default",
		},
		Spec: aigv1a1.LLMRouteSpec{
			TargetRefs: []gwapiv1a2.LocalPolicyTargetReferenceWithSectionName{
				{LocalPolicyTargetReference: gwapiv1a2.LocalPolicyTargetReference{Name: "mytarget"}},
				{LocalPolicyTargetReference: gwapiv1a2.LocalPolicyTargetReference{Name: "mytarget2"}},
			},
		},
	}
	err := c.reconcileExtProcExtensionPolicy(context.Background(), llmRoute, ownerRef)
	require.NoError(t, err)
	var extPolicy egv1a1.EnvoyExtensionPolicy
	err = c.client.Get(context.Background(), client.ObjectKey{Name: extProcName(llmRoute), Namespace: "default"}, &extPolicy)
	require.NoError(t, err)

	require.Equal(t, len(llmRoute.Spec.TargetRefs), len(extPolicy.Spec.TargetRefs))
	for i, target := range extPolicy.Spec.TargetRefs {
		require.Equal(t, llmRoute.Spec.TargetRefs[i].Name, target.Name)
	}

	// Update the policy.
	llmRoute.Spec.TargetRefs = []gwapiv1a2.LocalPolicyTargetReferenceWithSectionName{
		{LocalPolicyTargetReference: gwapiv1a2.LocalPolicyTargetReference{Name: "dog"}},
		{LocalPolicyTargetReference: gwapiv1a2.LocalPolicyTargetReference{Name: "cat"}},
		{LocalPolicyTargetReference: gwapiv1a2.LocalPolicyTargetReference{Name: "bird"}},
	}
	err = c.reconcileExtProcExtensionPolicy(context.Background(), llmRoute, ownerRef)
	require.NoError(t, err)

	err = c.client.Get(context.Background(), client.ObjectKey{Name: extProcName(llmRoute), Namespace: "default"}, &extPolicy)
	require.NoError(t, err)

	require.Len(t, extPolicy.Spec.TargetRefs, 3)
	for i, target := range extPolicy.Spec.TargetRefs {
		require.Equal(t, llmRoute.Spec.TargetRefs[i].Name, target.Name)
	}
}

<<<<<<< HEAD
func Test_applyExtProcDeploymentConfigUpdate(t *testing.T) {
	dep := &appsv1.DeploymentSpec{
		Template: corev1.PodTemplateSpec{
			Spec: corev1.PodSpec{
				Containers: []corev1.Container{{}},
			},
		},
	}
	t.Run("not panic", func(t *testing.T) {
		applyExtProcDeploymentConfigUpdate(dep, nil)
		applyExtProcDeploymentConfigUpdate(dep, &aigv1a1.LLMRouteFilterConfig{})
		applyExtProcDeploymentConfigUpdate(dep, &aigv1a1.LLMRouteFilterConfig{
			ExternalProcess: &aigv1a1.LLMRouteFilterConfigExternalProcess{},
		})
	})
	t.Run("update", func(t *testing.T) {
		req := corev1.ResourceRequirements{
			Limits: corev1.ResourceList{
				corev1.ResourceCPU:    resource.MustParse("200m"),
				corev1.ResourceMemory: resource.MustParse("100Mi"),
			},
		}
		applyExtProcDeploymentConfigUpdate(dep, &aigv1a1.LLMRouteFilterConfig{
			ExternalProcess: &aigv1a1.LLMRouteFilterConfigExternalProcess{
				Resources: &req,
				Replicas:  ptr.To[int32](123),
				Image:     "some-image",
			},
		},
		)
		require.Equal(t, req, dep.Template.Spec.Containers[0].Resources)
		require.Equal(t, int32(123), *dep.Replicas)
		require.Equal(t, "some-image", dep.Template.Spec.Containers[0].Image)
	})
=======
func Test_llmRouteIndexFunc(t *testing.T) {
	scheme := runtime.NewScheme()
	require.NoError(t, aigv1a1.AddToScheme(scheme))

	c := fake.NewClientBuilder().
		WithScheme(scheme).
		WithIndex(&aigv1a1.LLMRoute{}, k8sClientIndexBackendToReferencingLLMRoute, llmRouteIndexFunc).
		Build()

	// Create a LLMRoute.
	llmRoute := &aigv1a1.LLMRoute{
		ObjectMeta: metav1.ObjectMeta{
			Name:      "myroute",
			Namespace: "default",
		},
		Spec: aigv1a1.LLMRouteSpec{
			TargetRefs: []gwapiv1a2.LocalPolicyTargetReferenceWithSectionName{
				{LocalPolicyTargetReference: gwapiv1a2.LocalPolicyTargetReference{Name: "mytarget"}},
				{LocalPolicyTargetReference: gwapiv1a2.LocalPolicyTargetReference{Name: "mytarget2"}},
			},
			Rules: []aigv1a1.LLMRouteRule{
				{
					Matches: []aigv1a1.LLMRouteRuleMatch{},
					BackendRefs: []aigv1a1.LLMRouteRuleBackendRef{
						{Name: "backend1", Weight: 1},
						{Name: "backend2", Weight: 1},
					},
				},
			},
		},
	}
	require.NoError(t, c.Create(context.Background(), llmRoute))

	var llmRoutes aigv1a1.LLMRouteList
	err := c.List(context.Background(), &llmRoutes,
		client.MatchingFields{k8sClientIndexBackendToReferencingLLMRoute: "backend1.default"})
	require.NoError(t, err)
	require.Len(t, llmRoutes.Items, 1)
	require.Equal(t, llmRoute.Name, llmRoutes.Items[0].Name)

	err = c.List(context.Background(), &llmRoutes,
		client.MatchingFields{k8sClientIndexBackendToReferencingLLMRoute: "backend2.default"})
	require.NoError(t, err)
	require.Len(t, llmRoutes.Items, 1)
	require.Equal(t, llmRoute.Name, llmRoutes.Items[0].Name)
>>>>>>> 9079fef4
}<|MERGE_RESOLUTION|>--- conflicted
+++ resolved
@@ -147,7 +147,6 @@
 	}
 }
 
-<<<<<<< HEAD
 func Test_applyExtProcDeploymentConfigUpdate(t *testing.T) {
 	dep := &appsv1.DeploymentSpec{
 		Template: corev1.PodTemplateSpec{
@@ -182,7 +181,8 @@
 		require.Equal(t, int32(123), *dep.Replicas)
 		require.Equal(t, "some-image", dep.Template.Spec.Containers[0].Image)
 	})
-=======
+}
+
 func Test_llmRouteIndexFunc(t *testing.T) {
 	scheme := runtime.NewScheme()
 	require.NoError(t, aigv1a1.AddToScheme(scheme))
@@ -228,5 +228,4 @@
 	require.NoError(t, err)
 	require.Len(t, llmRoutes.Items, 1)
 	require.Equal(t, llmRoute.Name, llmRoutes.Items[0].Name)
->>>>>>> 9079fef4
 }