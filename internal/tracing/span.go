--- conflicted
+++ resolved
@@ -47,26 +47,10 @@
 
 // Type aliases tying generic implementations to concrete recorder contracts.
 type (
-<<<<<<< HEAD
-	chatCompletionSpan  = streamingSpan[openai.ChatCompletionResponse, openai.ChatCompletionResponseChunk]
-	completionSpan      = streamingSpan[openai.CompletionResponse, openai.CompletionResponse]
-	embeddingsSpan      = responseSpan[openai.EmbeddingResponse, struct{}]
-	imageGenerationSpan = responseSpan[openaisdk.ImagesResponse, struct{}]
-	rerankSpan          = responseSpan[cohereschema.RerankV2Response, struct{}]
-	messageSpan         = responseSpan[anthropicschema.MessagesResponse, anthropicschema.MessagesStreamChunk]
-)
-
-var (
-	_ tracing.ChatCompletionSpan  = (*chatCompletionSpan)(nil)
-	_ tracing.CompletionSpan      = (*completionSpan)(nil)
-	_ tracing.EmbeddingsSpan      = (*embeddingsSpan)(nil)
-	_ tracing.ImageGenerationSpan = (*imageGenerationSpan)(nil)
-	_ tracing.RerankSpan          = (*rerankSpan)(nil)
-=======
 	chatCompletionSpan  = span[openai.ChatCompletionResponse, openai.ChatCompletionResponseChunk]
 	completionSpan      = span[openai.CompletionResponse, openai.CompletionResponse]
 	embeddingsSpan      = span[openai.EmbeddingResponse, struct{}]
 	imageGenerationSpan = span[openaisdk.ImagesResponse, struct{}]
 	rerankSpan          = span[cohereschema.RerankV2Response, struct{}]
->>>>>>> 932c4e2e
+	messageSpan         = span[anthropicschema.MessagesResponse, anthropicschema.MessagesStreamChunk]
 )