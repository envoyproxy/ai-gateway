// Copyright Envoy AI Gateway Authors
// SPDX-License-Identifier: Apache-2.0
// The full text of the Apache license is available in the LICENSE file at
// the root of the repo.

// The full text of the Apache license is available in the LICENSE file at
// the root of the repo.

package openai

import (
	"strings"

	"github.com/envoyproxy/ai-gateway/internal/apischema/openai"
)

// convertSSEToJSON converts a complete SSE stream to a single JSON-encoded
// openai.ChatCompletionResponse. This will not serialize zero values including
// fields whose values are zero or empty, or nested objects where all fields
// have zero values.
//
// TODO: This can be refactored in "streaming" in stateful way without asking for all chunks at once.
// That would reduce a slice allocation for events.
// TODO Or, even better, we can make the chunk version of buildResponseAttributes which accepts a single
// openai.ChatCompletionResponseChunk one at a time, and then we can don't need to accumulate all chunks
// in memory.
func convertSSEToJSON(chunks []*openai.ChatCompletionResponseChunk) *openai.ChatCompletionResponse {

	var (
		firstChunk   *openai.ChatCompletionResponseChunk
		content      strings.Builder
		usage        *openai.ChatCompletionResponseUsage
		annotations  []openai.Annotation
		role         string
		obfuscation  string
		finishReason openai.ChatCompletionChoicesFinishReason
	)

	for _, chunk := range chunks {
		if firstChunk == nil {
			firstChunk = chunk
		}

		// Accumulate content, role, and annotations from delta (assuming single choice at index 0).
		if len(chunk.Choices) > 0 {
			if chunk.Choices[0].Delta != nil {
				if chunk.Choices[0].Delta.Content != nil {
					content.WriteString(*chunk.Choices[0].Delta.Content)
				}
				if chunk.Choices[0].Delta.Role != "" {
					role = chunk.Choices[0].Delta.Role
				}
				if len(chunk.Choices[0].Delta.Annotations) > 0 {
					annotations = append(annotations, chunk.Choices[0].Delta.Annotations...)
				}
			}
			// Capture finish_reason from any chunk that has it.
			if chunk.Choices[0].FinishReason != "" {
				finishReason = chunk.Choices[0].FinishReason
			}
		}

		// Capture usage from the last chunk that has it.
		if chunk.Usage != nil {
			usage = chunk.Usage
		}

		// Capture obfuscation from the last chunk that has it.
		if chunk.Obfuscation != "" {
			obfuscation = chunk.Obfuscation
		}
	}

	// If no valid first chunk found, return a minimal response.
	if firstChunk == nil {
<<<<<<< HEAD
		return &openai.ChatCompletionResponse{
=======
		// Default to "stop" if no finish reason was captured.
		if finishReason == "" {
			finishReason = openai.ChatCompletionChoicesFinishReasonStop
		}
		return json.Marshal(openai.ChatCompletionResponse{
>>>>>>> 293cc0aa
			ID:      "",
			Object:  "chat.completion.chunk",
			Created: openai.JSONUNIXTime{},
			Model:   "",
			Choices: []openai.ChatCompletionResponseChoice{{
				Index:        0,
				FinishReason: finishReason,
				Message: openai.ChatCompletionResponseChoiceMessage{
					Role: role,
				},
			}},
		}
	}

	// Build the response as a chunk with accumulated content.
	contentStr := content.String()

	// Default to "stop" if no finish reason was captured.
	if finishReason == "" {
		finishReason = openai.ChatCompletionChoicesFinishReasonStop
	}

	// Create a ChatCompletionResponse with all accumulated content.
	response := &openai.ChatCompletionResponse{
		ID:                firstChunk.ID,
		Object:            "chat.completion.chunk", // Keep chunk object type for streaming.
		Created:           firstChunk.Created,
		Model:             firstChunk.Model,
		ServiceTier:       firstChunk.ServiceTier,
		SystemFingerprint: firstChunk.SystemFingerprint,
		Obfuscation:       obfuscation,
		Choices: []openai.ChatCompletionResponseChoice{{
			Message: openai.ChatCompletionResponseChoiceMessage{
				Role:        role,
				Content:     &contentStr,
				Annotations: annotations,
			},
			Index:        0,
			FinishReason: finishReason,
		}},
	}

	if usage != nil {
		response.Usage = *usage
	}

	return response
}<|MERGE_RESOLUTION|>--- conflicted
+++ resolved
@@ -73,15 +73,11 @@
 
 	// If no valid first chunk found, return a minimal response.
 	if firstChunk == nil {
-<<<<<<< HEAD
-		return &openai.ChatCompletionResponse{
-=======
 		// Default to "stop" if no finish reason was captured.
 		if finishReason == "" {
 			finishReason = openai.ChatCompletionChoicesFinishReasonStop
 		}
-		return json.Marshal(openai.ChatCompletionResponse{
->>>>>>> 293cc0aa
+		return &openai.ChatCompletionResponse{
 			ID:      "",
 			Object:  "chat.completion.chunk",
 			Created: openai.JSONUNIXTime{},
