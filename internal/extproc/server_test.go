--- conflicted
+++ resolved
@@ -36,14 +36,9 @@
 	})
 	t.Run("ok", func(t *testing.T) {
 		config := &filterconfig.Config{
-<<<<<<< HEAD
 			MetadataNamespace:        "ns",
 			LLMRequestCosts:          []filterconfig.LLMRequestCost{{MetadataKey: "key", Type: filterconfig.LLMRequestCostTypeOutputToken}},
-			InputSchema:              filterconfig.VersionedAPISchema{Schema: filterconfig.APISchemaOpenAI},
-=======
-			TokenUsageMetadata:       &filterconfig.TokenUsageMetadata{Namespace: "ns", Key: "key"},
 			Schema:                   filterconfig.VersionedAPISchema{Name: filterconfig.APISchemaOpenAI},
->>>>>>> 69a75805
 			SelectedBackendHeaderKey: "x-envoy-ai-gateway-selected-backend",
 			ModelNameHeaderKey:       "x-model-name",
 			Rules: []filterconfig.RouteRule{
