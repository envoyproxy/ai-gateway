// Copyright Envoy AI Gateway Authors
// SPDX-License-Identifier: Apache-2.0
// The full text of the Apache license is available in the LICENSE file at
// the root of the repo.

package extproc

import (
	"context"
	"encoding/json"
	"fmt"
	"log/slog"
	"strconv"

	corev3 "github.com/envoyproxy/go-control-plane/envoy/config/core/v3"
	extprocv3http "github.com/envoyproxy/go-control-plane/envoy/extensions/filters/http/ext_proc/v3"
	extprocv3 "github.com/envoyproxy/go-control-plane/envoy/service/ext_proc/v3"
	"github.com/tidwall/sjson"
	"google.golang.org/protobuf/types/known/structpb"

	"github.com/envoyproxy/ai-gateway/internal/apischema/openai"
	"github.com/envoyproxy/ai-gateway/internal/extproc/backendauth"
	"github.com/envoyproxy/ai-gateway/internal/extproc/headermutator"
	"github.com/envoyproxy/ai-gateway/internal/extproc/translator"
	"github.com/envoyproxy/ai-gateway/internal/filterapi"
	"github.com/envoyproxy/ai-gateway/internal/internalapi"
	"github.com/envoyproxy/ai-gateway/internal/metrics"
	tracing "github.com/envoyproxy/ai-gateway/internal/tracing/api"
)

// CompletionsProcessorFactory returns a factory method to instantiate the completions processor.
<<<<<<< HEAD
func CompletionsProcessorFactory(cm metrics.CompletionMetrics) ProcessorFactory {
=======
func CompletionsProcessorFactory(f metrics.CompletionMetricsFactory) ProcessorFactory {
>>>>>>> 29f243f8
	return func(config *processorConfig, requestHeaders map[string]string, logger *slog.Logger, tracing tracing.Tracing, isUpstreamFilter bool) (Processor, error) {
		logger = logger.With("processor", "completions", "isUpstreamFilter", fmt.Sprintf("%v", isUpstreamFilter))
		if !isUpstreamFilter {
			return &completionsProcessorRouterFilter{
				config:         config,
				tracer:         tracing.CompletionTracer(),
				requestHeaders: requestHeaders,
				logger:         logger,
<<<<<<< HEAD
				metrics:        cm,
=======
				metrics:        f(),
>>>>>>> 29f243f8
			}, nil
		}
		return &completionsProcessorUpstreamFilter{
			config:         config,
			requestHeaders: requestHeaders,
			logger:         logger,
<<<<<<< HEAD
			metrics:        cm,
=======
			metrics:        f(),
>>>>>>> 29f243f8
		}, nil
	}
}

// completionsProcessorRouterFilter implements [Processor] for the `/v1/completions` endpoint.
//
// This is primarily used to select the route for the request based on the model name.
type completionsProcessorRouterFilter struct {
	passThroughProcessor
	// upstreamFilter is the upstream filter that is used to process the request at the upstream filter.
	// This will be updated when the request is retried.
	//
	// On the response handling path, we don't need to do any operation until successful, so we use the implementation
	// of the upstream filter to handle the response at the router filter.
	//
	// TODO: this is a bit of a hack and dirty workaround, so revert this to a cleaner design later.
	upstreamFilter Processor
	logger         *slog.Logger
	config         *processorConfig
	requestHeaders map[string]string
	// originalRequestBody is the original request body that is passed to the upstream filter.
	// This is used to perform the transformation of the request body on the original input
	// when the request is retried.
	originalRequestBody    *openai.CompletionRequest
	originalRequestBodyRaw []byte
	// forcedStreamOptionIncludeUsage is set to true if the original request is a streaming request and has the
	// stream_options.include_usage=false. In that case, we force the option to be true to ensure that the token usage is calculated correctly.
	forcedStreamOptionIncludeUsage bool
	// tracer is the tracer used for requests.
	tracer tracing.CompletionTracer
	// span is the tracing span for this request, created in ProcessRequestBody.
	span tracing.CompletionSpan
	// upstreamFilterCount is the number of upstream filters that have been processed.
	// This is used to determine if the request is a retry request.
	upstreamFilterCount int
	// metrics tracking.
	metrics metrics.CompletionMetrics
}

// ProcessResponseHeaders implements [Processor.ProcessResponseHeaders].
func (c *completionsProcessorRouterFilter) ProcessResponseHeaders(ctx context.Context, headerMap *corev3.HeaderMap) (*extprocv3.ProcessingResponse, error) {
	// If the request failed to route and/or immediate response was returned before the upstream filter was set,
	// c.upstreamFilter can be nil.
	if c.upstreamFilter != nil { // See the comment on the "upstreamFilter" field.
		return c.upstreamFilter.ProcessResponseHeaders(ctx, headerMap)
	}
	return c.passThroughProcessor.ProcessResponseHeaders(ctx, headerMap)
}

// ProcessResponseBody implements [Processor.ProcessResponseBody].
func (c *completionsProcessorRouterFilter) ProcessResponseBody(ctx context.Context, body *extprocv3.HttpBody) (*extprocv3.ProcessingResponse, error) {
	// If the request failed to route and/or immediate response was returned before the upstream filter was set,
	// c.upstreamFilter can be nil.
	if c.upstreamFilter != nil { // See the comment on the "upstreamFilter" field.
		return c.upstreamFilter.ProcessResponseBody(ctx, body)
	}
	return c.passThroughProcessor.ProcessResponseBody(ctx, body)
}

// ProcessRequestBody implements [Processor.ProcessRequestBody].
func (c *completionsProcessorRouterFilter) ProcessRequestBody(ctx context.Context, rawBody *extprocv3.HttpBody) (*extprocv3.ProcessingResponse, error) {
	originalModel, body, err := parseOpenAICompletionBody(rawBody)
	if err != nil {
		return nil, fmt.Errorf("failed to parse request body: %w", err)
	}

	if body.Stream && (body.StreamOptions == nil || !body.StreamOptions.IncludeUsage) && len(c.config.requestCosts) > 0 {
		// If the request is a streaming request and cost metrics are configured, we need to include usage in the response
		// to avoid the bypassing of the token usage calculation.
		body.StreamOptions = &openai.StreamOptions{IncludeUsage: true}
		// Rewrite the original bytes to include the stream_options.include_usage=true so that forcing the request body
		// mutation, which uses this raw body, will also result in the stream_options.include_usage=true.
		rawBody.Body, err = sjson.SetBytesOptions(rawBody.Body, "stream_options.include_usage", true, &sjson.Options{
			Optimistic: true,
			// Note: it is safe to do in-place replacement since this route level processor is executed once per request,
			// and the result can be safely shared among possible multiple retries.
			ReplaceInPlace: true,
		})
		if err != nil {
			return nil, fmt.Errorf("failed to set stream_options: %w", err)
		}
		c.forcedStreamOptionIncludeUsage = true
	}

	c.requestHeaders[internalapi.ModelNameHeaderKeyDefault] = originalModel

	var additionalHeaders []*corev3.HeaderValueOption
	additionalHeaders = append(additionalHeaders, &corev3.HeaderValueOption{
		// Set the model name to the request header with the key `x-ai-eg-model`.
		Header: &corev3.HeaderValue{Key: internalapi.ModelNameHeaderKeyDefault, RawValue: []byte(originalModel)},
	}, &corev3.HeaderValueOption{
		Header: &corev3.HeaderValue{Key: originalPathHeader, RawValue: []byte(c.requestHeaders[":path"])},
	})
	c.originalRequestBody = body
	c.originalRequestBodyRaw = rawBody.Body

	// Tracing may need to inject headers, so create a header mutation here.
	headerMutation := &extprocv3.HeaderMutation{
		SetHeaders: additionalHeaders,
	}
	c.span = c.tracer.StartSpanAndInjectHeaders(
		ctx,
		c.requestHeaders,
		headerMutation,
		body,
		rawBody.Body,
	)

	return &extprocv3.ProcessingResponse{
		Response: &extprocv3.ProcessingResponse_RequestBody{
			RequestBody: &extprocv3.BodyResponse{
				Response: &extprocv3.CommonResponse{
					HeaderMutation:  headerMutation,
					ClearRouteCache: true,
				},
			},
		},
	}, nil
}

// completionsProcessorUpstreamFilter implements [Processor] for the `/v1/completions` endpoint at the upstream filter.
//
// This is created per retry and handles the translation as well as the authentication of the request.
type completionsProcessorUpstreamFilter struct {
	logger                 *slog.Logger
	config                 *processorConfig
	requestHeaders         map[string]string
	responseHeaders        map[string]string
	responseEncoding       string
	modelNameOverride      internalapi.ModelNameOverride
	backendName            string
	handler                backendauth.Handler
	headerMutator          *headermutator.HeaderMutator
	originalRequestBodyRaw []byte
	originalRequestBody    *openai.CompletionRequest
	translator             translator.OpenAICompletionTranslator
	// onRetry is true if this is a retry request at the upstream filter.
	onRetry bool
	// stream is set to true if the request is a streaming request.
	stream bool
	// See the comment on the `forcedStreamOptionIncludeUsage` field in the router filter.
	forcedStreamOptionIncludeUsage bool
	// cost is the cost of the request that is accumulated during the processing of the response.
	costs translator.LLMTokenUsage
	// span is the tracing span for this request, inherited from the router filter.
	span tracing.CompletionSpan
	// metrics tracking.
	metrics metrics.CompletionMetrics
}

// selectTranslator selects the translator based on the output schema.
func (c *completionsProcessorUpstreamFilter) selectTranslator(out filterapi.VersionedAPISchema) error {
	switch out.Name {
	case filterapi.APISchemaOpenAI:
		c.translator = translator.NewCompletionOpenAIToOpenAITranslator(out.Version, c.modelNameOverride)
	default:
		return fmt.Errorf("unsupported API schema: backend=%s", out)
	}
	return nil
}

// ProcessRequestHeaders implements [Processor.ProcessRequestHeaders].
//
// At the upstream filter, we already have the original request body at request headers phase.
// So, we simply do the translation and upstream auth at this stage, and send them back to Envoy
// with the status CONTINUE_AND_REPLACE. This will allows Envoy to not send the request body again
// to the extproc.
func (c *completionsProcessorUpstreamFilter) ProcessRequestHeaders(ctx context.Context, _ *corev3.HeaderMap) (res *extprocv3.ProcessingResponse, err error) {
	defer func() {
		if err != nil {
			c.metrics.RecordRequestCompletion(ctx, false, c.requestHeaders)
		}
	}()
	// Start tracking metrics for this request.
	c.metrics.StartRequest(c.requestHeaders)
	// Set the original model from the request body before any overrides
	c.metrics.SetOriginalModel(c.originalRequestBody.Model)
	// Set the request model for metrics from the original model or override if applied.
	reqModel := c.originalRequestBody.Model
	if override := c.requestHeaders[internalapi.ModelNameHeaderKeyDefault]; override != "" {
		reqModel = override
	}
	c.metrics.SetRequestModel(reqModel)

	headerMutation, bodyMutation, err := c.translator.RequestBody(c.originalRequestBodyRaw, c.originalRequestBody, c.onRetry)
	if err != nil {
		return nil, fmt.Errorf("failed to transform request: %w", err)
	}
	if headerMutation == nil {
		headerMutation = &extprocv3.HeaderMutation{}
	}

	// Apply header mutations from the route and also restore original headers on retry.
	if h := c.headerMutator; h != nil {
		if hm := c.headerMutator.Mutate(c.requestHeaders, c.onRetry); hm != nil {
			headerMutation.RemoveHeaders = append(headerMutation.RemoveHeaders, hm.RemoveHeaders...)
			headerMutation.SetHeaders = append(headerMutation.SetHeaders, hm.SetHeaders...)
		}
	}

	for _, h := range headerMutation.SetHeaders {
		c.requestHeaders[h.Header.Key] = string(h.Header.RawValue)
	}
	if h := c.handler; h != nil {
		if err = h.Do(ctx, c.requestHeaders, headerMutation, bodyMutation); err != nil {
			return nil, fmt.Errorf("failed to do auth request: %w", err)
		}
	}

	var dm *structpb.Struct
	if bm := bodyMutation.GetBody(); bm != nil {
		dm = buildContentLengthDynamicMetadataOnRequest(len(bm))
	}
	return &extprocv3.ProcessingResponse{
		Response: &extprocv3.ProcessingResponse_RequestHeaders{
			RequestHeaders: &extprocv3.HeadersResponse{
				Response: &extprocv3.CommonResponse{
					HeaderMutation: headerMutation, BodyMutation: bodyMutation,
					Status: extprocv3.CommonResponse_CONTINUE_AND_REPLACE,
				},
			},
		},
		DynamicMetadata: dm,
	}, nil
}

// ProcessRequestBody implements [Processor.ProcessRequestBody].
func (c *completionsProcessorUpstreamFilter) ProcessRequestBody(context.Context, *extprocv3.HttpBody) (res *extprocv3.ProcessingResponse, err error) {
	return nil, fmt.Errorf("%w: ProcessRequestBody", errUnexpectedCall)
}

// ProcessResponseHeaders implements [Processor.ProcessResponseHeaders].
func (c *completionsProcessorUpstreamFilter) ProcessResponseHeaders(ctx context.Context, headers *corev3.HeaderMap) (res *extprocv3.ProcessingResponse, err error) {
	defer func() {
		if err != nil {
			c.metrics.RecordRequestCompletion(ctx, false, c.requestHeaders)
		}
	}()
	c.responseHeaders = headersToMap(headers)
	if enc := c.responseHeaders["content-encoding"]; enc != "" {
		c.responseEncoding = enc
	}
	headerMutation, err := c.translator.ResponseHeaders(c.responseHeaders)
	if err != nil {
		return nil, fmt.Errorf("failed to transform response headers: %w", err)
	}
	var mode *extprocv3http.ProcessingMode
	if c.stream && c.responseHeaders[":status"] == "200" {
		// We only stream the response if the status code is 200 and the response is a stream.
		mode = &extprocv3http.ProcessingMode{ResponseBodyMode: extprocv3http.ProcessingMode_STREAMED}
	}
	return &extprocv3.ProcessingResponse{Response: &extprocv3.ProcessingResponse_ResponseHeaders{
		ResponseHeaders: &extprocv3.HeadersResponse{
			Response: &extprocv3.CommonResponse{HeaderMutation: headerMutation},
		},
	}, ModeOverride: mode}, nil
}

// ProcessResponseBody implements [Processor.ProcessResponseBody].
func (c *completionsProcessorUpstreamFilter) ProcessResponseBody(ctx context.Context, body *extprocv3.HttpBody) (res *extprocv3.ProcessingResponse, err error) {
	// Track whether we need to record request completion on error.
	recordRequestCompletionErr := false
	defer func() {
		if err != nil || recordRequestCompletionErr {
			c.metrics.RecordRequestCompletion(ctx, false, c.requestHeaders)
			return
		}
		if body.EndOfStream {
			c.metrics.RecordRequestCompletion(ctx, true, c.requestHeaders)
		}
	}()

	// Decompress the body if needed using common utility.
	decodingResult, err := decodeContentIfNeeded(body.Body, c.responseEncoding)
	if err != nil {
		return nil, err
	}

	// Assume all responses have a valid status code header.
	if code, _ := strconv.Atoi(c.responseHeaders[":status"]); !isGoodStatusCode(code) {
		recordRequestCompletionErr = true
		var headerMutation *extprocv3.HeaderMutation
		var bodyMutation *extprocv3.BodyMutation
		headerMutation, bodyMutation, err = c.translator.ResponseError(c.responseHeaders, decodingResult.reader)
		if err != nil {
			return nil, fmt.Errorf("failed to transform response error: %w", err)
		}
		if c.span != nil {
			b := bodyMutation.GetBody()
			if b == nil {
				b = body.Body
			}
			c.span.EndSpanOnError(code, b)
		}
		return &extprocv3.ProcessingResponse{
			Response: &extprocv3.ProcessingResponse_ResponseBody{
				ResponseBody: &extprocv3.BodyResponse{
					Response: &extprocv3.CommonResponse{
						HeaderMutation: headerMutation,
						BodyMutation:   bodyMutation,
					},
				},
			},
		}, nil
	}

	headerMutation, bodyMutation, tokenUsage, responseModel, err := c.translator.ResponseBody(c.responseHeaders, decodingResult.reader, body.EndOfStream, c.span)
	if err != nil {
		return nil, fmt.Errorf("failed to transform response: %w", err)
	}

	// Set the response model for metrics
	c.metrics.SetResponseModel(responseModel)

	// Remove content-encoding header if original body encoded but was mutated in the processor.
	headerMutation = removeContentEncodingIfNeeded(headerMutation, bodyMutation, decodingResult.isEncoded)

	resp := &extprocv3.ProcessingResponse{
		Response: &extprocv3.ProcessingResponse_ResponseBody{
			ResponseBody: &extprocv3.BodyResponse{
				Response: &extprocv3.CommonResponse{
					HeaderMutation: headerMutation,
					BodyMutation:   bodyMutation,
				},
			},
		},
	}

	// Accumulate token usage for completions.
	c.costs.InputTokens += tokenUsage.InputTokens
	c.costs.OutputTokens += tokenUsage.OutputTokens
	c.costs.TotalTokens += tokenUsage.TotalTokens

	// Record metrics.
	if c.stream {
		// Token latency is only recorded for streaming responses
		c.metrics.RecordTokenLatency(ctx, tokenUsage.OutputTokens, body.EndOfStream, c.requestHeaders)
		// Emit usage once at end-of-stream using final totals.
		if body.EndOfStream {
			c.metrics.RecordTokenUsage(ctx, c.costs.InputTokens, c.costs.OutputTokens, c.requestHeaders)
		}
	} else {
		c.metrics.RecordTokenUsage(ctx, tokenUsage.InputTokens, tokenUsage.OutputTokens, c.requestHeaders)
	}

	// Log the response model for debugging
	if responseModel != "" {
		c.logger.Debug("completion response model", "model", responseModel)
	}

	if body.EndOfStream && len(c.config.requestCosts) > 0 {
		resp.DynamicMetadata, err = buildDynamicMetadata(c.config, &c.costs, c.requestHeaders, c.backendName)
		if err != nil {
			return nil, fmt.Errorf("failed to build dynamic metadata: %w", err)
		}
		// Merge token latency metadata if streaming.
		if c.stream {
			c.mergeWithTokenLatencyMetadata(resp.DynamicMetadata)
		}
	}

	if body.EndOfStream && c.span != nil {
		c.span.EndSpan()
	}

	return resp, nil
}

// SetBackend implements [Processor.SetBackend].
func (c *completionsProcessorUpstreamFilter) SetBackend(ctx context.Context, b *filterapi.Backend, backendHandler backendauth.Handler, routeProcessor Processor) (err error) {
	defer func() {
		if err != nil {
			c.metrics.RecordRequestCompletion(ctx, false, c.requestHeaders)
		}
	}()
	rp, ok := routeProcessor.(*completionsProcessorRouterFilter)
	if !ok {
		panic("BUG: expected routeProcessor to be of type *completionsProcessorRouterFilter")
	}
	rp.upstreamFilterCount++
	c.metrics.SetBackend(b)
	c.modelNameOverride = b.ModelNameOverride
	c.backendName = b.Name
	c.originalRequestBody = rp.originalRequestBody
	c.originalRequestBodyRaw = rp.originalRequestBodyRaw
	c.onRetry = rp.upstreamFilterCount > 1
	c.stream = c.originalRequestBody.Stream
	c.forcedStreamOptionIncludeUsage = rp.forcedStreamOptionIncludeUsage
	if err = c.selectTranslator(b.Schema); err != nil {
		return fmt.Errorf("failed to select translator: %w", err)
	}
	c.handler = backendHandler
	c.headerMutator = headermutator.NewHeaderMutator(b.HeaderMutation, rp.requestHeaders)
	// Header-derived labels/CEL must be able to see the overridden request model.
	if c.modelNameOverride != "" {
		c.requestHeaders[internalapi.ModelNameHeaderKeyDefault] = c.modelNameOverride
	}
	rp.upstreamFilter = c
	c.span = rp.span
	return
}

func (c *completionsProcessorUpstreamFilter) mergeWithTokenLatencyMetadata(metadata *structpb.Struct) {
	timeToFirstTokenMs := c.metrics.GetTimeToFirstTokenMs()
	interTokenLatencyMs := c.metrics.GetInterTokenLatencyMs()
	innerVal := metadata.Fields[internalapi.AIGatewayFilterMetadataNamespace].GetStructValue()
	if innerVal == nil {
		innerVal = &structpb.Struct{Fields: make(map[string]*structpb.Value)}
		metadata.Fields[internalapi.AIGatewayFilterMetadataNamespace] = structpb.NewStructValue(innerVal)
	}
	innerVal.Fields["token_latency_ttft"] = &structpb.Value{Kind: &structpb.Value_NumberValue{NumberValue: timeToFirstTokenMs}}
	innerVal.Fields["token_latency_itl"] = &structpb.Value{Kind: &structpb.Value_NumberValue{NumberValue: interTokenLatencyMs}}
}

func parseOpenAICompletionBody(body *extprocv3.HttpBody) (modelName string, rb *openai.CompletionRequest, err error) {
	var openAIReq openai.CompletionRequest
	if err := json.Unmarshal(body.Body, &openAIReq); err != nil {
		return "", nil, fmt.Errorf("failed to unmarshal body: %w", err)
	}
	return openAIReq.Model, &openAIReq, nil
}<|MERGE_RESOLUTION|>--- conflicted
+++ resolved
@@ -29,11 +29,7 @@
 )
 
 // CompletionsProcessorFactory returns a factory method to instantiate the completions processor.
-<<<<<<< HEAD
-func CompletionsProcessorFactory(cm metrics.CompletionMetrics) ProcessorFactory {
-=======
 func CompletionsProcessorFactory(f metrics.CompletionMetricsFactory) ProcessorFactory {
->>>>>>> 29f243f8
 	return func(config *processorConfig, requestHeaders map[string]string, logger *slog.Logger, tracing tracing.Tracing, isUpstreamFilter bool) (Processor, error) {
 		logger = logger.With("processor", "completions", "isUpstreamFilter", fmt.Sprintf("%v", isUpstreamFilter))
 		if !isUpstreamFilter {
@@ -42,22 +38,14 @@
 				tracer:         tracing.CompletionTracer(),
 				requestHeaders: requestHeaders,
 				logger:         logger,
-<<<<<<< HEAD
-				metrics:        cm,
-=======
 				metrics:        f(),
->>>>>>> 29f243f8
 			}, nil
 		}
 		return &completionsProcessorUpstreamFilter{
 			config:         config,
 			requestHeaders: requestHeaders,
 			logger:         logger,
-<<<<<<< HEAD
-			metrics:        cm,
-=======
 			metrics:        f(),
->>>>>>> 29f243f8
 		}, nil
 	}
 }
