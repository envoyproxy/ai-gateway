// Copyright Envoy AI Gateway Authors
// SPDX-License-Identifier: Apache-2.0
// The full text of the Apache license is available in the LICENSE file at
// the root of the repo.

package translator

import (
	"bytes"
	"encoding/base64"
	"encoding/json"
	"fmt"
	"io"
	"strconv"
	"strings"
	"testing"

	"github.com/aws/aws-sdk-go-v2/aws/protocol/eventstream"
	extprocv3 "github.com/envoyproxy/go-control-plane/envoy/service/ext_proc/v3"
	"github.com/google/go-cmp/cmp"
	"github.com/stretchr/testify/require"
	"k8s.io/utils/ptr"

	"github.com/envoyproxy/ai-gateway/internal/apischema/awsbedrock"
	"github.com/envoyproxy/ai-gateway/internal/apischema/openai"
)

func TestOpenAIToAWSBedrockTranslatorV1ChatCompletion_RequestBody(t *testing.T) {
	tests := []struct {
		name   string
		output awsbedrock.ConverseInput
		input  openai.ChatCompletionRequest
	}{
		{
			name: "basic test",
			input: openai.ChatCompletionRequest{
				Stream: false,
				Model:  "gpt-4o",
				Messages: []openai.ChatCompletionMessageParamUnion{
					{
						Value: openai.ChatCompletionSystemMessageParam{
							Content: openai.StringOrArray{
								Value: "from-system",
							},
						}, Type: openai.ChatMessageRoleSystem,
					},
					{
						Value: openai.ChatCompletionDeveloperMessageParam{
							Content: openai.StringOrArray{
								Value: "from-developer",
							},
						}, Type: openai.ChatMessageRoleDeveloper,
					},
					{
						Value: openai.ChatCompletionUserMessageParam{
							Content: openai.StringOrUserRoleContentUnion{
								Value: "from-user",
							},
						}, Type: openai.ChatMessageRoleUser,
					},
					{
						Value: openai.ChatCompletionUserMessageParam{
							Content: openai.StringOrUserRoleContentUnion{
								Value: "part1",
							},
						}, Type: openai.ChatMessageRoleUser,
					},
					{
						Value: openai.ChatCompletionUserMessageParam{
							Content: openai.StringOrUserRoleContentUnion{
								Value: "part2",
							},
						}, Type: openai.ChatMessageRoleUser,
					},
					{
						Value: openai.ChatCompletionToolMessageParam{
							Content: openai.StringOrArray{
								Value: "Weather in Queens, NY is 70F and clear skies.",
							},
							ToolCallID: "call_6g7a",
						}, Type: openai.ChatMessageRoleTool,
					},
					{
						Value: openai.ChatCompletionAssistantMessageParam{
							Content: openai.StringOrAssistantRoleContentUnion{
								Value: openai.ChatCompletionAssistantMessageParamContent{
									Type: openai.ChatCompletionAssistantMessageParamContentTypeText,
									Text: ptr.To("I dunno"),
								},
							},
							ToolCalls: []openai.ChatCompletionMessageToolCallParam{
								{
									ID: ptr.To("call_6g7a"),
									Function: openai.ChatCompletionMessageToolCallFunctionParam{
										Arguments: "{\"code_block\":\"from playwright.sync_api import sync_playwright\\n\"}",
										Name:      "exec_python_code",
									},
									Type: openai.ChatCompletionMessageToolCallTypeFunction,
								},
							},
						}, Type: openai.ChatMessageRoleAssistant,
					},
					{
						Value: openai.ChatCompletionAssistantMessageParam{
							Content: openai.StringOrAssistantRoleContentUnion{
								Value: "I also dunno",
							},
						}, Type: openai.ChatMessageRoleAssistant,
					},
					{
						Value: openai.ChatCompletionAssistantMessageParam{
							Content: openai.StringOrAssistantRoleContentUnion{
								Value: "",
							},
						}, Type: openai.ChatMessageRoleAssistant,
					},
				},
			},
			output: awsbedrock.ConverseInput{
				InferenceConfig: &awsbedrock.InferenceConfiguration{},
				System: []*awsbedrock.SystemContentBlock{
					{
						Text: "from-system",
					},
					{
						Text: "from-developer",
					},
				},
				Messages: []*awsbedrock.Message{
					{
						Role: openai.ChatMessageRoleUser,
						Content: []*awsbedrock.ContentBlock{
							{
								Text: ptr.To("from-user"),
							},
						},
					},
					{
						Role: openai.ChatMessageRoleUser,
						Content: []*awsbedrock.ContentBlock{
							{
								Text: ptr.To("part1"),
							},
						},
					},
					{
						Role: openai.ChatMessageRoleUser,
						Content: []*awsbedrock.ContentBlock{
							{
								Text: ptr.To("part2"),
							},
						},
					},
					{
						Role: openai.ChatMessageRoleUser,
						Content: []*awsbedrock.ContentBlock{
							{
								ToolResult: &awsbedrock.ToolResultBlock{
									ToolUseID: ptr.To("call_6g7a"),
									Content: []*awsbedrock.ToolResultContentBlock{
										{
											Text: ptr.To("Weather in Queens, NY is 70F and clear skies."),
										},
									},
								},
							},
						},
					},
					{
						Role: openai.ChatMessageRoleAssistant,
						Content: []*awsbedrock.ContentBlock{
							{
								Text: ptr.To("I dunno"),
							},
							{
								ToolUse: &awsbedrock.ToolUseBlock{
									Name:      "exec_python_code",
									ToolUseID: "call_6g7a",
									Input:     map[string]any{"code_block": "from playwright.sync_api import sync_playwright\n"},
								},
							},
						},
					},
					{
						Role: openai.ChatMessageRoleAssistant,
						Content: []*awsbedrock.ContentBlock{
							{
								Text: ptr.To("I also dunno"),
							},
						},
					},
					{
						Role:    openai.ChatMessageRoleAssistant,
						Content: []*awsbedrock.ContentBlock{},
					},
				},
			},
		},
		{
			name: "test content array",
			input: openai.ChatCompletionRequest{
				Stream: false,
				Model:  "gpt-4o",
				Messages: []openai.ChatCompletionMessageParamUnion{
					{
						Value: openai.ChatCompletionSystemMessageParam{
							Content: openai.StringOrArray{
								Value: []openai.ChatCompletionContentPartTextParam{
									{Text: "from-system"},
								},
							},
						}, Type: openai.ChatMessageRoleSystem,
					},
					{
						Value: openai.ChatCompletionDeveloperMessageParam{
							Content: openai.StringOrArray{
								Value: []openai.ChatCompletionContentPartTextParam{
									{Text: "from-developer"},
								},
							},
						}, Type: openai.ChatMessageRoleDeveloper,
					},
					{
						Value: openai.ChatCompletionUserMessageParam{
							Content: openai.StringOrUserRoleContentUnion{
								Value: []openai.ChatCompletionContentPartUserUnionParam{
									{TextContent: &openai.ChatCompletionContentPartTextParam{Text: "from-user"}},
								},
							},
						}, Type: openai.ChatMessageRoleUser,
					},
					{
						Value: openai.ChatCompletionUserMessageParam{
							Content: openai.StringOrUserRoleContentUnion{
								Value: []openai.ChatCompletionContentPartUserUnionParam{
									{TextContent: &openai.ChatCompletionContentPartTextParam{Text: "user1"}},
								},
							},
						}, Type: openai.ChatMessageRoleUser,
					},
					{
						Value: openai.ChatCompletionUserMessageParam{
							Content: openai.StringOrUserRoleContentUnion{
								Value: []openai.ChatCompletionContentPartUserUnionParam{
									{TextContent: &openai.ChatCompletionContentPartTextParam{Text: "user2"}},
								},
							},
						}, Type: openai.ChatMessageRoleUser,
					},
				},
			},
			output: awsbedrock.ConverseInput{
				InferenceConfig: &awsbedrock.InferenceConfiguration{},
				System: []*awsbedrock.SystemContentBlock{
					{
						Text: "from-system",
					},
					{
						Text: "from-developer",
					},
				},
				Messages: []*awsbedrock.Message{
					{
						Role: openai.ChatMessageRoleUser,
						Content: []*awsbedrock.ContentBlock{
							{
								Text: ptr.To("from-user"),
							},
						},
					},
					{
						Role: openai.ChatMessageRoleUser,
						Content: []*awsbedrock.ContentBlock{
							{
								Text: ptr.To("user1"),
							},
						},
					},
					{
						Role: openai.ChatMessageRoleUser,
						Content: []*awsbedrock.ContentBlock{
							{
								Text: ptr.To("user2"),
							},
						},
					},
				},
			},
		},
		{
			name: "test image",
			input: openai.ChatCompletionRequest{
				Stream: false,
				Model:  "gpt-4o",
				Messages: []openai.ChatCompletionMessageParamUnion{
					{
						Value: openai.ChatCompletionSystemMessageParam{
							Content: openai.StringOrArray{
								Value: []openai.ChatCompletionContentPartTextParam{
									{Text: "from-system"},
								},
							},
						}, Type: openai.ChatMessageRoleSystem,
					},
					{
						Value: openai.ChatCompletionUserMessageParam{
							Content: openai.StringOrUserRoleContentUnion{
								Value: []openai.ChatCompletionContentPartUserUnionParam{
									{ImageContent: &openai.ChatCompletionContentPartImageParam{
										ImageURL: openai.ChatCompletionContentPartImageImageURLParam{
											URL: "data:image/jpeg;base64,dGVzdA==",
										},
									}},
								},
							},
						}, Type: openai.ChatMessageRoleUser,
					},
				},
			},
			output: awsbedrock.ConverseInput{
				InferenceConfig: &awsbedrock.InferenceConfiguration{},
				System: []*awsbedrock.SystemContentBlock{
					{
						Text: "from-system",
					},
				},
				Messages: []*awsbedrock.Message{
					{
						Role: openai.ChatMessageRoleUser,
						Content: []*awsbedrock.ContentBlock{
							{
								Image: &awsbedrock.ImageBlock{
									Source: awsbedrock.ImageSource{
										Bytes: []byte("test"),
									},
									Format: "jpeg",
								},
							},
						},
					},
				},
			},
		},
		{
			name: "test parameters",
			input: openai.ChatCompletionRequest{
				Stream:      false,
				Model:       "gpt-4o",
				MaxTokens:   ptr.To(int64(10)),
				TopP:        ptr.To(float64(1)),
				Temperature: ptr.To(0.7),
				Messages: []openai.ChatCompletionMessageParamUnion{
					{
						Value: openai.ChatCompletionUserMessageParam{
							Content: openai.StringOrUserRoleContentUnion{
								Value: "from-user",
							},
						}, Type: openai.ChatMessageRoleUser,
					},
				},
			},
			output: awsbedrock.ConverseInput{
				InferenceConfig: &awsbedrock.InferenceConfiguration{
					MaxTokens:   ptr.To(int64(10)),
					TopP:        ptr.To(float64(1)),
					Temperature: ptr.To(0.7),
				},
				Messages: []*awsbedrock.Message{
					{
						Role: openai.ChatMessageRoleUser,
						Content: []*awsbedrock.ContentBlock{
							{
								Text: ptr.To("from-user"),
							},
						},
					},
				},
			},
		},
		{
			name: "test tools function calling with empty tool choice",
			input: openai.ChatCompletionRequest{
				Stream:      false,
				Model:       "gpt-4o",
				MaxTokens:   ptr.To(int64(10)),
				TopP:        ptr.To(float64(1)),
				Temperature: ptr.To(0.7),
				Messages: []openai.ChatCompletionMessageParamUnion{
					{
						Value: openai.ChatCompletionUserMessageParam{
							Content: openai.StringOrUserRoleContentUnion{
								Value: "from-user",
							},
						}, Type: openai.ChatMessageRoleUser,
					},
				},
				Tools: []openai.Tool{
					{
						Type: "function",
						Function: &openai.FunctionDefinition{
							Name:        "get_current_weather",
							Description: "Get the current weather in a given location",
							Parameters: map[string]any{
								"type": "object",
								"properties": map[string]any{
									"location": map[string]any{
										"type":        "string",
										"description": "The city and state, e.g. San Francisco, CA",
									},
									"unit": map[string]any{
										"type": "string",
										"enum": []string{"celsius", "fahrenheit"},
									},
								},
								"required": []string{"location"},
							},
						},
					},
				},
			},
			output: awsbedrock.ConverseInput{
				InferenceConfig: &awsbedrock.InferenceConfiguration{
					MaxTokens:   ptr.To(int64(10)),
					TopP:        ptr.To(float64(1)),
					Temperature: ptr.To(0.7),
				},
				Messages: []*awsbedrock.Message{
					{
						Role: openai.ChatMessageRoleUser,
						Content: []*awsbedrock.ContentBlock{
							{
								Text: ptr.To("from-user"),
							},
						},
					},
				},
				ToolConfig: &awsbedrock.ToolConfiguration{
					Tools: []*awsbedrock.Tool{
						{
							ToolSpec: &awsbedrock.ToolSpecification{
								Name:        ptr.To("get_current_weather"),
								Description: ptr.To("Get the current weather in a given location"),
								InputSchema: &awsbedrock.ToolInputSchema{
									JSON: map[string]any{
										"type": "object",
										"properties": map[string]any{
											"location": map[string]any{
												"type":        "string",
												"description": "The city and state, e.g. San Francisco, CA",
											},
											"unit": map[string]any{
												"type": "string",
												"enum": []any{"celsius", "fahrenheit"},
											},
										},
										"required": []any{"location"},
									},
								},
							},
						},
					},
				},
			},
		},
		{
			name: "test auto tool choice",
			input: openai.ChatCompletionRequest{
				Model: "gpt-4o",
				Messages: []openai.ChatCompletionMessageParamUnion{
					{
						Value: openai.ChatCompletionUserMessageParam{
							Content: openai.StringOrUserRoleContentUnion{
								Value: "from-user",
							},
						}, Type: openai.ChatMessageRoleUser,
					},
				},
				Tools: []openai.Tool{
					{
						Type: "function",
						Function: &openai.FunctionDefinition{
							Name:        "get_current_weather",
							Description: "Get the current weather in a given location",
						},
					},
				},
				ToolChoice: "auto",
			},
			output: awsbedrock.ConverseInput{
				InferenceConfig: &awsbedrock.InferenceConfiguration{},
				Messages: []*awsbedrock.Message{
					{
						Role: openai.ChatMessageRoleUser,
						Content: []*awsbedrock.ContentBlock{
							{
								Text: ptr.To("from-user"),
							},
						},
					},
				},
				ToolConfig: &awsbedrock.ToolConfiguration{
					Tools: []*awsbedrock.Tool{
						{
							ToolSpec: &awsbedrock.ToolSpecification{
								Name:        ptr.To("get_current_weather"),
								Description: ptr.To("Get the current weather in a given location"),
								InputSchema: &awsbedrock.ToolInputSchema{},
							},
						},
					},
					ToolChoice: &awsbedrock.ToolChoice{Auto: &awsbedrock.AutoToolChoice{}},
				},
			},
		},
		{
			name: "test required tool choice",
			input: openai.ChatCompletionRequest{
				Model: "gpt-4o",
				Messages: []openai.ChatCompletionMessageParamUnion{
					{
						Value: openai.ChatCompletionUserMessageParam{
							Content: openai.StringOrUserRoleContentUnion{
								Value: "from-user",
							},
						}, Type: openai.ChatMessageRoleUser,
					},
				},
				Tools: []openai.Tool{
					{
						Type: "function",
						Function: &openai.FunctionDefinition{
							Name:        "get_current_weather",
							Description: "Get the current weather in a given location",
						},
					},
				},
				ToolChoice: "required",
			},
			output: awsbedrock.ConverseInput{
				InferenceConfig: &awsbedrock.InferenceConfiguration{},
				Messages: []*awsbedrock.Message{
					{
						Role: openai.ChatMessageRoleUser,
						Content: []*awsbedrock.ContentBlock{
							{
								Text: ptr.To("from-user"),
							},
						},
					},
				},
				ToolConfig: &awsbedrock.ToolConfiguration{
					Tools: []*awsbedrock.Tool{
						{
							ToolSpec: &awsbedrock.ToolSpecification{
								Name:        ptr.To("get_current_weather"),
								Description: ptr.To("Get the current weather in a given location"),
								InputSchema: &awsbedrock.ToolInputSchema{},
							},
						},
					},
					ToolChoice: &awsbedrock.ToolChoice{Any: &awsbedrock.AnyToolChoice{}},
				},
			},
		},
		{
			name: "test tool choice for anthropic claude model",
			input: openai.ChatCompletionRequest{
				Model: "bedrock.anthropic.claude-3-5-sonnet-20240620-v1:0",
				Messages: []openai.ChatCompletionMessageParamUnion{
					{
						Value: openai.ChatCompletionUserMessageParam{
							Content: openai.StringOrUserRoleContentUnion{
								Value: "from-user",
							},
						}, Type: openai.ChatMessageRoleUser,
					},
				},
				Tools: []openai.Tool{
					{
						Type: "function",
						Function: &openai.FunctionDefinition{
							Name:        "get_current_weather",
							Description: "Get the current weather in a given location",
						},
					},
				},
				ToolChoice: "some-tools",
			},
			output: awsbedrock.ConverseInput{
				InferenceConfig: &awsbedrock.InferenceConfiguration{},
				Messages: []*awsbedrock.Message{
					{
						Role: openai.ChatMessageRoleUser,
						Content: []*awsbedrock.ContentBlock{
							{
								Text: ptr.To("from-user"),
							},
						},
					},
				},
				ToolConfig: &awsbedrock.ToolConfiguration{
					Tools: []*awsbedrock.Tool{
						{
							ToolSpec: &awsbedrock.ToolSpecification{
								Name:        ptr.To("get_current_weather"),
								Description: ptr.To("Get the current weather in a given location"),
								InputSchema: &awsbedrock.ToolInputSchema{},
							},
						},
					},
					ToolChoice: &awsbedrock.ToolChoice{
						Tool: &awsbedrock.SpecificToolChoice{
							Name: ptr.To("some-tools"),
						},
					},
				},
			},
		},
		{
			name: "test tool choices for anthropic claude model",
			input: openai.ChatCompletionRequest{
				Model: "bedrock.anthropic.claude-3-5-sonnet-20240620-v1:0",
				Messages: []openai.ChatCompletionMessageParamUnion{
					{
						Value: openai.ChatCompletionUserMessageParam{
							Content: openai.StringOrUserRoleContentUnion{
								Value: "from-user",
							},
						}, Type: openai.ChatMessageRoleUser,
					},
				},
				Tools: []openai.Tool{
					{
						Type: "function",
						Function: &openai.FunctionDefinition{
							Name:        "get_current_weather",
							Description: "Get the current weather in a given location",
						},
					},
				},
				ToolChoice: openai.ToolChoice{
					Type: openai.ToolType("function"),
					Function: openai.ToolFunction{
						Name: "my_function",
					},
				},
			},
			output: awsbedrock.ConverseInput{
				InferenceConfig: &awsbedrock.InferenceConfiguration{},
				Messages: []*awsbedrock.Message{
					{
						Role: openai.ChatMessageRoleUser,
						Content: []*awsbedrock.ContentBlock{
							{
								Text: ptr.To("from-user"),
							},
						},
					},
				},
				ToolConfig: &awsbedrock.ToolConfiguration{
					Tools: []*awsbedrock.Tool{
						{
							ToolSpec: &awsbedrock.ToolSpecification{
								Name:        ptr.To("get_current_weather"),
								Description: ptr.To("Get the current weather in a given location"),
								InputSchema: &awsbedrock.ToolInputSchema{},
							},
						},
					},
					ToolChoice: &awsbedrock.ToolChoice{
						Tool: &awsbedrock.SpecificToolChoice{
							Name: ptr.To("function"),
						},
					},
				},
			},
		},
		{
			name: "test single stop word",
			input: openai.ChatCompletionRequest{
				Model: "gpt-4o",
				Messages: []openai.ChatCompletionMessageParamUnion{
					{
						Value: openai.ChatCompletionUserMessageParam{
							Content: openai.StringOrUserRoleContentUnion{
								Value: "from-user",
							},
						}, Type: openai.ChatMessageRoleUser,
					},
				},
				Stop: []*string{ptr.To("stop_only")},
			},
			output: awsbedrock.ConverseInput{
				InferenceConfig: &awsbedrock.InferenceConfiguration{
					StopSequences: []*string{ptr.To("stop_only")},
				},
				Messages: []*awsbedrock.Message{
					{
						Role: openai.ChatMessageRoleUser,
						Content: []*awsbedrock.ContentBlock{
							{
								Text: ptr.To("from-user"),
							},
						},
					},
				},
			},
		},
		{
			name: "test parallel tool calls for anthropic claude model",
			input: openai.ChatCompletionRequest{
				Model: "bedrock.anthropic.claude-3-5-sonnet-20240620-v1:0",
				Messages: []openai.ChatCompletionMessageParamUnion{
					{
						Type: openai.ChatMessageRoleUser,
						Value: openai.ChatCompletionUserMessageParam{
							Role: openai.ChatMessageRoleUser,
							Content: openai.StringOrUserRoleContentUnion{
								Value: "What is the weather in Dallas, Texas and Orlando, Florida in Fahrenheit?",
							},
						},
					},
					{
						Type: openai.ChatMessageRoleAssistant,
						Value: openai.ChatCompletionAssistantMessageParam{
							Role: openai.ChatMessageRoleAssistant,
							ToolCalls: []openai.ChatCompletionMessageToolCallParam{
								{
									ID: ptr.To("tool-1"),
									Function: openai.ChatCompletionMessageToolCallFunctionParam{
										Name:      "get_current_weather",
										Arguments: "{\"city\": \"Dallas\", \"state\": \"TX\", \"unit\": \"fahrenheit\"}",
									},
									Type: openai.ChatCompletionMessageToolCallType(openai.ToolTypeFunction),
								},
								{
									ID: ptr.To("tool-2"),
									Function: openai.ChatCompletionMessageToolCallFunctionParam{
										Name:      "get_current_weather",
										Arguments: "{\"city\": \"Orlando\", \"state\": \"FL\", \"unit\": \"fahrenheit\"}",
									},
									Type: openai.ChatCompletionMessageToolCallType(openai.ToolTypeFunction),
								},
							},
						},
					},
					{
						Type: openai.ChatMessageRoleTool,
						Value: openai.ChatCompletionToolMessageParam{
							Content: openai.StringOrArray{
								Value: "The weather in Dallas TX is 98 degrees fahrenheit with mostly cloudy skies and a change of rain in the evening.",
							},
							Role:       openai.ChatMessageRoleTool,
							ToolCallID: "tool-1",
						},
					},
					{
						Type: openai.ChatMessageRoleTool,
						Value: openai.ChatCompletionToolMessageParam{
							Content: openai.StringOrArray{
								Value: "The weather in Orlando FL is 78 degrees fahrenheit with clear skies.",
							},
							Role:       openai.ChatMessageRoleTool,
							ToolCallID: "tool-2",
						},
					},
				},
			},
			output: awsbedrock.ConverseInput{
				InferenceConfig: &awsbedrock.InferenceConfiguration{},
				Messages: []*awsbedrock.Message{
					{
						Role: openai.ChatMessageRoleUser,
						Content: []*awsbedrock.ContentBlock{
							{
								Text: ptr.To("What is the weather in Dallas, Texas and Orlando, Florida in Fahrenheit?"),
							},
						},
					},
					{
						Role: openai.ChatMessageRoleAssistant,
						Content: []*awsbedrock.ContentBlock{
							{
								ToolUse: &awsbedrock.ToolUseBlock{
									Name:      "get_current_weather",
									ToolUseID: "tool-1",
									Input:     map[string]any{"city": "Dallas", "state": "TX", "unit": "fahrenheit"},
								},
							},
							{
								ToolUse: &awsbedrock.ToolUseBlock{
									Name:      "get_current_weather",
									ToolUseID: "tool-2",
									Input:     map[string]any{"city": "Orlando", "state": "FL", "unit": "fahrenheit"},
								},
							},
						},
					},
					{
						Role: awsbedrock.ConversationRoleUser,
						Content: []*awsbedrock.ContentBlock{
							{
								ToolResult: &awsbedrock.ToolResultBlock{
									Content: []*awsbedrock.ToolResultContentBlock{
										{Text: ptr.To("The weather in Dallas TX is 98 degrees fahrenheit with mostly cloudy skies and a change of rain in the evening.")},
									},
									ToolUseID: ptr.To("tool-1"),
								},
							},
							{
								ToolResult: &awsbedrock.ToolResultBlock{
									Content: []*awsbedrock.ToolResultContentBlock{
										{Text: ptr.To("The weather in Orlando FL is 78 degrees fahrenheit with clear skies.")},
									},
									ToolUseID: ptr.To("tool-2"),
								},
							},
						},
					},
				},
			},
		},
	}
	for _, tt := range tests {
		t.Run(tt.name, func(t *testing.T) {
			o := &openAIToAWSBedrockTranslatorV1ChatCompletion{}
			originalReq := tt.input
			hm, bm, err := o.RequestBody(nil, &originalReq, false)
			var expPath string
			require.Equal(t, tt.input.Stream, o.stream)
			if tt.input.Stream {
				expPath = fmt.Sprintf("/model/%s/converse-stream", tt.input.Model)
			} else {
				expPath = fmt.Sprintf("/model/%s/converse", tt.input.Model)
			}
			require.NoError(t, err)
			require.NotNil(t, hm)
			require.NotNil(t, hm.SetHeaders)
			require.Len(t, hm.SetHeaders, 2)
			require.Equal(t, ":path", hm.SetHeaders[0].Header.Key)
			require.Equal(t, expPath, string(hm.SetHeaders[0].Header.RawValue))
			require.Equal(t, "content-length", hm.SetHeaders[1].Header.Key)
			newBody := bm.Mutation.(*extprocv3.BodyMutation_Body).Body
			require.Equal(t, strconv.Itoa(len(newBody)), string(hm.SetHeaders[1].Header.RawValue))

			var awsReq awsbedrock.ConverseInput
			err = json.Unmarshal(newBody, &awsReq)
			require.NoError(t, err)
			if !cmp.Equal(awsReq, tt.output) {
				t.Errorf("ConvertOpenAIToBedrock(), diff(got, expected) = %s\n", cmp.Diff(awsReq, tt.output))
			}
		})
	}

	t.Run("model override", func(t *testing.T) {
		modelNameOverride := "bedrock.anthropic.claude-3-5-sonnet-20240620-v1:0"
		o := &openAIToAWSBedrockTranslatorV1ChatCompletion{modelNameOverride: modelNameOverride}
		originalReq := openai.ChatCompletionRequest{
			Model:    "claude-3-5-sonnet",
			Messages: []openai.ChatCompletionMessageParamUnion{},
		}
		hm, _, err := o.RequestBody(nil, &originalReq, false)
		require.NoError(t, err)
		require.NotNil(t, hm)
		require.NotNil(t, hm.SetHeaders)
		require.Len(t, hm.SetHeaders, 2)
		require.Equal(t, ":path", hm.SetHeaders[0].Header.Key)
		require.Equal(t, "/model/"+modelNameOverride+"/converse", string(hm.SetHeaders[0].Header.RawValue))
	})
}

func TestOpenAIToAWSBedrockTranslatorV1ChatCompletion_ResponseHeaders(t *testing.T) {
	t.Run("streaming", func(t *testing.T) {
		o := &openAIToAWSBedrockTranslatorV1ChatCompletion{stream: true}
		hm, err := o.ResponseHeaders(map[string]string{
			"content-type": "application/vnd.amazon.eventstream",
		})
		require.NoError(t, err)
		require.NotNil(t, hm)
		require.NotNil(t, hm.SetHeaders)
		require.Len(t, hm.SetHeaders, 1)
		require.Equal(t, "content-type", hm.SetHeaders[0].Header.Key)
		require.Equal(t, "text/event-stream", hm.SetHeaders[0].Header.Value)
	})
	t.Run("non-streaming", func(t *testing.T) {
		o := &openAIToAWSBedrockTranslatorV1ChatCompletion{}
		hm, err := o.ResponseHeaders(nil)
		require.NoError(t, err)
		require.Nil(t, hm)
	})
}

func TestOpenAIToAWSBedrockTranslatorV1ChatCompletion_Streaming_ResponseBody(t *testing.T) {
	t.Run("streaming", func(t *testing.T) {
		o := &openAIToAWSBedrockTranslatorV1ChatCompletion{stream: true}
		buf, err := base64.StdEncoding.DecodeString(base64RealStreamingEvents)
		require.NoError(t, err)

		var results []string
<<<<<<< HEAD
		for i := range buf {
			hm, bm, tokenUsage, err := o.ResponseBody(nil, bytes.NewBuffer([]byte{buf[i]}), i == len(buf)-1)
=======
		for i := 0; i < len(buf); i++ {
			hm, bm, tokenUsage, err := o.ResponseBody(nil, bytes.NewBuffer([]byte{buf[i]}), i == len(buf)-1, nil)
>>>>>>> e74bb3ff
			require.NoError(t, err)
			require.Nil(t, hm)
			require.NotNil(t, bm)
			require.NotNil(t, bm.Mutation)
			newBody := bm.Mutation.(*extprocv3.BodyMutation_Body).Body
			if len(newBody) > 0 {
				results = append(results, string(newBody))
			}
			if tokenUsage.OutputTokens > 0 {
				require.Equal(t, uint32(75), tokenUsage.OutputTokens)
			}
		}

		result := strings.Join(results, "")

		require.Equal(t,
			`data: {"choices":[{"index":0,"delta":{"content":"","role":"assistant"}}],"object":"chat.completion.chunk"}

data: {"choices":[{"index":0,"delta":{"content":"To","role":"assistant"}}],"object":"chat.completion.chunk"}

data: {"choices":[{"index":0,"delta":{"content":" calculate the cosine","role":"assistant"}}],"object":"chat.completion.chunk"}

data: {"choices":[{"index":0,"delta":{"content":" of 7,","role":"assistant"}}],"object":"chat.completion.chunk"}

data: {"choices":[{"index":0,"delta":{"content":" we can use the","role":"assistant"}}],"object":"chat.completion.chunk"}

data: {"choices":[{"index":0,"delta":{"content":" \"","role":"assistant"}}],"object":"chat.completion.chunk"}

data: {"choices":[{"index":0,"delta":{"content":"cosine\" function","role":"assistant"}}],"object":"chat.completion.chunk"}

data: {"choices":[{"index":0,"delta":{"content":" that","role":"assistant"}}],"object":"chat.completion.chunk"}

data: {"choices":[{"index":0,"delta":{"content":" is","role":"assistant"}}],"object":"chat.completion.chunk"}

data: {"choices":[{"index":0,"delta":{"content":" available to","role":"assistant"}}],"object":"chat.completion.chunk"}

data: {"choices":[{"index":0,"delta":{"content":" us.","role":"assistant"}}],"object":"chat.completion.chunk"}

data: {"choices":[{"index":0,"delta":{"content":" Let","role":"assistant"}}],"object":"chat.completion.chunk"}

data: {"choices":[{"index":0,"delta":{"content":"'s use","role":"assistant"}}],"object":"chat.completion.chunk"}

data: {"choices":[{"index":0,"delta":{"content":" this","role":"assistant"}}],"object":"chat.completion.chunk"}

data: {"choices":[{"index":0,"delta":{"content":" function to","role":"assistant"}}],"object":"chat.completion.chunk"}

data: {"choices":[{"index":0,"delta":{"content":" get","role":"assistant"}}],"object":"chat.completion.chunk"}

data: {"choices":[{"index":0,"delta":{"content":" the result","role":"assistant"}}],"object":"chat.completion.chunk"}

data: {"choices":[{"index":0,"delta":{"content":".","role":"assistant"}}],"object":"chat.completion.chunk"}

data: {"choices":[{"index":0,"delta":{"role":"assistant","tool_calls":[{"id":"tooluse_QklrEHKjRu6Oc4BQUfy7ZQ","function":{"arguments":"","name":"cosine"},"type":"function"}]}}],"object":"chat.completion.chunk"}

data: {"choices":[{"index":0,"delta":{"role":"assistant","tool_calls":[{"id":null,"function":{"arguments":"","name":""},"type":"function"}]}}],"object":"chat.completion.chunk"}

data: {"choices":[{"index":0,"delta":{"role":"assistant","tool_calls":[{"id":null,"function":{"arguments":"{\"x\": 7}","name":""},"type":"function"}]}}],"object":"chat.completion.chunk"}

data: {"choices":[{"index":0,"delta":{"content":"","role":"assistant"},"finish_reason":"tool_calls"}],"object":"chat.completion.chunk"}

data: {"object":"chat.completion.chunk","usage":{"completion_tokens":75,"prompt_tokens":386,"total_tokens":461}}

data: [DONE]
`, result)
	})
}

func TestOpenAIToAWSBedrockTranslator_ResponseError(t *testing.T) {
	tests := []struct {
		name            string
		responseHeaders map[string]string
		input           io.Reader
		output          openai.Error
	}{
		{
			name: "test unhealthy upstream",
			responseHeaders: map[string]string{
				":status":      "503",
				"content-type": "text/plain",
			},
			input: bytes.NewBuffer([]byte("service not available")),
			output: openai.Error{
				Type: "error",
				Error: openai.ErrorType{
					Type:    awsBedrockBackendError,
					Code:    ptr.To("503"),
					Message: "service not available",
				},
			},
		},
		{
			name: "test AWS throttled error response",
			responseHeaders: map[string]string{
				":status":              "429",
				"content-type":         "application/json",
				awsErrorTypeHeaderName: "ThrottledException",
			},
			input: bytes.NewBuffer([]byte(`{"message": "aws bedrock rate limit exceeded"}`)),
			output: openai.Error{
				Type: "error",
				Error: openai.ErrorType{
					Type:    "ThrottledException",
					Code:    ptr.To("429"),
					Message: "aws bedrock rate limit exceeded",
				},
			},
		},
	}
	for _, tt := range tests {
		t.Run(tt.name, func(t *testing.T) {
			_, err := json.Marshal(tt.input)
			require.NoError(t, err)

			o := &openAIToAWSBedrockTranslatorV1ChatCompletion{}
			hm, bm, err := o.ResponseError(tt.responseHeaders, tt.input)
			require.NoError(t, err)
			require.NotNil(t, bm)
			require.NotNil(t, bm.Mutation)
			require.NotNil(t, bm.Mutation.(*extprocv3.BodyMutation_Body))
			newBody := bm.Mutation.(*extprocv3.BodyMutation_Body).Body
			require.NotNil(t, newBody)
			require.NotNil(t, hm)
			require.NotNil(t, hm.SetHeaders)
			require.Len(t, hm.SetHeaders, 1)
			require.Equal(t, "content-length", hm.SetHeaders[0].Header.Key)
			require.Equal(t, strconv.Itoa(len(newBody)), string(hm.SetHeaders[0].Header.RawValue))

			var openAIError openai.Error
			err = json.Unmarshal(newBody, &openAIError)
			require.NoError(t, err)
			if !cmp.Equal(openAIError, tt.output) {
				t.Errorf("ConvertAWSBedrockErrorResp(), diff(got, expected) = %s\n", cmp.Diff(openAIError, tt.output))
			}
		})
	}
}

func TestOpenAIToAWSBedrockTranslatorV1ChatCompletion_ResponseBody(t *testing.T) {
	t.Run("invalid body", func(t *testing.T) {
		o := &openAIToAWSBedrockTranslatorV1ChatCompletion{}
		_, _, _, err := o.ResponseBody(nil, bytes.NewBuffer([]byte("invalid")), false, nil)
		require.Error(t, err)
	})
	tests := []struct {
		name   string
		input  awsbedrock.ConverseResponse
		output openai.ChatCompletionResponse
	}{
		{
			name: "basic_testing",
			input: awsbedrock.ConverseResponse{
				Usage: &awsbedrock.TokenUsage{
					InputTokens:  10,
					OutputTokens: 20,
					TotalTokens:  30,
				},
				Output: &awsbedrock.ConverseOutput{
					Message: awsbedrock.Message{
						Role: "assistant",
						Content: []*awsbedrock.ContentBlock{
							{Text: ptr.To("response")},
							{Text: ptr.To("from")},
							{Text: ptr.To("assistant")},
						},
					},
				},
			},
			output: openai.ChatCompletionResponse{
				Object: "chat.completion",
				Usage: openai.ChatCompletionResponseUsage{
					TotalTokens:      30,
					PromptTokens:     10,
					CompletionTokens: 20,
				},
				Choices: []openai.ChatCompletionResponseChoice{
					{
						Index: 0,
						Message: openai.ChatCompletionResponseChoiceMessage{
							Content: ptr.To("response"),
							Role:    awsbedrock.ConversationRoleAssistant,
						},
						FinishReason: openai.ChatCompletionChoicesFinishReasonStop,
					},
				},
			},
		},
		{
			name: "test stop reason",
			input: awsbedrock.ConverseResponse{
				Usage: &awsbedrock.TokenUsage{
					InputTokens:  10,
					OutputTokens: 20,
					TotalTokens:  30,
				},
				StopReason: ptr.To("stop_sequence"),
				Output: &awsbedrock.ConverseOutput{
					Message: awsbedrock.Message{
						Role: awsbedrock.ConversationRoleAssistant,
						Content: []*awsbedrock.ContentBlock{
							{Text: ptr.To("response")},
						},
					},
				},
			},
			output: openai.ChatCompletionResponse{
				Object: "chat.completion",
				Usage: openai.ChatCompletionResponseUsage{
					TotalTokens:      30,
					PromptTokens:     10,
					CompletionTokens: 20,
				},
				Choices: []openai.ChatCompletionResponseChoice{
					{
						Index:        0,
						FinishReason: openai.ChatCompletionChoicesFinishReasonStop,
						Message: openai.ChatCompletionResponseChoiceMessage{
							Content: ptr.To("response"),
							Role:    awsbedrock.ConversationRoleAssistant,
						},
					},
				},
			},
		},
		{
			name: "test tool use",
			input: awsbedrock.ConverseResponse{
				StopReason: ptr.To(awsbedrock.StopReasonToolUse),
				Output: &awsbedrock.ConverseOutput{
					Message: awsbedrock.Message{
						Role: awsbedrock.ConversationRoleAssistant,
						// Text and ToolUse are sent in two different content blocks for AWS Bedrock, OpenAI merges them in one message.
						Content: []*awsbedrock.ContentBlock{
							{
								Text: ptr.To("response"),
							},
							{
								ToolUse: &awsbedrock.ToolUseBlock{
									Name:      "exec_python_code",
									ToolUseID: "call_6g7a",
									Input:     map[string]any{"code_block": "from playwright.sync_api import sync_playwright\n"},
								},
							},
						},
					},
				},
			},
			output: openai.ChatCompletionResponse{
				Object: "chat.completion",
				Choices: []openai.ChatCompletionResponseChoice{
					{
						Index:        0,
						FinishReason: openai.ChatCompletionChoicesFinishReasonToolCalls,
						Message: openai.ChatCompletionResponseChoiceMessage{
							Content: ptr.To("response"),
							Role:    awsbedrock.ConversationRoleAssistant,
							ToolCalls: []openai.ChatCompletionMessageToolCallParam{
								{
									ID: ptr.To("call_6g7a"),
									Function: openai.ChatCompletionMessageToolCallFunctionParam{
										Name:      "exec_python_code",
										Arguments: "{\"code_block\":\"from playwright.sync_api import sync_playwright\\n\"}",
									},
									Type: openai.ChatCompletionMessageToolCallTypeFunction,
								},
							},
						},
					},
				},
			},
		},
		{
			name: "merge content",
			input: awsbedrock.ConverseResponse{
				Usage: &awsbedrock.TokenUsage{
					InputTokens:  10,
					OutputTokens: 20,
					TotalTokens:  30,
				},
				Output: &awsbedrock.ConverseOutput{
					Message: awsbedrock.Message{
						Role: awsbedrock.ConversationRoleAssistant,
						Content: []*awsbedrock.ContentBlock{
							{Text: ptr.To("response")},
							{ToolUse: &awsbedrock.ToolUseBlock{
								Name:      "exec_python_code",
								ToolUseID: "call_6g7a",
								Input:     map[string]any{"code_block": "from playwright.sync_api import sync_playwright\n"},
							}},
						},
					},
				},
			},
			output: openai.ChatCompletionResponse{
				Object: "chat.completion",
				Usage: openai.ChatCompletionResponseUsage{
					TotalTokens:      30,
					PromptTokens:     10,
					CompletionTokens: 20,
				},
				Choices: []openai.ChatCompletionResponseChoice{
					{
						Index: 0,
						Message: openai.ChatCompletionResponseChoiceMessage{
							Content: ptr.To("response"),
							Role:    awsbedrock.ConversationRoleAssistant,
							ToolCalls: []openai.ChatCompletionMessageToolCallParam{
								{
									ID: ptr.To("call_6g7a"),
									Function: openai.ChatCompletionMessageToolCallFunctionParam{
										Name:      "exec_python_code",
										Arguments: "{\"code_block\":\"from playwright.sync_api import sync_playwright\\n\"}",
									},
									Type: openai.ChatCompletionMessageToolCallTypeFunction,
								},
							},
						},
						FinishReason: openai.ChatCompletionChoicesFinishReasonStop,
					},
				},
			},
		},
	}

	for _, tt := range tests {
		t.Run(tt.name, func(t *testing.T) {
			body, err := json.Marshal(tt.input)
			require.NoError(t, err)

			o := &openAIToAWSBedrockTranslatorV1ChatCompletion{}
			hm, bm, usedToken, err := o.ResponseBody(nil, bytes.NewBuffer(body), false, nil)
			require.NoError(t, err)
			require.NotNil(t, bm)
			require.NotNil(t, bm.Mutation)
			require.NotNil(t, bm.Mutation.(*extprocv3.BodyMutation_Body))
			newBody := bm.Mutation.(*extprocv3.BodyMutation_Body).Body
			require.NotNil(t, newBody)
			require.NotNil(t, hm)
			require.NotNil(t, hm.SetHeaders)
			require.Len(t, hm.SetHeaders, 1)
			require.Equal(t, "content-length", hm.SetHeaders[0].Header.Key)
			require.Equal(t, strconv.Itoa(len(newBody)), string(hm.SetHeaders[0].Header.RawValue))

			var openAIResp openai.ChatCompletionResponse
			err = json.Unmarshal(newBody, &openAIResp)
			require.NoError(t, err)
			require.Equal(t,
				LLMTokenUsage{
					InputTokens:  uint32(tt.output.Usage.PromptTokens),     //nolint:gosec
					OutputTokens: uint32(tt.output.Usage.CompletionTokens), //nolint:gosec
					TotalTokens:  uint32(tt.output.Usage.TotalTokens),      //nolint:gosec
				}, usedToken)
			if !cmp.Equal(openAIResp, tt.output) {
				t.Errorf("ConvertOpenAIToBedrock(), diff(got, expected) = %s\n", cmp.Diff(openAIResp, tt.output))
			}
		})
	}
}

// base64RealStreamingEvents is the base64 encoded raw binary response from bedrock anthropic.claude model.
// The request is to find the cosine of number 7 with a tool configuration.
const base64RealStreamingEvents = "AAAAmwAAAFJGkfmwCzpldmVudC10eXBlBwAMbWVzc2FnZVN0YXJ0DTpjb250ZW50LXR5cGUHABBhcHBsaWNhdGlvbi9qc29uDTptZXNzYWdlLXR5cGUHAAVldmVudHsicCI6ImFiY2RlZmdoaWprbG1ub3BxcnN0dXZ3eHl6QUJDRCIsInJvbGUiOiJhc3Npc3RhbnQifbCidJ0AAACpAAAAV+0a5tkLOmV2ZW50LXR5cGUHABFjb250ZW50QmxvY2tEZWx0YQ06Y29udGVudC10eXBlBwAQYXBwbGljYXRpb24vanNvbg06bWVzc2FnZS10eXBlBwAFZXZlbnR7ImNvbnRlbnRCbG9ja0luZGV4IjowLCJkZWx0YSI6eyJ0ZXh0IjoiVG8ifSwicCI6ImFiY2RlZmdoaWprbG1uIn0rY75JAAAAsQAAAFe9ijqaCzpldmVudC10eXBlBwARY29udGVudEJsb2NrRGVsdGENOmNvbnRlbnQtdHlwZQcAEGFwcGxpY2F0aW9uL2pzb24NOm1lc3NhZ2UtdHlwZQcABWV2ZW50eyJjb250ZW50QmxvY2tJbmRleCI6MCwiZGVsdGEiOnsidGV4dCI6IiBjYWxjdWxhdGUgdGhlIGNvc2luZSJ9LCJwIjoiYWJjIn3hywqfAAAA2gAAAFdTaHzGCzpldmVudC10eXBlBwARY29udGVudEJsb2NrRGVsdGENOmNvbnRlbnQtdHlwZQcAEGFwcGxpY2F0aW9uL2pzb24NOm1lc3NhZ2UtdHlwZQcABWV2ZW50eyJjb250ZW50QmxvY2tJbmRleCI6MCwiZGVsdGEiOnsidGV4dCI6IiBvZiA3LCJ9LCJwIjoiYWJjZGVmZ2hpamtsbW5vcHFyc3R1dnd4eXpBQkNERUZHSElKS0xNTk9QUVJTVFVWV1hZWjAxMjM0NTYifUsRwHsAAADXAAAAV6v4uHcLOmV2ZW50LXR5cGUHABFjb250ZW50QmxvY2tEZWx0YQ06Y29udGVudC10eXBlBwAQYXBwbGljYXRpb24vanNvbg06bWVzc2FnZS10eXBlBwAFZXZlbnR7ImNvbnRlbnRCbG9ja0luZGV4IjowLCJkZWx0YSI6eyJ0ZXh0IjoiIHdlIGNhbiB1c2UgdGhlIn0sInAiOiJhYmNkZWZnaGlqa2xtbm9wcXJzdHV2d3h5ekFCQ0RFRkdISUpLTE1OT1BRUlNUVSJ9jBuxjAAAALwAAABXRRr+Kws6ZXZlbnQtdHlwZQcAEWNvbnRlbnRCbG9ja0RlbHRhDTpjb250ZW50LXR5cGUHABBhcHBsaWNhdGlvbi9qc29uDTptZXNzYWdlLXR5cGUHAAVldmVudHsiY29udGVudEJsb2NrSW5kZXgiOjAsImRlbHRhIjp7InRleHQiOiIgXCIifSwicCI6ImFiY2RlZmdoaWprbG1ub3BxcnN0dXZ3eHl6QUJDREVGIn3SOp66AAAA2wAAAFduCFV2CzpldmVudC10eXBlBwARY29udGVudEJsb2NrRGVsdGENOmNvbnRlbnQtdHlwZQcAEGFwcGxpY2F0aW9uL2pzb24NOm1lc3NhZ2UtdHlwZQcABWV2ZW50eyJjb250ZW50QmxvY2tJbmRleCI6MCwiZGVsdGEiOnsidGV4dCI6ImNvc2luZVwiIGZ1bmN0aW9uIn0sInAiOiJhYmNkZWZnaGlqa2xtbm9wcXJzdHV2d3h5ekFCQ0RFRkdISUpLTE1OT1BRUlNUVVZXIn2f+1UQAAAA2QAAAFcUyAYWCzpldmVudC10eXBlBwARY29udGVudEJsb2NrRGVsdGENOmNvbnRlbnQtdHlwZQcAEGFwcGxpY2F0aW9uL2pzb24NOm1lc3NhZ2UtdHlwZQcABWV2ZW50eyJjb250ZW50QmxvY2tJbmRleCI6MCwiZGVsdGEiOnsidGV4dCI6IiB0aGF0In0sInAiOiJhYmNkZWZnaGlqa2xtbm9wcXJzdHV2d3h5ekFCQ0RFRkdISUpLTE1OT1BRUlNUVVZXWFlaMDEyMzQ1NiJ9uD7t8wAAAM8AAABX+2hkNAs6ZXZlbnQtdHlwZQcAEWNvbnRlbnRCbG9ja0RlbHRhDTpjb250ZW50LXR5cGUHABBhcHBsaWNhdGlvbi9qc29uDTptZXNzYWdlLXR5cGUHAAVldmVudHsiY29udGVudEJsb2NrSW5kZXgiOjAsImRlbHRhIjp7InRleHQiOiIgaXMifSwicCI6ImFiY2RlZmdoaWprbG1ub3BxcnN0dXZ3eHl6QUJDREVGR0hJSktMTU5PUFFSU1RVVldYWSJ9p52nrQAAAMQAAABXjLhVJQs6ZXZlbnQtdHlwZQcAEWNvbnRlbnRCbG9ja0RlbHRhDTpjb250ZW50LXR5cGUHABBhcHBsaWNhdGlvbi9qc29uDTptZXNzYWdlLXR5cGUHAAVldmVudHsiY29udGVudEJsb2NrSW5kZXgiOjAsImRlbHRhIjp7InRleHQiOiIgYXZhaWxhYmxlIHRvIn0sInAiOiJhYmNkZWZnaGlqa2xtbm9wcXJzdHV2d3h5ekFCQ0QifYC08b0AAADTAAAAV154HrcLOmV2ZW50LXR5cGUHABFjb250ZW50QmxvY2tEZWx0YQ06Y29udGVudC10eXBlBwAQYXBwbGljYXRpb24vanNvbg06bWVzc2FnZS10eXBlBwAFZXZlbnR7ImNvbnRlbnRCbG9ja0luZGV4IjowLCJkZWx0YSI6eyJ0ZXh0IjoiIHVzLiJ9LCJwIjoiYWJjZGVmZ2hpamtsbW5vcHFyc3R1dnd4eXpBQkNERUZHSElKS0xNTk9QUVJTVFVWV1hZWjAxIn0mTm4jAAAAtAAAAFd1arXqCzpldmVudC10eXBlBwARY29udGVudEJsb2NrRGVsdGENOmNvbnRlbnQtdHlwZQcAEGFwcGxpY2F0aW9uL2pzb24NOm1lc3NhZ2UtdHlwZQcABWV2ZW50eyJjb250ZW50QmxvY2tJbmRleCI6MCwiZGVsdGEiOnsidGV4dCI6IiBMZXQifSwicCI6ImFiY2RlZmdoaWprbG1ub3BxcnN0dXZ3In34BFwTAAAA0AAAAFcZ2GRnCzpldmVudC10eXBlBwARY29udGVudEJsb2NrRGVsdGENOmNvbnRlbnQtdHlwZQcAEGFwcGxpY2F0aW9uL2pzb24NOm1lc3NhZ2UtdHlwZQcABWV2ZW50eyJjb250ZW50QmxvY2tJbmRleCI6MCwiZGVsdGEiOnsidGV4dCI6IidzIHVzZSJ9LCJwIjoiYWJjZGVmZ2hpamtsbW5vcHFyc3R1dnd4eXpBQkNERUZHSElKS0xNTk9QUVJTVFVWVyJ9vfdBjQAAALwAAABXRRr+Kws6ZXZlbnQtdHlwZQcAEWNvbnRlbnRCbG9ja0RlbHRhDTpjb250ZW50LXR5cGUHABBhcHBsaWNhdGlvbi9qc29uDTptZXNzYWdlLXR5cGUHAAVldmVudHsiY29udGVudEJsb2NrSW5kZXgiOjAsImRlbHRhIjp7InRleHQiOiIgdGhpcyJ9LCJwIjoiYWJjZGVmZ2hpamtsbW5vcHFyc3R1dnd4eXpBQkNEIn1Xtb4jAAAAuAAAAFewmljrCzpldmVudC10eXBlBwARY29udGVudEJsb2NrRGVsdGENOmNvbnRlbnQtdHlwZQcAEGFwcGxpY2F0aW9uL2pzb24NOm1lc3NhZ2UtdHlwZQcABWV2ZW50eyJjb250ZW50QmxvY2tJbmRleCI6MCwiZGVsdGEiOnsidGV4dCI6IiBmdW5jdGlvbiB0byJ9LCJwIjoiYWJjZGVmZ2hpamtsbW5vcHFycyJ9GYv84AAAALQAAABXdWq16gs6ZXZlbnQtdHlwZQcAEWNvbnRlbnRCbG9ja0RlbHRhDTpjb250ZW50LXR5cGUHABBhcHBsaWNhdGlvbi9qc29uDTptZXNzYWdlLXR5cGUHAAVldmVudHsiY29udGVudEJsb2NrSW5kZXgiOjAsImRlbHRhIjp7InRleHQiOiIgZ2V0In0sInAiOiJhYmNkZWZnaGlqa2xtbm9wcXJzdHV2dyJ99bdUOgAAAN4AAABXpujaBgs6ZXZlbnQtdHlwZQcAEWNvbnRlbnRCbG9ja0RlbHRhDTpjb250ZW50LXR5cGUHABBhcHBsaWNhdGlvbi9qc29uDTptZXNzYWdlLXR5cGUHAAVldmVudHsiY29udGVudEJsb2NrSW5kZXgiOjAsImRlbHRhIjp7InRleHQiOiIgdGhlIHJlc3VsdCJ9LCJwIjoiYWJjZGVmZ2hpamtsbW5vcHFyc3R1dnd4eXpBQkNERUZHSElKS0xNTk9QUVJTVFVWV1hZWjAxMjM0NSJ9niPS/gAAAM0AAABXgag3VAs6ZXZlbnQtdHlwZQcAEWNvbnRlbnRCbG9ja0RlbHRhDTpjb250ZW50LXR5cGUHABBhcHBsaWNhdGlvbi9qc29uDTptZXNzYWdlLXR5cGUHAAVldmVudHsiY29udGVudEJsb2NrSW5kZXgiOjAsImRlbHRhIjp7InRleHQiOiIuIn0sInAiOiJhYmNkZWZnaGlqa2xtbm9wcXJzdHV2d3h5ekFCQ0RFRkdISUpLTE1OT1BRUlNUVVZXWFkifRc68JQAAACuAAAAVig9Cl8LOmV2ZW50LXR5cGUHABBjb250ZW50QmxvY2tTdG9wDTpjb250ZW50LXR5cGUHABBhcHBsaWNhdGlvbi9qc29uDTptZXNzYWdlLXR5cGUHAAVldmVudHsiY29udGVudEJsb2NrSW5kZXgiOjAsInAiOiJhYmNkZWZnaGlqa2xtbm9wcXJzdHV2d3h5ekFCQ0RFRkdISUpLTE1OT1AifY2eizoAAAEEAAAAV67xblsLOmV2ZW50LXR5cGUHABFjb250ZW50QmxvY2tTdGFydA06Y29udGVudC10eXBlBwAQYXBwbGljYXRpb24vanNvbg06bWVzc2FnZS10eXBlBwAFZXZlbnR7ImNvbnRlbnRCbG9ja0luZGV4IjoxLCJwIjoiYWJjZGVmZ2hpamtsbW5vcHFyc3R1dnd4eXpBQkNERUZHSElKS0xNTk9QUVIiLCJzdGFydCI6eyJ0b29sVXNlIjp7Im5hbWUiOiJjb3NpbmUiLCJ0b29sVXNlSWQiOiJ0b29sdXNlX1FrbHJFSEtqUnU2T2M0QlFVZnk3WlEifX19kpNGawAAAK0AAABXGJpAGQs6ZXZlbnQtdHlwZQcAEWNvbnRlbnRCbG9ja0RlbHRhDTpjb250ZW50LXR5cGUHABBhcHBsaWNhdGlvbi9qc29uDTptZXNzYWdlLXR5cGUHAAVldmVudHsiY29udGVudEJsb2NrSW5kZXgiOjEsImRlbHRhIjp7InRvb2xVc2UiOnsiaW5wdXQiOiIifX0sInAiOiJhYmNkZWZnIn3XeK+kAAAAswAAAFfHSmn6CzpldmVudC10eXBlBwARY29udGVudEJsb2NrRGVsdGENOmNvbnRlbnQtdHlwZQcAEGFwcGxpY2F0aW9uL2pzb24NOm1lc3NhZ2UtdHlwZQcABWV2ZW50eyJjb250ZW50QmxvY2tJbmRleCI6MSwiZGVsdGEiOnsidG9vbFVzZSI6eyJpbnB1dCI6IntcInhcIjogN30ifX0sInAiOiJhYmMifaN4jhsAAACxAAAAVsqNCgwLOmV2ZW50LXR5cGUHABBjb250ZW50QmxvY2tTdG9wDTpjb250ZW50LXR5cGUHABBhcHBsaWNhdGlvbi9qc29uDTptZXNzYWdlLXR5cGUHAAVldmVudHsiY29udGVudEJsb2NrSW5kZXgiOjEsInAiOiJhYmNkZWZnaGlqa2xtbm9wcXJzdHV2d3h5ekFCQ0RFRkdISUpLTE1OT1BRUlMifUJp3UkAAACFAAAAUQBIgekLOmV2ZW50LXR5cGUHAAttZXNzYWdlU3RvcA06Y29udGVudC10eXBlBwAQYXBwbGljYXRpb24vanNvbg06bWVzc2FnZS10eXBlBwAFZXZlbnR7InAiOiJhYmNkIiwic3RvcFJlYXNvbiI6InRvb2xfdXNlIn3ejv14AAAAygAAAE5X40OECzpldmVudC10eXBlBwAIbWV0YWRhdGENOmNvbnRlbnQtdHlwZQcAEGFwcGxpY2F0aW9uL2pzb24NOm1lc3NhZ2UtdHlwZQcABWV2ZW50eyJtZXRyaWNzIjp7ImxhdGVuY3lNcyI6MTk1N30sInAiOiJhYmNkZWZnIiwidXNhZ2UiOnsiaW5wdXRUb2tlbnMiOjM4Niwib3V0cHV0VG9rZW5zIjo3NSwidG90YWxUb2tlbnMiOjQ2MX19Ke/W4Q=="

func TestOpenAIToAWSBedrockTranslatorExtractAmazonEventStreamEvents(t *testing.T) {
	buf := bytes.NewBuffer(nil)
	e := eventstream.NewEncoder()
	var offsets []int
	for _, data := range []awsbedrock.ConverseStreamEvent{
		{Delta: &awsbedrock.ConverseStreamEventContentBlockDelta{Text: ptr.To("1")}},
		{Delta: &awsbedrock.ConverseStreamEventContentBlockDelta{Text: ptr.To("2")}},
		{Delta: &awsbedrock.ConverseStreamEventContentBlockDelta{Text: ptr.To("3")}},
	} {
		offsets = append(offsets, buf.Len())
		eventPayload, err := json.Marshal(data)
		require.NoError(t, err)
		err = e.Encode(buf, eventstream.Message{
			Headers: eventstream.Headers{{Name: "event-type", Value: eventstream.StringValue("content")}},
			Payload: eventPayload,
		})
		require.NoError(t, err)
	}

	eventBytes := buf.Bytes()

	t.Run("all-at-once", func(t *testing.T) {
		o := &openAIToAWSBedrockTranslatorV1ChatCompletion{}
		o.bufferedBody = eventBytes
		o.extractAmazonEventStreamEvents()
		require.Len(t, o.events, 3)
		require.Empty(t, o.bufferedBody)
		for i, text := range []string{"1", "2", "3"} {
			require.Equal(t, text, *o.events[i].Delta.Text)
		}
	})

	t.Run("in-chunks", func(t *testing.T) {
		o := &openAIToAWSBedrockTranslatorV1ChatCompletion{}
		o.bufferedBody = eventBytes[0:1]
		o.extractAmazonEventStreamEvents()
		require.Empty(t, o.events)
		require.Len(t, o.bufferedBody, 1)

		o.bufferedBody = eventBytes[0 : offsets[1]+5]
		o.extractAmazonEventStreamEvents()
		require.Len(t, o.events, 1)
		require.Equal(t, eventBytes[offsets[1]:offsets[1]+5], o.bufferedBody)

		clear(o.events)
		o.events = o.events[:0]
		o.bufferedBody = eventBytes[0 : offsets[2]+5]
		o.extractAmazonEventStreamEvents()
		require.Len(t, o.events, 2)
		require.Equal(t, eventBytes[offsets[2]:offsets[2]+5], o.bufferedBody)
	})

	t.Run("real events", func(t *testing.T) {
		o := &openAIToAWSBedrockTranslatorV1ChatCompletion{}
		var err error
		o.bufferedBody, err = base64.StdEncoding.DecodeString(base64RealStreamingEvents)
		require.NoError(t, err)
		o.extractAmazonEventStreamEvents()

		var texts []string
		var usage *awsbedrock.TokenUsage
		for _, event := range o.events {
			if delta := event.Delta; delta != nil && delta.Text != nil && *delta.Text != "" {
				texts = append(texts, *event.Delta.Text)
			}
			if u := event.Usage; u != nil {
				usage = u
			}
		}
		require.Equal(t,
			"To calculate the cosine of 7, we can use the \"cosine\" function that is available to us. Let's use this function to get the result.",
			strings.Join(texts, ""),
		)
		require.NotNil(t, usage)
		require.Equal(t, 461, usage.TotalTokens)
	})
}

func TestOpenAIToAWSBedrockTranslator_convertEvent(t *testing.T) {
	ptrOf := func(s string) *string { return &s }
	for _, tc := range []struct {
		name string
		in   awsbedrock.ConverseStreamEvent
		out  *openai.ChatCompletionResponseChunk
	}{
		{
			name: "usage",
			in: awsbedrock.ConverseStreamEvent{
				Usage: &awsbedrock.TokenUsage{
					InputTokens:  10,
					OutputTokens: 20,
					TotalTokens:  30,
				},
			},
			out: &openai.ChatCompletionResponseChunk{
				Object: "chat.completion.chunk",
				Usage: &openai.ChatCompletionResponseUsage{
					TotalTokens:      30,
					PromptTokens:     10,
					CompletionTokens: 20,
				},
			},
		},
		{
			name: "role",
			in: awsbedrock.ConverseStreamEvent{
				Role: ptrOf(awsbedrock.ConversationRoleAssistant),
			},
			out: &openai.ChatCompletionResponseChunk{
				Object: "chat.completion.chunk",
				Choices: []openai.ChatCompletionResponseChunkChoice{
					{
						Delta: &openai.ChatCompletionResponseChunkChoiceDelta{
							Role:    awsbedrock.ConversationRoleAssistant,
							Content: &emptyString,
						},
					},
				},
			},
		},
		{
			name: "delta",
			in: awsbedrock.ConverseStreamEvent{
				Delta: &awsbedrock.ConverseStreamEventContentBlockDelta{Text: ptr.To("response")},
			},
			out: &openai.ChatCompletionResponseChunk{
				Object: "chat.completion.chunk",
				Choices: []openai.ChatCompletionResponseChunkChoice{
					{
						Delta: &openai.ChatCompletionResponseChunkChoiceDelta{
							Content: ptrOf("response"),
						},
					},
				},
			},
		},
	} {
		t.Run(tc.name, func(t *testing.T) {
			o := &openAIToAWSBedrockTranslatorV1ChatCompletion{}
			chunk, ok := o.convertEvent(&tc.in)
			if tc.out == nil {
				require.False(t, ok)
			} else {
				require.Equal(t, tc.out, chunk)
			}
		})
	}
}<|MERGE_RESOLUTION|>--- conflicted
+++ resolved
@@ -897,13 +897,8 @@
 		require.NoError(t, err)
 
 		var results []string
-<<<<<<< HEAD
 		for i := range buf {
-			hm, bm, tokenUsage, err := o.ResponseBody(nil, bytes.NewBuffer([]byte{buf[i]}), i == len(buf)-1)
-=======
-		for i := 0; i < len(buf); i++ {
 			hm, bm, tokenUsage, err := o.ResponseBody(nil, bytes.NewBuffer([]byte{buf[i]}), i == len(buf)-1, nil)
->>>>>>> e74bb3ff
 			require.NoError(t, err)
 			require.Nil(t, hm)
 			require.NotNil(t, bm)
