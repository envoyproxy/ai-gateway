--- conflicted
+++ resolved
@@ -607,40 +607,6 @@
 		}
 	}
 
-<<<<<<< HEAD
-	// Merge bedrock response content into openai response choices
-	for i := 0; i < len(bedrockResp.Output.Message.Content); i++ {
-		output := bedrockResp.Output.Message.Content[i]
-		choice := openai.ChatCompletionResponseChoice{
-			Index: (int64)(i),
-			Message: openai.ChatCompletionResponseChoiceMessage{
-				Role: bedrockResp.Output.Message.Role,
-			},
-			FinishReason: o.bedrockStopReasonToOpenAIStopReason(bedrockResp.StopReason),
-		}
-		if output.Text != nil {
-			choice.Message.Content = output.Text
-		}
-
-		if output.ToolUse != nil {
-			if toolCall := o.bedrockToolUseToOpenAICalls(output.ToolUse); toolCall != nil {
-				choice.Message.ToolCalls = []openai.ChatCompletionMessageToolCallParam{*toolCall}
-			}
-		}
-
-		// Check if the next element should be merged -
-		// A model may return the tool config in a separate message,
-		// the message text + tool config should be merged for the openai response
-		if i+1 < len(bedrockResp.Output.Message.Content) {
-			nextOutput := bedrockResp.Output.Message.Content[i+1]
-			if nextOutput.Text == nil && nextOutput.ToolUse != nil {
-				if toolCall := o.bedrockToolUseToOpenAICalls(nextOutput.ToolUse); toolCall != nil {
-					// TODO: decide: we can either set it as the tool call, or append it.
-					choice.Message.ToolCalls = append(choice.Message.ToolCalls, *toolCall)
-					// choice.Message.ToolCalls = []openai.ChatCompletionMessageToolCallParam{*toolCall}
-				}
-				i++ // Skip the next element as it has been merged
-=======
 	// AWS Bedrock does not support N(multiple choices) > 0, so there could be only one choice.
 	choice := openai.ChatCompletionResponseChoice{
 		Index: (int64)(0),
@@ -656,7 +622,6 @@
 			// For the converse response the assumption is that there is only one text content block, we take the first one.
 			if choice.Message.Content == nil {
 				choice.Message.Content = output.Text
->>>>>>> 88bffe3b
 			}
 		}
 	}
