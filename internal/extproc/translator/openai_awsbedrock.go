--- conflicted
+++ resolved
@@ -395,21 +395,6 @@
 	return nil, nil
 }
 
-func (o *openAIToAWSBedrockTranslatorV1ChatCompletion) bedrockUsageToOpenAIUsage(
-	bedrockResp *awsbedrock.ConverseOutput, openAIResp *openai.ChatCompletionResponse,
-) uint32 {
-	var usedToken uint32
-	if bedrockResp.Usage != nil {
-		openAIResp.Usage = openai.ChatCompletionResponseUsage{
-			TotalTokens:      bedrockResp.Usage.TotalTokens,
-			PromptTokens:     bedrockResp.Usage.InputTokens,
-			CompletionTokens: bedrockResp.Usage.OutputTokens,
-		}
-		usedToken = uint32(bedrockResp.Usage.TotalTokens)
-	}
-	return usedToken
-}
-
 func (o *openAIToAWSBedrockTranslatorV1ChatCompletion) bedrockStopReasonToOpenAIStopReason(
 	stopReason *string,
 ) openai.ChatCompletionChoicesFinishReason {
@@ -510,11 +495,7 @@
 		Object:  "chat.completion",
 		Choices: make([]openai.ChatCompletionResponseChoice, 0, len(bedrockResp.Output.Message.Content)),
 	}
-<<<<<<< HEAD
 	// convert token usage
-	usedToken = o.bedrockUsageToOpenAIUsage(&bedrockResp, &openAIResp)
-
-=======
 	if bedrockResp.Usage != nil {
 		tokenUsage = LLMTokenUsage{
 			InputTokens:  uint32(bedrockResp.Usage.InputTokens),  //nolint:gosec
@@ -527,7 +508,6 @@
 			CompletionTokens: bedrockResp.Usage.OutputTokens,
 		}
 	}
->>>>>>> f4ba5ccb
 	for i, output := range bedrockResp.Output.Message.Content {
 		choice := openai.ChatCompletionResponseChoice{
 			Index: (int64)(i),
@@ -541,13 +521,8 @@
 		openAIResp.Choices = append(openAIResp.Choices, choice)
 	}
 
-<<<<<<< HEAD
 	if b, err := json.Marshal(openAIResp); err != nil {
-		return nil, nil, 0, fmt.Errorf("failed to marshal body: %w", err)
-=======
-	if body, err := json.Marshal(openAIResp); err != nil {
 		return nil, nil, tokenUsage, fmt.Errorf("failed to marshal body: %w", err)
->>>>>>> f4ba5ccb
 	} else {
 		mut.Body = b
 	}
