// Copyright Envoy AI Gateway Authors
// SPDX-License-Identifier: Apache-2.0
// The full text of the Apache license is available in the LICENSE file at
// the root of the repo.

package translator

import (
	"bytes"
	"encoding/json"
	"fmt"
	"io"
	"strconv"
	"testing"

	"github.com/anthropics/anthropic-sdk-go"
	"github.com/anthropics/anthropic-sdk-go/shared"
	"github.com/anthropics/anthropic-sdk-go/shared/constant"
	anthropicVertex "github.com/anthropics/anthropic-sdk-go/vertex"
	"github.com/google/go-cmp/cmp"
	"github.com/stretchr/testify/require"
	"github.com/tidwall/gjson"
	"k8s.io/utils/ptr"

	"github.com/envoyproxy/ai-gateway/internal/apischema/openai"
)

const (
	claudeTestModel = "claude-3-opus-20240229"
	testTool        = "test_123"
)

func TestOpenAIToGCPAnthropicTranslatorV1ChatCompletion_RequestBody(t *testing.T) {
	// Define a common input request to use for both standard and vertex tests.
	openAIReq := &openai.ChatCompletionRequest{
		Model: claudeTestModel,
		Messages: []openai.ChatCompletionMessageParamUnion{
			{
				Type:  openai.ChatMessageRoleSystem,
				Value: openai.ChatCompletionSystemMessageParam{Content: openai.StringOrArray{Value: "You are a helpful assistant."}},
			},
			{
				Type:  openai.ChatMessageRoleUser,
				Value: openai.ChatCompletionUserMessageParam{Content: openai.StringOrUserRoleContentUnion{Value: "Hello!"}},
			},
		},
		MaxTokens:   ptr.To(int64(1024)),
		Temperature: ptr.To(0.7),
	}

<<<<<<< HEAD
	t.Run("Vertex Values Configured Correctly", func(t *testing.T) {
		translator := NewChatCompletionOpenAIToGCPAnthropicTranslator()
		hm, bm, err := translator.RequestBody(nil, openAIReq, false)
		require.NoError(t, err)
		require.NotNil(t, hm)
		require.NotNil(t, bm)

		// Check the path header.
		pathHeader := hm.SetHeaders[0]
		require.Equal(t, ":path", pathHeader.Header.Key)
		expectedPath := fmt.Sprintf("publishers/anthropic/models/%s:rawPredict", openAIReq.Model)
		require.Equal(t, expectedPath, string(pathHeader.Header.RawValue))

		// Check the body content.
		body := bm.GetBody()
		require.NotNil(t, body)
		// Model should NOT be present in the body for GCP Vertex.
		require.False(t, gjson.GetBytes(body, "model").Exists())
		// Anthropic version should be present for GCP Vertex.
		require.Equal(t, anthropicVertex.DefaultVersion, gjson.GetBytes(body, "anthropic_version").String())
	})

	t.Run("Image Content Request", func(t *testing.T) {
		imageReq := &openai.ChatCompletionRequest{
			MaxCompletionTokens: ptr.To(int64(200)),
			Model:               "claude-3-opus-20240229",
			Messages: []openai.ChatCompletionMessageParamUnion{
				{
					Type: openai.ChatMessageRoleUser,
					Value: openai.ChatCompletionUserMessageParam{
						Content: openai.StringOrUserRoleContentUnion{
							Value: []openai.ChatCompletionContentPartUserUnionParam{
								{TextContent: &openai.ChatCompletionContentPartTextParam{Text: "What is in this image?"}},
								{ImageContent: &openai.ChatCompletionContentPartImageParam{
									ImageURL: openai.ChatCompletionContentPartImageImageURLParam{
										URL: "data:image/jpeg;base64,dGVzdA==", // "test" in base64.
									},
								}},
=======
	tests := []struct {
		name              string
		modelNameOverride string
		raw               []byte
		input             *openai.ChatCompletionRequest
		onRetry           bool
		wantError         bool
		wantHeaderMut     *extprocv3.HeaderMutation
		wantBodyMut       *extprocv3.BodyMutation
	}{
		{
			name: "basic request",
			input: &openai.ChatCompletionRequest{
				Stream: false,
				Model:  "claude-3",
				Messages: []openai.ChatCompletionMessageParamUnion{
					{
						Value: openai.ChatCompletionSystemMessageParam{
							Content: openai.StringOrArray{
								Value: "You are a helpful assistant",
>>>>>>> 1e332cb3
							},
						},
					},
				},
			},
		}
		translator := NewChatCompletionOpenAIToGCPAnthropicTranslator()
		_, bm, err := translator.RequestBody(nil, imageReq, false)
		require.NoError(t, err)
		body := bm.GetBody()
		imageBlock := gjson.GetBytes(body, "messages.0.content.1")
		require.Equal(t, "image", imageBlock.Get("type").String())
		require.Equal(t, "base64", imageBlock.Get("source.type").String())
		require.Equal(t, "image/jpeg", imageBlock.Get("source.media_type").String())
		require.Equal(t, "dGVzdA==", imageBlock.Get("source.data").String())
	})

	t.Run("Multiple System Prompts Concatenated", func(t *testing.T) {
		firstMsg := "First system prompt."
		secondMsg := "Second developer prompt."
		thirdMsg := "Hello!"
		multiSystemReq := &openai.ChatCompletionRequest{
			Model: claudeTestModel,
			Messages: []openai.ChatCompletionMessageParamUnion{
				{Type: openai.ChatMessageRoleSystem, Value: openai.ChatCompletionSystemMessageParam{Content: openai.StringOrArray{Value: firstMsg}}},
				{Type: openai.ChatMessageRoleDeveloper, Value: openai.ChatCompletionDeveloperMessageParam{Content: openai.StringOrArray{Value: secondMsg}}},
				{Type: openai.ChatMessageRoleUser, Value: openai.ChatCompletionUserMessageParam{Content: openai.StringOrUserRoleContentUnion{Value: thirdMsg}}},
			},
			MaxTokens: ptr.To(int64(100)),
		}
		translator := NewChatCompletionOpenAIToGCPAnthropicTranslator()
		_, bm, err := translator.RequestBody(nil, multiSystemReq, false)
		require.NoError(t, err)
		body := bm.GetBody()
		require.Equal(t, firstMsg, gjson.GetBytes(body, "system.0.text").String())
		require.Equal(t, secondMsg, gjson.GetBytes(body, "system.1.text").String())
		require.Equal(t, thirdMsg, gjson.GetBytes(body, "messages.0.content.0.text").String())
	})

	t.Run("Streaming Request Error", func(t *testing.T) {
		streamReq := &openai.ChatCompletionRequest{
			Model:     claudeTestModel,
			Messages:  []openai.ChatCompletionMessageParamUnion{},
			MaxTokens: ptr.To(int64(100)),
			Stream:    true,
		}
		translator := NewChatCompletionOpenAIToGCPAnthropicTranslator()
		_, _, err := translator.RequestBody(nil, streamReq, false)
		require.Error(t, err)
		require.Contains(t, err.Error(), errStreamingNotSupported.Error())
	})

	t.Run("Invalid Temperature (above bound)", func(t *testing.T) {
		invalidTempReq := &openai.ChatCompletionRequest{
			Model:       claudeTestModel,
			Messages:    []openai.ChatCompletionMessageParamUnion{},
			MaxTokens:   ptr.To(int64(100)),
			Temperature: ptr.To(2.5),
		}
		translator := NewChatCompletionOpenAIToGCPAnthropicTranslator()
		_, _, err := translator.RequestBody(nil, invalidTempReq, false)
		require.Error(t, err)
		require.Contains(t, err.Error(), fmt.Sprintf(tempNotSupportedError, *invalidTempReq.Temperature))
	})

	t.Run("Invalid Temperature (below bound)", func(t *testing.T) {
		invalidTempReq := &openai.ChatCompletionRequest{
			Model:       claudeTestModel,
			Messages:    []openai.ChatCompletionMessageParamUnion{},
			MaxTokens:   ptr.To(int64(100)),
			Temperature: ptr.To(-2.5),
		}
		translator := NewChatCompletionOpenAIToGCPAnthropicTranslator()
		_, _, err := translator.RequestBody(nil, invalidTempReq, false)
		require.Error(t, err)
		require.Contains(t, err.Error(), fmt.Sprintf(tempNotSupportedError, *invalidTempReq.Temperature))
	})

	// Test for missing required parameter.
	t.Run("Missing MaxTokens Throws Error", func(t *testing.T) {
		missingTokensReq := &openai.ChatCompletionRequest{
			Model:     claudeTestModel,
			Messages:  []openai.ChatCompletionMessageParamUnion{},
			MaxTokens: nil,
		}
		translator := NewChatCompletionOpenAIToGCPAnthropicTranslator()
		_, _, err := translator.RequestBody(nil, missingTokensReq, false)
		require.ErrorContains(t, err, "the maximum number of tokens must be set for Anthropic, got nil instead")
	})
}

func TestOpenAIToGCPAnthropicTranslatorV1ChatCompletion_ResponseBody(t *testing.T) {
	t.Run("invalid json body", func(t *testing.T) {
		translator := NewChatCompletionOpenAIToGCPAnthropicTranslator()
		_, _, _, err := translator.ResponseBody(map[string]string{statusHeaderName: "200"}, bytes.NewBufferString("invalid json"), true)
		require.Error(t, err)
		require.Contains(t, err.Error(), "failed to unmarshal body")
	})

	tests := []struct {
		name                   string
		inputResponse          *anthropic.Message
		respHeaders            map[string]string
		expectedOpenAIResponse openai.ChatCompletionResponse
	}{
		{
			name: "basic text response",
			inputResponse: &anthropic.Message{
				Role:       constant.Assistant(anthropic.MessageParamRoleAssistant),
				Content:    []anthropic.ContentBlockUnion{{Type: "text", Text: "Hello there!"}},
				StopReason: anthropic.StopReasonEndTurn,
				Usage:      anthropic.Usage{InputTokens: 10, OutputTokens: 20},
			},
			respHeaders: map[string]string{statusHeaderName: "200"},
			expectedOpenAIResponse: openai.ChatCompletionResponse{
				Object: "chat.completion",
				Usage:  openai.ChatCompletionResponseUsage{PromptTokens: 10, CompletionTokens: 20, TotalTokens: 30},
				Choices: []openai.ChatCompletionResponseChoice{
					{
						Index:        0,
						Message:      openai.ChatCompletionResponseChoiceMessage{Role: "assistant", Content: ptr.To("Hello there!")},
						FinishReason: openai.ChatCompletionChoicesFinishReasonStop,
					},
				},
			},
		},
		{
<<<<<<< HEAD
			name: "response with tool use",
			inputResponse: &anthropic.Message{
				Role: constant.Assistant(anthropic.MessageParamRoleAssistant),
				Content: []anthropic.ContentBlockUnion{
					{Type: "text", Text: "Ok, I will call the tool."},
					{Type: "tool_use", ID: "toolu_01", Name: "get_weather", Input: json.RawMessage(`{"location": "Tokyo", "unit": "celsius"}`)},
				},
				StopReason: anthropic.StopReasonToolUse,
				Usage:      anthropic.Usage{InputTokens: 25, OutputTokens: 15},
			},
			respHeaders: map[string]string{statusHeaderName: "200"},
			expectedOpenAIResponse: openai.ChatCompletionResponse{
				Object: "chat.completion",
				Usage:  openai.ChatCompletionResponseUsage{PromptTokens: 25, CompletionTokens: 15, TotalTokens: 40},
				Choices: []openai.ChatCompletionResponseChoice{
=======
			name:              "model name override",
			modelNameOverride: "claude-3",
			input: &openai.ChatCompletionRequest{
				Stream: false,
				Model:  "gcp.claude-3",
				Messages: []openai.ChatCompletionMessageParamUnion{
					{
						Value: openai.ChatCompletionSystemMessageParam{
							Content: openai.StringOrArray{
								Value: "You are a helpful assistant",
							},
						},
						Type: openai.ChatMessageRoleSystem,
					},
					{
						Value: openai.ChatCompletionUserMessageParam{
							Content: openai.StringOrUserRoleContentUnion{
								Value: "Tell me about AI Gateways",
							},
						},
						Type: openai.ChatMessageRoleUser,
					},
				},
			},
			wantError:     false,
			wantHeaderMut: defaultHeaderMut,
			wantBodyMut:   nil,
		},
		{
			name: "streaming request",
			input: &openai.ChatCompletionRequest{
				Stream: true,
				Model:  "claude-3",
				Messages: []openai.ChatCompletionMessageParamUnion{
>>>>>>> 1e332cb3
					{
						Index:        0,
						FinishReason: openai.ChatCompletionChoicesFinishReasonToolCalls,
						Message: openai.ChatCompletionResponseChoiceMessage{
							Role:    string(anthropic.MessageParamRoleAssistant),
							Content: ptr.To("Ok, I will call the tool."),
							ToolCalls: []openai.ChatCompletionMessageToolCallParam{
								{
									ID:   "toolu_01",
									Type: openai.ChatCompletionMessageToolCallTypeFunction,
									Function: openai.ChatCompletionMessageToolCallFunctionParam{
										Name:      "get_weather",
										Arguments: `{"location":"Tokyo","unit":"celsius"}`,
									},
								},
							},
						},
					},
				},
			},
		},
	}

<<<<<<< HEAD
	for _, tt := range tests {
		t.Run(tt.name, func(t *testing.T) {
			body, err := json.Marshal(tt.inputResponse)
			require.NoError(t, err, "Test setup failed: could not marshal input struct")

			translator := NewChatCompletionOpenAIToGCPAnthropicTranslator()
			hm, bm, usedToken, err := translator.ResponseBody(tt.respHeaders, bytes.NewBuffer(body), true)
=======
	for _, tc := range tests {
		t.Run(tc.name, func(t *testing.T) {
			translator := NewChatCompletionOpenAIToGCPAnthropicTranslator(tc.modelNameOverride)
			headerMut, bodyMut, err := translator.RequestBody(tc.raw, tc.input, tc.onRetry)
>>>>>>> 1e332cb3

			require.NoError(t, err, "Translator returned an unexpected internal error")
			require.NotNil(t, hm)
			require.NotNil(t, bm)

			newBody := bm.GetBody()
			require.NotNil(t, newBody)
			require.Len(t, hm.SetHeaders, 1)
			require.Equal(t, "content-length", hm.SetHeaders[0].Header.Key)
			require.Equal(t, strconv.Itoa(len(newBody)), string(hm.SetHeaders[0].Header.RawValue))

			var gotResp openai.ChatCompletionResponse
			err = json.Unmarshal(newBody, &gotResp)
			require.NoError(t, err)

			expectedTokenUsage := LLMTokenUsage{
				InputTokens:  uint32(tt.expectedOpenAIResponse.Usage.PromptTokens),     //nolint:gosec
				OutputTokens: uint32(tt.expectedOpenAIResponse.Usage.CompletionTokens), //nolint:gosec
				TotalTokens:  uint32(tt.expectedOpenAIResponse.Usage.TotalTokens),      //nolint:gosec
			}
			require.Equal(t, expectedTokenUsage, usedToken)

			if diff := cmp.Diff(tt.expectedOpenAIResponse, gotResp); diff != "" {
				t.Errorf("ResponseBody mismatch (-want +got):\n%s", diff)
			}
		})
	}
}

// TestMessageTranslation adds specific coverage for assistant and tool message translations.
func TestMessageTranslation(t *testing.T) {
	tests := []struct {
<<<<<<< HEAD
		name                  string
		inputMessages         []openai.ChatCompletionMessageParamUnion
		expectedAnthropicMsgs []anthropic.MessageParam
		expectedSystemBlocks  []anthropic.TextBlockParam
		expectErr             bool
=======
		name              string
		modelNameOverride string
		headers           map[string]string
		wantError         bool
		wantHeaderMut     *extprocv3.HeaderMutation
>>>>>>> 1e332cb3
	}{
		{
			name: "assistant message with text",
			inputMessages: []openai.ChatCompletionMessageParamUnion{
				{
					Type: openai.ChatMessageRoleAssistant,
					Value: openai.ChatCompletionAssistantMessageParam{
						Content: openai.StringOrAssistantRoleContentUnion{Value: "Hello from the assistant."},
					},
				},
			},
			expectedAnthropicMsgs: []anthropic.MessageParam{
				{
					Role:    anthropic.MessageParamRoleAssistant,
					Content: []anthropic.ContentBlockParamUnion{anthropic.NewTextBlock("Hello from the assistant.")},
				},
			},
		},
		{
			name: "assistant message with tool call",
			inputMessages: []openai.ChatCompletionMessageParamUnion{
				{
					Type: openai.ChatMessageRoleAssistant,
					Value: openai.ChatCompletionAssistantMessageParam{
						ToolCalls: []openai.ChatCompletionMessageToolCallParam{
							{
								ID:       testTool,
								Type:     openai.ChatCompletionMessageToolCallTypeFunction,
								Function: openai.ChatCompletionMessageToolCallFunctionParam{Name: "get_weather", Arguments: `{"location":"NYC"}`},
							},
						},
					},
				},
			},
			expectedAnthropicMsgs: []anthropic.MessageParam{
				{
					Role: anthropic.MessageParamRoleAssistant,
					Content: []anthropic.ContentBlockParamUnion{
						{
							OfToolUse: &anthropic.ToolUseBlockParam{
								ID:    testTool,
								Type:  "tool_use",
								Name:  "get_weather",
								Input: map[string]interface{}{"location": "NYC"},
							},
						},
					},
				},
			},
		},
		{
			name: "assistant message with refusal",
			inputMessages: []openai.ChatCompletionMessageParamUnion{
				{
					Type: openai.ChatMessageRoleAssistant,
					Value: openai.ChatCompletionAssistantMessageParam{
						Content: openai.StringOrAssistantRoleContentUnion{
							Value: openai.ChatCompletionAssistantMessageParamContent{
								Type:    openai.ChatCompletionAssistantMessageParamContentTypeRefusal,
								Refusal: ptr.To("I cannot answer that."),
							},
						},
					},
				},
			},
			expectedAnthropicMsgs: []anthropic.MessageParam{
				{
					Role:    anthropic.MessageParamRoleAssistant,
					Content: []anthropic.ContentBlockParamUnion{anthropic.NewTextBlock("I cannot answer that.")},
				},
			},
		},
		{
			name: "tool message with text content",
			inputMessages: []openai.ChatCompletionMessageParamUnion{
				{
					Type: openai.ChatMessageRoleTool,
					Value: openai.ChatCompletionToolMessageParam{
						ToolCallID: testTool,
						Content: openai.StringOrArray{
							Value: "The weather is 72 degrees and sunny.",
						},
					},
				},
			},
			expectedAnthropicMsgs: []anthropic.MessageParam{
				{
					Role: anthropic.MessageParamRoleUser,
					Content: []anthropic.ContentBlockParamUnion{
						{
							OfToolResult: &anthropic.ToolResultBlockParam{
								ToolUseID: testTool,
								Type:      "tool_result",
								Content: []anthropic.ToolResultBlockParamContentUnion{
									{
										OfText: &anthropic.TextBlockParam{
											Text: "The weather is 72 degrees and sunny.",
											Type: "text",
										},
									},
								},
							},
						},
					},
				},
			},
		},
		{
			name: "system and developer messages",
			inputMessages: []openai.ChatCompletionMessageParamUnion{
				{Type: openai.ChatMessageRoleSystem, Value: openai.ChatCompletionSystemMessageParam{Content: openai.StringOrArray{Value: "System prompt."}}},
				{Type: openai.ChatMessageRoleUser, Value: openai.ChatCompletionUserMessageParam{Content: openai.StringOrUserRoleContentUnion{Value: "User message."}}},
				{Type: openai.ChatMessageRoleDeveloper, Value: openai.ChatCompletionDeveloperMessageParam{Content: openai.StringOrArray{Value: "Developer prompt."}}},
			},
			expectedAnthropicMsgs: []anthropic.MessageParam{
				{
					Role:    anthropic.MessageParamRoleUser,
					Content: []anthropic.ContentBlockParamUnion{anthropic.NewTextBlock("User message.")},
				},
			},
			expectedSystemBlocks: []anthropic.TextBlockParam{
				{Text: "System prompt."},
				{Text: "Developer prompt."},
			},
		},
		{
			name: "user message with content error",
			inputMessages: []openai.ChatCompletionMessageParamUnion{
				{
					Type: openai.ChatMessageRoleUser,
					Value: openai.ChatCompletionUserMessageParam{
						Content: openai.StringOrUserRoleContentUnion{
							Value: 0,
						},
					},
				},
			},
			expectErr: true,
		},
		{
			name: "assistant message with tool call error",
			inputMessages: []openai.ChatCompletionMessageParamUnion{
				{
					Type: openai.ChatMessageRoleAssistant,
					Value: openai.ChatCompletionAssistantMessageParam{
						ToolCalls: []openai.ChatCompletionMessageToolCallParam{
							{
								ID:       testTool,
								Type:     openai.ChatCompletionMessageToolCallTypeFunction,
								Function: openai.ChatCompletionMessageToolCallFunctionParam{Name: "get_weather", Arguments: `{"location":`},
							},
						},
					},
				},
			},
			expectErr: true,
		},
		{
			name: "tool message with content error",
			inputMessages: []openai.ChatCompletionMessageParamUnion{
				{
					Type: openai.ChatMessageRoleTool,
					Value: openai.ChatCompletionToolMessageParam{
						ToolCallID: testTool,
						Content:    openai.StringOrArray{Value: 123},
					},
				},
			},
			expectErr: true,
		},
		{
			name: "tool message with image content",
			inputMessages: []openai.ChatCompletionMessageParamUnion{
				{
					Type: openai.ChatMessageRoleTool,
					Value: openai.ChatCompletionToolMessageParam{
						ToolCallID: "tool_def",
						Content: openai.StringOrArray{
							Value: []openai.ChatCompletionContentPartUserUnionParam{
								{
									ImageContent: &openai.ChatCompletionContentPartImageParam{
										ImageURL: openai.ChatCompletionContentPartImageImageURLParam{
											URL: "data:image/png;base64,dGVzdA==",
										},
									},
								},
							},
						},
					},
				},
			},
			expectedAnthropicMsgs: []anthropic.MessageParam{
				{
					Role: anthropic.MessageParamRoleUser,
					Content: []anthropic.ContentBlockParamUnion{
						{
							OfToolResult: &anthropic.ToolResultBlockParam{
								ToolUseID: "tool_def",
								Type:      "tool_result",
								Content: []anthropic.ToolResultBlockParamContentUnion{
									{
										OfImage: &anthropic.ImageBlockParam{
											Source: anthropic.ImageBlockParamSourceUnion{
												OfBase64: &anthropic.Base64ImageSourceParam{
													Data:      "dGVzdA==",
													MediaType: "image/png",
													Type:      "base64",
												},
											},
										},
									},
								},
							},
						},
					},
				},
			},
		},
	}

<<<<<<< HEAD
	for _, tt := range tests {
		t.Run(tt.name, func(t *testing.T) {
			openAIReq := &openai.ChatCompletionRequest{Messages: tt.inputMessages}
			anthropicMsgs, systemBlocks, err := openAIToAnthropicMessages(openAIReq.Messages)

			if tt.expectErr {
				require.Error(t, err)
			} else {
				require.NoError(t, err)
				// Compare the conversational messages.
				require.Len(t, anthropicMsgs, len(tt.expectedAnthropicMsgs), "Number of translated messages should match")
				for i, expectedMsg := range tt.expectedAnthropicMsgs {
					actualMsg := anthropicMsgs[i]
					require.Equal(t, expectedMsg.Role, actualMsg.Role, "Message roles should match")
					require.Len(t, actualMsg.Content, len(expectedMsg.Content), "Number of content blocks should match")
					for j, expectedContent := range expectedMsg.Content {
						actualContent := actualMsg.Content[j]
						require.Equal(t, expectedContent.GetType(), actualContent.GetType(), "Content block types should match")
						if expectedContent.OfText != nil {
							require.NotNil(t, actualContent.OfText)
							require.Equal(t, expectedContent.OfText.Text, actualContent.OfText.Text)
						}
						if expectedContent.OfToolUse != nil {
							require.NotNil(t, actualContent.OfToolUse)
							require.Equal(t, expectedContent.OfToolUse.ID, actualContent.OfToolUse.ID)
							require.Equal(t, expectedContent.OfToolUse.Name, actualContent.OfToolUse.Name)
							require.Equal(t, expectedContent.OfToolUse.Input, actualContent.OfToolUse.Input)
						}
						if expectedContent.OfToolResult != nil {
							require.NotNil(t, actualContent.OfToolResult)
							require.Equal(t, expectedContent.OfToolResult.ToolUseID, actualContent.OfToolResult.ToolUseID)
							require.Len(t, actualContent.OfToolResult.Content, len(expectedContent.OfToolResult.Content))
							if expectedContent.OfToolResult.Content[0].OfText != nil {
								require.Equal(t, expectedContent.OfToolResult.Content[0].OfText.Text, actualContent.OfToolResult.Content[0].OfText.Text)
							}
							if expectedContent.OfToolResult.Content[0].OfImage != nil {
								require.NotNil(t, actualContent.OfToolResult.Content[0].OfImage, "Actual image block should not be nil")
								require.NotNil(t, actualContent.OfToolResult.Content[0].OfImage.Source, "Actual image source should not be nil")
								if expectedContent.OfToolResult.Content[0].OfImage.Source.OfBase64 != nil {
									require.NotNil(t, actualContent.OfToolResult.Content[0].OfImage.Source.OfBase64, "Actual base64 source should not be nil")
									require.Equal(t, expectedContent.OfToolResult.Content[0].OfImage.Source.OfBase64.Data, actualContent.OfToolResult.Content[0].OfImage.Source.OfBase64.Data)
								}
							}
						}
					}
				}
=======
	for _, tc := range tests {
		t.Run(tc.name, func(t *testing.T) {
			translator := NewChatCompletionOpenAIToGCPAnthropicTranslator(tc.modelNameOverride)
			headerMut, err := translator.ResponseHeaders(tc.headers)
>>>>>>> 1e332cb3

				// Compare the system prompt blocks.
				require.Len(t, systemBlocks, len(tt.expectedSystemBlocks), "Number of system blocks should match")
				for i, expectedBlock := range tt.expectedSystemBlocks {
					actualBlock := systemBlocks[i]
					require.Equal(t, expectedBlock.Text, actualBlock.Text, "System block text should match")
				}
			}
		})
	}
}

func TestOpenAIToGCPAnthropicTranslator_ResponseError(t *testing.T) {
	tests := []struct {
		name            string
		responseHeaders map[string]string
		inputBody       interface{}
		expectedOutput  openai.Error
	}{
		{
			name: "non-json error response",
			responseHeaders: map[string]string{
				statusHeaderName:      "503",
				contentTypeHeaderName: "text/plain; charset=utf-8",
			},
			inputBody: "Service Unavailable",
			expectedOutput: openai.Error{
				Type: "error",
				Error: openai.ErrorType{
					Type:    gcpBackendError,
					Code:    ptr.To("503"),
					Message: "Service Unavailable",
				},
			},
		},
		{
			name: "json error response",
			responseHeaders: map[string]string{
				statusHeaderName:      "400",
				contentTypeHeaderName: "application/json",
			},
			inputBody: &anthropic.ErrorResponse{
				Type: "error",
				Error: shared.ErrorObjectUnion{
					Type:    "invalid_request_error",
					Message: "Your max_tokens is too high.",
				},
			},
			expectedOutput: openai.Error{
				Type: "error",
				Error: openai.ErrorType{
					Type:    "invalid_request_error",
					Code:    ptr.To("400"),
					Message: "Your max_tokens is too high.",
				},
			},
		},
	}

	for _, tt := range tests {
		t.Run(tt.name, func(t *testing.T) {
			var reader io.Reader
			if bodyStr, ok := tt.inputBody.(string); ok {
				reader = bytes.NewBufferString(bodyStr)
			} else {
				bodyBytes, err := json.Marshal(tt.inputBody)
				require.NoError(t, err)
				reader = bytes.NewBuffer(bodyBytes)
			}

			o := &openAIToGCPAnthropicTranslatorV1ChatCompletion{}
			hm, bm, err := o.ResponseError(tt.responseHeaders, reader)

			require.NoError(t, err)
			require.NotNil(t, bm)
			require.NotNil(t, hm)

			newBody := bm.GetBody()
			require.NotNil(t, newBody)
			require.Len(t, hm.SetHeaders, 1)
			require.Equal(t, "content-length", hm.SetHeaders[0].Header.Key)
			require.Equal(t, strconv.Itoa(len(newBody)), string(hm.SetHeaders[0].Header.RawValue))

			var gotError openai.Error
			err = json.Unmarshal(newBody, &gotError)
			require.NoError(t, err)

			if diff := cmp.Diff(tt.expectedOutput, gotError); diff != "" {
				t.Errorf("ResponseError() mismatch (-want +got):\n%s", diff)
			}
		})
	}
}

// New test function for helper coverage.
func TestHelperFunctions(t *testing.T) {
	t.Run("anthropicToOpenAIFinishReason invalid reason", func(t *testing.T) {
		_, err := anthropicToOpenAIFinishReason("unknown_reason")
		require.Error(t, err)
		require.Contains(t, err.Error(), "received invalid stop reason")
	})

	t.Run("anthropicRoleToOpenAIRole invalid role", func(t *testing.T) {
		_, err := anthropicRoleToOpenAIRole("unknown_role")
		require.Error(t, err)
		require.Contains(t, err.Error(), "invalid anthropic role")
	})

	t.Run("process stop with nil", func(t *testing.T) {
		val, err := processStop(nil)
		require.NoError(t, err)
		require.Nil(t, val)
	})
}

func TestTranslateOpenAItoAnthropicTools(t *testing.T) {
	anthropicTestTool := []anthropic.ToolUnionParam{
		{OfTool: &anthropic.ToolParam{Name: "get_weather", Description: anthropic.String("")}},
	}
	openaiTestTool := []openai.Tool{
		{Type: "function", Function: &openai.FunctionDefinition{Name: "get_weather"}},
	}
	tests := []struct {
<<<<<<< HEAD
		name               string
		openAIReq          *openai.ChatCompletionRequest
		expectedTools      []anthropic.ToolUnionParam
		expectedToolChoice anthropic.ToolChoiceUnionParam
		expectErr          bool
=======
		name              string
		modelNameOverride string
		respHeaders       map[string]string
		body              string
		endOfStream       bool
		wantError         bool
		wantHeaderMut     *extprocv3.HeaderMutation
		wantBodyMut       *extprocv3.BodyMutation
		wantTokenUsage    LLMTokenUsage
>>>>>>> 1e332cb3
	}{
		{
			name: "auto tool choice",
			openAIReq: &openai.ChatCompletionRequest{
				ToolChoice: "auto",
				Tools:      openaiTestTool,
			},
			expectedTools: anthropicTestTool,
			expectedToolChoice: anthropic.ToolChoiceUnionParam{
				OfAuto: &anthropic.ToolChoiceAutoParam{
					DisableParallelToolUse: anthropic.Bool(false),
				},
			},
		},
		{
			name: "any tool choice",
			openAIReq: &openai.ChatCompletionRequest{
				ToolChoice: "any",
				Tools:      openaiTestTool,
			},
			expectedTools: anthropicTestTool,
			expectedToolChoice: anthropic.ToolChoiceUnionParam{
				OfAny: &anthropic.ToolChoiceAnyParam{},
			},
		},
		{
			name: "specific tool choice by name",
			openAIReq: &openai.ChatCompletionRequest{
				ToolChoice: openai.ToolChoice{Type: "function", Function: openai.ToolFunction{Name: "my_func"}},
				Tools:      openaiTestTool,
			},
			expectedTools: anthropicTestTool,
			expectedToolChoice: anthropic.ToolChoiceUnionParam{
				OfTool: &anthropic.ToolChoiceToolParam{Type: "function", Name: "my_func"},
			},
		},
		{
			name: "invalid tool parameters",
			openAIReq: &openai.ChatCompletionRequest{
				Tools: []openai.Tool{
					{Type: "function", Function: &openai.FunctionDefinition{Name: "test", Parameters: "not-a-map"}},
				},
			},
			expectErr: true,
		},
		{
			name: "tool definition",
			openAIReq: &openai.ChatCompletionRequest{
				Tools: []openai.Tool{
					{
						Type: "function",
						Function: &openai.FunctionDefinition{
							Name:        "get_weather",
							Description: "Get the weather",
							Parameters: map[string]interface{}{
								"type": "object",
								"properties": map[string]interface{}{
									"location": map[string]interface{}{"type": "string"},
								},
							},
						},
					},
				},
			},
			expectedTools: []anthropic.ToolUnionParam{
				{
					OfTool: &anthropic.ToolParam{
						Name:        "get_weather",
						Description: anthropic.String("Get the weather"),
						InputSchema: anthropic.ToolInputSchemaParam{
							Properties: map[string]interface{}{
								"type": "object",
								"properties": map[string]interface{}{
									"location": map[string]interface{}{"type": "string"},
								},
							},
							Type:        "function",
							ExtraFields: nil,
						},
					},
				},
			},
		},
		{
			name: "tool definition with no parameters",
			openAIReq: &openai.ChatCompletionRequest{
				Tools: []openai.Tool{
					{
						Type: "function",
						Function: &openai.FunctionDefinition{
							Name:        "get_time",
							Description: "Get the current time",
						},
					},
				},
			},
			expectedTools: []anthropic.ToolUnionParam{
				{
					OfTool: &anthropic.ToolParam{
						Name:        "get_time",
						Description: anthropic.String("Get the current time"),
					},
				},
			},
		},
		{
			name: "disable parallel tool calls",
			openAIReq: &openai.ChatCompletionRequest{
				ToolChoice:        "auto",
				Tools:             openaiTestTool,
				ParallelToolCalls: ptr.To(false),
			},
			expectedTools: anthropicTestTool,
			expectedToolChoice: anthropic.ToolChoiceUnionParam{
				OfAuto: &anthropic.ToolChoiceAutoParam{
					DisableParallelToolUse: anthropic.Bool(true),
				},
			},
		},
		{
			name: "explicitly enable parallel tool calls",
			openAIReq: &openai.ChatCompletionRequest{
				Tools:             openaiTestTool,
				ToolChoice:        "auto",
				ParallelToolCalls: ptr.To(true),
			},
			expectedTools: anthropicTestTool,
			expectedToolChoice: anthropic.ToolChoiceUnionParam{
				OfAuto: &anthropic.ToolChoiceAutoParam{DisableParallelToolUse: anthropic.Bool(false)},
			},
		},
		{
			name: "default disable parallel tool calls to false (nil)",
			openAIReq: &openai.ChatCompletionRequest{
				Tools:      openaiTestTool,
				ToolChoice: "auto",
			},
			expectedTools: anthropicTestTool,
			expectedToolChoice: anthropic.ToolChoiceUnionParam{
				OfAuto: &anthropic.ToolChoiceAutoParam{DisableParallelToolUse: anthropic.Bool(false)},
			},
		},
		{
			name: "none tool choice",
			openAIReq: &openai.ChatCompletionRequest{
				Tools:      openaiTestTool,
				ToolChoice: "none",
			},
			expectedTools: anthropicTestTool,
			expectedToolChoice: anthropic.ToolChoiceUnionParam{
				OfNone: &anthropic.ToolChoiceNoneParam{},
			},
		},
		{
			name: "function tool choice",
			openAIReq: &openai.ChatCompletionRequest{
				Tools:      openaiTestTool,
				ToolChoice: "function",
			},
			expectedTools: anthropicTestTool,
			expectedToolChoice: anthropic.ToolChoiceUnionParam{
				OfTool: &anthropic.ToolChoiceToolParam{Name: "function"},
			},
		},
		{
			name: "invalid tool choice string",
			openAIReq: &openai.ChatCompletionRequest{
				Tools:      openaiTestTool,
				ToolChoice: "invalid_choice",
			},
			expectErr: true,
		},
	}

	for _, tt := range tests {
		t.Run(tt.name, func(t *testing.T) {
			tools, toolChoice, err := translateOpenAItoAnthropicTools(tt.openAIReq.Tools, tt.openAIReq.ToolChoice, tt.openAIReq.ParallelToolCalls)
			if tt.expectErr {
				require.Error(t, err)
			} else {
				require.NoError(t, err)
				if tt.openAIReq.ToolChoice != nil {
					require.NotNil(t, toolChoice)
					require.Equal(t, *tt.expectedToolChoice.GetType(), *toolChoice.GetType())
					if tt.expectedToolChoice.GetName() != nil {
						require.Equal(t, *tt.expectedToolChoice.GetName(), *toolChoice.GetName())
					}
					if tt.expectedToolChoice.OfTool != nil {
						require.Equal(t, tt.expectedToolChoice.OfTool.Name, toolChoice.OfTool.Name)
					}
					if tt.expectedToolChoice.OfAuto != nil {
						require.Equal(t, tt.expectedToolChoice.OfAuto.DisableParallelToolUse, toolChoice.OfAuto.DisableParallelToolUse)
					}
				}
				if tt.openAIReq.Tools != nil {
					require.NotNil(t, tools)
					require.Len(t, tools, len(tt.expectedTools))
					require.Equal(t, tt.expectedTools[0].GetName(), tools[0].GetName())
					require.Equal(t, tt.expectedTools[0].GetType(), tools[0].GetType())
					require.Equal(t, tt.expectedTools[0].GetDescription(), tools[0].GetDescription())
					if tt.expectedTools[0].GetInputSchema().Properties != nil {
						require.Equal(t, tt.expectedTools[0].GetInputSchema().Properties, tools[0].GetInputSchema().Properties)
					}
				}
			}
		})
	}
}

// TestFinishReasonTranslation covers specific cases for the anthropicToOpenAIFinishReason function.
func TestFinishReasonTranslation(t *testing.T) {
	tests := []struct {
		name                 string
		input                anthropic.StopReason
		expectedFinishReason openai.ChatCompletionChoicesFinishReason
		expectErr            bool
	}{
		{
			name:                 "max tokens stop reason",
			input:                anthropic.StopReasonMaxTokens,
			expectedFinishReason: openai.ChatCompletionChoicesFinishReasonLength,
		},
		{
			name:                 "refusal stop reason",
			input:                anthropic.StopReasonRefusal,
			expectedFinishReason: openai.ChatCompletionChoicesFinishReasonContentFilter,
		},
	}

<<<<<<< HEAD
	for _, tt := range tests {
		t.Run(tt.name, func(t *testing.T) {
			reason, err := anthropicToOpenAIFinishReason(tt.input)
			if tt.expectErr {
				require.Error(t, err)
			} else {
				require.NoError(t, err)
				require.Equal(t, tt.expectedFinishReason, reason)
			}
		})
	}
}

// TestContentTranslationCoverage adds specific coverage for the openAIToAnthropicContent helper.
func TestContentTranslationCoverage(t *testing.T) {
	tests := []struct {
		name            string
		inputContent    interface{}
		expectedContent []anthropic.ContentBlockParamUnion
		expectErr       bool
	}{
		{
			name:         "nil content",
			inputContent: nil,
		},
		{
			name:         "empty string content",
			inputContent: "",
		},
		{
			name: "pdf data uri",
			inputContent: []openai.ChatCompletionContentPartUserUnionParam{
				{ImageContent: &openai.ChatCompletionContentPartImageParam{ImageURL: openai.ChatCompletionContentPartImageImageURLParam{URL: "data:application/pdf;base64,dGVzdA=="}}},
			},
			expectedContent: []anthropic.ContentBlockParamUnion{
				{
					OfDocument: &anthropic.DocumentBlockParam{
						Source: anthropic.DocumentBlockParamSourceUnion{
							OfBase64: &anthropic.Base64PDFSourceParam{
								Type:      constant.ValueOf[constant.Base64](),
								MediaType: constant.ValueOf[constant.ApplicationPDF](),
								Data:      "dGVzdA==",
							},
						},
					},
				},
			},
		},
		{
			name: "pdf url",
			inputContent: []openai.ChatCompletionContentPartUserUnionParam{
				{ImageContent: &openai.ChatCompletionContentPartImageParam{ImageURL: openai.ChatCompletionContentPartImageImageURLParam{URL: "https://example.com/doc.pdf"}}},
			},
			expectedContent: []anthropic.ContentBlockParamUnion{
				{
					OfDocument: &anthropic.DocumentBlockParam{
						Source: anthropic.DocumentBlockParamSourceUnion{
							OfURL: &anthropic.URLPDFSourceParam{
								Type: constant.ValueOf[constant.URL](),
								URL:  "https://example.com/doc.pdf",
							},
						},
					},
				},
			},
		},
		{
			name: "image url",
			inputContent: []openai.ChatCompletionContentPartUserUnionParam{
				{ImageContent: &openai.ChatCompletionContentPartImageParam{ImageURL: openai.ChatCompletionContentPartImageImageURLParam{URL: "https://example.com/image.png"}}},
			},
			expectedContent: []anthropic.ContentBlockParamUnion{
				{
					OfImage: &anthropic.ImageBlockParam{
						Source: anthropic.ImageBlockParamSourceUnion{
							OfURL: &anthropic.URLImageSourceParam{
								Type: constant.ValueOf[constant.URL](),
								URL:  "https://example.com/image.png",
							},
						},
					},
				},
			},
		},
		{
			name:         "audio content error",
			inputContent: []openai.ChatCompletionContentPartUserUnionParam{{InputAudioContent: &openai.ChatCompletionContentPartInputAudioParam{}}},
			expectErr:    true,
		},
	}
=======
	for _, tc := range tests {
		t.Run(tc.name, func(t *testing.T) {
			reader := bytes.NewReader([]byte(tc.body))
			translator := NewChatCompletionOpenAIToGCPAnthropicTranslator(tc.modelNameOverride)
			headerMut, bodyMut, tokenUsage, err := translator.ResponseBody(tc.respHeaders, reader, tc.endOfStream)
>>>>>>> 1e332cb3

	for _, tt := range tests {
		t.Run(tt.name, func(t *testing.T) {
			content, err := openAIToAnthropicContent(tt.inputContent)
			if tt.expectErr {
				require.Error(t, err)
				return
			}
			require.NoError(t, err)

			// Use direct assertions instead of cmp.Diff to avoid panics on unexported fields.
			require.Len(t, content, len(tt.expectedContent), "Number of content blocks should match")

			// Use direct assertions instead of cmp.Diff to avoid panics on unexported fields.
			require.Len(t, content, len(tt.expectedContent), "Number of content blocks should match")
			for i, expectedBlock := range tt.expectedContent {
				actualBlock := content[i]
				require.Equal(t, expectedBlock.GetType(), actualBlock.GetType(), "Content block types should match")
				if expectedBlock.OfDocument != nil {
					require.NotNil(t, actualBlock.OfDocument, "Expected a document block, but got nil")
					require.NotNil(t, actualBlock.OfDocument.Source, "Document source should not be nil")

					if expectedBlock.OfDocument.Source.OfBase64 != nil {
						require.NotNil(t, actualBlock.OfDocument.Source.OfBase64, "Expected a base64 source")
						require.Equal(t, expectedBlock.OfDocument.Source.OfBase64.Data, actualBlock.OfDocument.Source.OfBase64.Data)
					}
					if expectedBlock.OfDocument.Source.OfURL != nil {
						require.NotNil(t, actualBlock.OfDocument.Source.OfURL, "Expected a URL source")
						require.Equal(t, expectedBlock.OfDocument.Source.OfURL.URL, actualBlock.OfDocument.Source.OfURL.URL)
					}
				}
				if expectedBlock.OfImage != nil {
					require.NotNil(t, actualBlock.OfImage, "Expected an image block, but got nil")
					require.NotNil(t, actualBlock.OfImage.Source, "Image source should not be nil")

					if expectedBlock.OfImage.Source.OfURL != nil {
						require.NotNil(t, actualBlock.OfImage.Source.OfURL, "Expected a URL image source")
						require.Equal(t, expectedBlock.OfImage.Source.OfURL.URL, actualBlock.OfImage.Source.OfURL.URL)
					}
				}
			}

			for i, expectedBlock := range tt.expectedContent {
				actualBlock := content[i]
				if expectedBlock.OfDocument != nil {
					require.NotNil(t, actualBlock.OfDocument, "Expected a document block, but got nil")
					require.NotNil(t, actualBlock.OfDocument.Source, "Document source should not be nil")

					if expectedBlock.OfDocument.Source.OfBase64 != nil {
						require.NotNil(t, actualBlock.OfDocument.Source.OfBase64, "Expected a base64 source")
						require.Equal(t, expectedBlock.OfDocument.Source.OfBase64.Data, actualBlock.OfDocument.Source.OfBase64.Data)
					}
					if expectedBlock.OfDocument.Source.OfURL != nil {
						require.NotNil(t, actualBlock.OfDocument.Source.OfURL, "Expected a URL source")
						require.Equal(t, expectedBlock.OfDocument.Source.OfURL.URL, actualBlock.OfDocument.Source.OfURL.URL)
					}
				}
				if expectedBlock.OfImage != nil {
					require.NotNil(t, actualBlock.OfImage, "Expected an image block, but got nil")
					require.NotNil(t, actualBlock.OfImage.Source, "Image source should not be nil")

					if expectedBlock.OfImage.Source.OfURL != nil {
						require.NotNil(t, actualBlock.OfImage.Source.OfURL, "Expected a URL image source")
						require.Equal(t, expectedBlock.OfImage.Source.OfURL.URL, actualBlock.OfImage.Source.OfURL.URL)
					}
				}
			}
		})
	}
}

// TestSystemPromptExtractionCoverage adds specific coverage for the extractSystemPromptFromDeveloperMsg helper.
func TestSystemPromptExtractionCoverage(t *testing.T) {
	tests := []struct {
		name           string
		inputMsg       openai.ChatCompletionDeveloperMessageParam
		expectedPrompt string
	}{
		{
			name: "developer message with content parts",
			inputMsg: openai.ChatCompletionDeveloperMessageParam{
				Content: openai.StringOrArray{Value: []openai.ChatCompletionContentPartUserUnionParam{
					{TextContent: &openai.ChatCompletionContentPartTextParam{Text: "part 1"}},
					{TextContent: &openai.ChatCompletionContentPartTextParam{Text: " part 2"}},
				}},
			},
			expectedPrompt: "part 1 part 2",
		},
		{
			name:           "developer message with nil content",
			inputMsg:       openai.ChatCompletionDeveloperMessageParam{Content: openai.StringOrArray{Value: nil}},
			expectedPrompt: "",
		},
		{
			name: "developer message with StringOrArray of string",
			inputMsg: openai.ChatCompletionDeveloperMessageParam{
				Content: openai.StringOrArray{Value: openai.StringOrArray{Value: "nested string"}},
			},
			expectedPrompt: "nested string",
		},
		{
			name: "developer message with StringOrArray of parts",
			inputMsg: openai.ChatCompletionDeveloperMessageParam{
				Content: openai.StringOrArray{Value: openai.StringOrArray{Value: []openai.ChatCompletionContentPartUserUnionParam{
					{TextContent: &openai.ChatCompletionContentPartTextParam{Text: "nested part"}},
				}}},
			},
			expectedPrompt: "nested part",
		},
	}

	for _, tt := range tests {
		t.Run(tt.name, func(t *testing.T) {
			prompt := extractSystemPromptFromDeveloperMsg(tt.inputMsg)
			require.Equal(t, tt.expectedPrompt, prompt)
		})
	}
}<|MERGE_RESOLUTION|>--- conflicted
+++ resolved
@@ -47,8 +47,6 @@
 		MaxTokens:   ptr.To(int64(1024)),
 		Temperature: ptr.To(0.7),
 	}
-
-<<<<<<< HEAD
 	t.Run("Vertex Values Configured Correctly", func(t *testing.T) {
 		translator := NewChatCompletionOpenAIToGCPAnthropicTranslator()
 		hm, bm, err := translator.RequestBody(nil, openAIReq, false)
@@ -87,28 +85,6 @@
 										URL: "data:image/jpeg;base64,dGVzdA==", // "test" in base64.
 									},
 								}},
-=======
-	tests := []struct {
-		name              string
-		modelNameOverride string
-		raw               []byte
-		input             *openai.ChatCompletionRequest
-		onRetry           bool
-		wantError         bool
-		wantHeaderMut     *extprocv3.HeaderMutation
-		wantBodyMut       *extprocv3.BodyMutation
-	}{
-		{
-			name: "basic request",
-			input: &openai.ChatCompletionRequest{
-				Stream: false,
-				Model:  "claude-3",
-				Messages: []openai.ChatCompletionMessageParamUnion{
-					{
-						Value: openai.ChatCompletionSystemMessageParam{
-							Content: openai.StringOrArray{
-								Value: "You are a helpful assistant",
->>>>>>> 1e332cb3
 							},
 						},
 					},
@@ -236,7 +212,6 @@
 			},
 		},
 		{
-<<<<<<< HEAD
 			name: "response with tool use",
 			inputResponse: &anthropic.Message{
 				Role: constant.Assistant(anthropic.MessageParamRoleAssistant),
@@ -252,42 +227,6 @@
 				Object: "chat.completion",
 				Usage:  openai.ChatCompletionResponseUsage{PromptTokens: 25, CompletionTokens: 15, TotalTokens: 40},
 				Choices: []openai.ChatCompletionResponseChoice{
-=======
-			name:              "model name override",
-			modelNameOverride: "claude-3",
-			input: &openai.ChatCompletionRequest{
-				Stream: false,
-				Model:  "gcp.claude-3",
-				Messages: []openai.ChatCompletionMessageParamUnion{
-					{
-						Value: openai.ChatCompletionSystemMessageParam{
-							Content: openai.StringOrArray{
-								Value: "You are a helpful assistant",
-							},
-						},
-						Type: openai.ChatMessageRoleSystem,
-					},
-					{
-						Value: openai.ChatCompletionUserMessageParam{
-							Content: openai.StringOrUserRoleContentUnion{
-								Value: "Tell me about AI Gateways",
-							},
-						},
-						Type: openai.ChatMessageRoleUser,
-					},
-				},
-			},
-			wantError:     false,
-			wantHeaderMut: defaultHeaderMut,
-			wantBodyMut:   nil,
-		},
-		{
-			name: "streaming request",
-			input: &openai.ChatCompletionRequest{
-				Stream: true,
-				Model:  "claude-3",
-				Messages: []openai.ChatCompletionMessageParamUnion{
->>>>>>> 1e332cb3
 					{
 						Index:        0,
 						FinishReason: openai.ChatCompletionChoicesFinishReasonToolCalls,
@@ -311,7 +250,6 @@
 		},
 	}
 
-<<<<<<< HEAD
 	for _, tt := range tests {
 		t.Run(tt.name, func(t *testing.T) {
 			body, err := json.Marshal(tt.inputResponse)
@@ -319,12 +257,6 @@
 
 			translator := NewChatCompletionOpenAIToGCPAnthropicTranslator()
 			hm, bm, usedToken, err := translator.ResponseBody(tt.respHeaders, bytes.NewBuffer(body), true)
-=======
-	for _, tc := range tests {
-		t.Run(tc.name, func(t *testing.T) {
-			translator := NewChatCompletionOpenAIToGCPAnthropicTranslator(tc.modelNameOverride)
-			headerMut, bodyMut, err := translator.RequestBody(tc.raw, tc.input, tc.onRetry)
->>>>>>> 1e332cb3
 
 			require.NoError(t, err, "Translator returned an unexpected internal error")
 			require.NotNil(t, hm)
@@ -357,19 +289,11 @@
 // TestMessageTranslation adds specific coverage for assistant and tool message translations.
 func TestMessageTranslation(t *testing.T) {
 	tests := []struct {
-<<<<<<< HEAD
 		name                  string
 		inputMessages         []openai.ChatCompletionMessageParamUnion
 		expectedAnthropicMsgs []anthropic.MessageParam
 		expectedSystemBlocks  []anthropic.TextBlockParam
 		expectErr             bool
-=======
-		name              string
-		modelNameOverride string
-		headers           map[string]string
-		wantError         bool
-		wantHeaderMut     *extprocv3.HeaderMutation
->>>>>>> 1e332cb3
 	}{
 		{
 			name: "assistant message with text",
@@ -590,7 +514,6 @@
 		},
 	}
 
-<<<<<<< HEAD
 	for _, tt := range tests {
 		t.Run(tt.name, func(t *testing.T) {
 			openAIReq := &openai.ChatCompletionRequest{Messages: tt.inputMessages}
@@ -637,12 +560,6 @@
 						}
 					}
 				}
-=======
-	for _, tc := range tests {
-		t.Run(tc.name, func(t *testing.T) {
-			translator := NewChatCompletionOpenAIToGCPAnthropicTranslator(tc.modelNameOverride)
-			headerMut, err := translator.ResponseHeaders(tc.headers)
->>>>>>> 1e332cb3
 
 				// Compare the system prompt blocks.
 				require.Len(t, systemBlocks, len(tt.expectedSystemBlocks), "Number of system blocks should match")
@@ -766,23 +683,11 @@
 		{Type: "function", Function: &openai.FunctionDefinition{Name: "get_weather"}},
 	}
 	tests := []struct {
-<<<<<<< HEAD
 		name               string
 		openAIReq          *openai.ChatCompletionRequest
 		expectedTools      []anthropic.ToolUnionParam
 		expectedToolChoice anthropic.ToolChoiceUnionParam
 		expectErr          bool
-=======
-		name              string
-		modelNameOverride string
-		respHeaders       map[string]string
-		body              string
-		endOfStream       bool
-		wantError         bool
-		wantHeaderMut     *extprocv3.HeaderMutation
-		wantBodyMut       *extprocv3.BodyMutation
-		wantTokenUsage    LLMTokenUsage
->>>>>>> 1e332cb3
 	}{
 		{
 			name: "auto tool choice",
@@ -1012,8 +917,7 @@
 		},
 	}
 
-<<<<<<< HEAD
-	for _, tt := range tests {
+  for _, tt := range tests {
 		t.Run(tt.name, func(t *testing.T) {
 			reason, err := anthropicToOpenAIFinishReason(tt.input)
 			if tt.expectErr {
@@ -1103,13 +1007,6 @@
 			expectErr:    true,
 		},
 	}
-=======
-	for _, tc := range tests {
-		t.Run(tc.name, func(t *testing.T) {
-			reader := bytes.NewReader([]byte(tc.body))
-			translator := NewChatCompletionOpenAIToGCPAnthropicTranslator(tc.modelNameOverride)
-			headerMut, bodyMut, tokenUsage, err := translator.ResponseBody(tc.respHeaders, reader, tc.endOfStream)
->>>>>>> 1e332cb3
 
 	for _, tt := range tests {
 		t.Run(tt.name, func(t *testing.T) {
