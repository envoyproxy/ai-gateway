// Copyright Envoy AI Gateway Authors
// SPDX-License-Identifier: Apache-2.0
// The full text of the Apache license is available in the LICENSE file at
// the root of the repo.

package translator

import (
	"encoding/json"
	"fmt"
<<<<<<< HEAD
=======
	"mime"
	"net/url"
	"path"
	"strconv"

	"github.com/envoyproxy/go-control-plane/envoy/config/core/v3"
	"github.com/envoyproxy/go-control-plane/envoy/service/ext_proc/v3"
	"github.com/google/uuid"
	"google.golang.org/genai"

	"github.com/envoyproxy/ai-gateway/internal/apischema/openai"
>>>>>>> 7d293fa1
)

const (
	GCPModelPublisherGoogle    = "google"
	GCPModelPublisherAnthropic = "anthropic"
	GCPMethodGenerateContent   = "generateContent"
	HTTPHeaderKeyContentLength = "Content-Length"
)

// -------------------------------------------------------------
// Request Conversion Helper for OpenAI to GCP Gemini Translator
// -------------------------------------------------------------.

// openAIMessagesToGeminiContents converts OpenAI messages to Gemini Contents and SystemInstruction.
func openAIMessagesToGeminiContents(messages []openai.ChatCompletionMessageParamUnion) ([]genai.Content, *genai.Content, error) {
	var gcpContents []genai.Content
	var systemInstruction *genai.Content
	knownToolCalls := make(map[string]string)
	var gcpParts []*genai.Part

	for _, msgUnion := range messages {
		switch msgUnion.Type {
		case openai.ChatMessageRoleDeveloper:
			msg := msgUnion.Value.(openai.ChatCompletionDeveloperMessageParam)
			inst, err := developerMsgToGeminiParts(msg)
			if err != nil {
				return nil, nil, fmt.Errorf("error converting developer message: %w", err)
			}
			if len(inst) != 0 {
				if systemInstruction == nil {
					systemInstruction = &genai.Content{}
				}
				systemInstruction.Parts = append(systemInstruction.Parts, inst...)
			}
		case openai.ChatMessageRoleSystem:
			msg := msgUnion.Value.(openai.ChatCompletionSystemMessageParam)
			devMsg := systemMsgToDeveloperMsg(msg)
			inst, err := developerMsgToGeminiParts(devMsg)
			if err != nil {
				return nil, nil, fmt.Errorf("error converting developer message: %w", err)
			}
			if len(inst) != 0 {
				if systemInstruction == nil {
					systemInstruction = &genai.Content{}
				}
				systemInstruction.Parts = append(systemInstruction.Parts, inst...)
			}
		case openai.ChatMessageRoleUser:
			msg := msgUnion.Value.(openai.ChatCompletionUserMessageParam)
			parts, err := userMsgToGeminiParts(msg)
			if err != nil {
				return nil, nil, fmt.Errorf("error converting user message: %w", err)
			}
			gcpParts = append(gcpParts, parts...)
		case openai.ChatMessageRoleTool:
			msg := msgUnion.Value.(openai.ChatCompletionToolMessageParam)
			part, err := toolMsgToGeminiParts(msg, knownToolCalls)
			if err != nil {
				return nil, nil, fmt.Errorf("error converting tool message: %w", err)
			}
			gcpParts = append(gcpParts, part)
		case openai.ChatMessageRoleAssistant:
			// Flush any accumulated user/tool parts before assistant.
			if len(gcpParts) > 0 {
				gcpContents = append(gcpContents, genai.Content{Role: genai.RoleUser, Parts: gcpParts})
				gcpParts = nil
			}
			msg := msgUnion.Value.(openai.ChatCompletionAssistantMessageParam)
			assistantParts, toolCalls, err := assistantMsgToGeminiParts(msg)
			if err != nil {
				return nil, nil, fmt.Errorf("error converting assistant message: %w", err)
			}
			for k, v := range toolCalls {
				knownToolCalls[k] = v
			}
			gcpContents = append(gcpContents, genai.Content{Role: genai.RoleModel, Parts: assistantParts})
		default:
			return nil, nil, fmt.Errorf("invalid role in message: %s", msgUnion.Type)
		}
	}

	// If there are any remaining parts after processing all messages, add them as user content.
	if len(gcpParts) > 0 {
		gcpContents = append(gcpContents, genai.Content{Role: genai.RoleUser, Parts: gcpParts})
	}
	return gcpContents, systemInstruction, nil
}

// systemMsgToDeveloperMsg converts OpenAI system message to developer message.
// Since systemMsg is deprecated, this function is provided to maintain backward compatibility.
func systemMsgToDeveloperMsg(msg openai.ChatCompletionSystemMessageParam) openai.ChatCompletionDeveloperMessageParam {
	// Convert OpenAI system message to developer message.
	return openai.ChatCompletionDeveloperMessageParam{
		Name:    msg.Name,
		Role:    openai.ChatMessageRoleDeveloper,
		Content: msg.Content,
	}
}

// developerMsgToGeminiParts converts OpenAI developer message to Gemini Content.
func developerMsgToGeminiParts(msg openai.ChatCompletionDeveloperMessageParam) ([]*genai.Part, error) {
	var parts []*genai.Part

	switch contentValue := msg.Content.Value.(type) {
	case string:
		if contentValue != "" {
			parts = append(parts, genai.NewPartFromText(contentValue))
		}
	case []openai.ChatCompletionContentPartTextParam:
		if len(contentValue) > 0 {
			for _, textParam := range contentValue {
				if textParam.Text != "" {
					parts = append(parts, genai.NewPartFromText(textParam.Text))
				}
			}
		}
	default:
		return nil, fmt.Errorf("unsupported content type in developer message: %T", contentValue)

	}
	return parts, nil
}

// userMsgToGeminiParts converts OpenAI user message to Gemini Parts.
func userMsgToGeminiParts(msg openai.ChatCompletionUserMessageParam) ([]*genai.Part, error) {
	var parts []*genai.Part
	switch contentValue := msg.Content.Value.(type) {
	case string:
		if contentValue != "" {
			parts = append(parts, genai.NewPartFromText(contentValue))
		}
	case []openai.ChatCompletionContentPartUserUnionParam:
		for _, content := range contentValue {
			switch {
			case content.TextContent != nil:
				parts = append(parts, genai.NewPartFromText(content.TextContent.Text))
			case content.ImageContent != nil:
				imgURL := content.ImageContent.ImageURL.URL
				if imgURL == "" {
					// If image URL is empty, we skip it.
					continue
				}

				parsedURL, err := url.Parse(imgURL)
				if err != nil {
					return nil, fmt.Errorf("invalid image URL: %w", err)
				}

				if parsedURL.Scheme == "data" {
					mimeType, imgBytes, err := parseDataURI(imgURL)
					if err != nil {
						return nil, fmt.Errorf("failed to parse data URI: %w", err)
					}
					parts = append(parts, genai.NewPartFromBytes(imgBytes, mimeType))
				} else {
					// Identify mimeType based in image url.
					mimeType := mimeTypeImageJPEG // Default to jpeg if unknown.
					if mt := mime.TypeByExtension(path.Ext(imgURL)); mt != "" {
						mimeType = mt
					}

					parts = append(parts, genai.NewPartFromURI(imgURL, mimeType))
				}
			case content.InputAudioContent != nil:
				// Audio content is currently not supported in this implementation.
				return nil, fmt.Errorf("audio content not supported yet")
			}
		}
	default:
		return nil, fmt.Errorf("unsupported content type in user message: %T", contentValue)
	}
	return parts, nil
}

// toolMsgToGeminiParts converts OpenAI tool message to Gemini Parts.
func toolMsgToGeminiParts(msg openai.ChatCompletionToolMessageParam, knownToolCalls map[string]string) (*genai.Part, error) {
	var part *genai.Part
	name := knownToolCalls[msg.ToolCallID]
	funcResponse := ""
	switch contentValue := msg.Content.Value.(type) {
	case string:
		funcResponse = contentValue
	case []openai.ChatCompletionContentPartTextParam:
		for _, textParam := range contentValue {
			if textParam.Text != "" {
				funcResponse += textParam.Text
			}
		}
	default:
		return nil, fmt.Errorf("unsupported content type in tool message: %T", contentValue)
	}

	part = genai.NewPartFromFunctionResponse(name, map[string]any{"output": funcResponse})
	return part, nil
}

// assistantMsgToGeminiParts converts OpenAI assistant message to Gemini Parts and known tool calls.
func assistantMsgToGeminiParts(msg openai.ChatCompletionAssistantMessageParam) ([]*genai.Part, map[string]string, error) {
	var parts []*genai.Part

	// Handle tool calls in the assistant message.
	knownToolCalls := make(map[string]string)
	for _, toolCall := range msg.ToolCalls {
		knownToolCalls[toolCall.ID] = toolCall.Function.Name
		var parsedArgs map[string]any
		if err := json.Unmarshal([]byte(toolCall.Function.Arguments), &parsedArgs); err != nil {
			return nil, nil, fmt.Errorf("function arguments should be valid json string. failed to parse function arguments: %w", err)
		}
		parts = append(parts, genai.NewPartFromFunctionCall(toolCall.Function.Name, parsedArgs))
	}

	// Handle content in the assistant message.
	switch v := msg.Content.Value.(type) {
	case string:
		if v != "" {
			parts = append(parts, genai.NewPartFromText(v))
		}
	case []openai.ChatCompletionAssistantMessageParamContent:
		for _, contPart := range v {
			switch contPart.Type {
			case openai.ChatCompletionAssistantMessageParamContentTypeText:
				if contPart.Text != nil && *contPart.Text != "" {
					parts = append(parts, genai.NewPartFromText(*contPart.Text))
				}
			case openai.ChatCompletionAssistantMessageParamContentTypeRefusal:
				// Refusal messages are currently ignored in this implementation.
			default:
				return nil, nil, fmt.Errorf("unsupported content type in assistant message: %s", contPart.Type)
			}
		}
	case nil:
		// No content provided, this is valid.
	default:
		return nil, nil, fmt.Errorf("unsupported content type in assistant message: %T", v)
	}

	return parts, knownToolCalls, nil
}

// openAIReqToGeminiGenerationConfig converts OpenAI request to Gemini GenerationConfig.
func openAIReqToGeminiGenerationConfig(openAIReq *openai.ChatCompletionRequest) (*genai.GenerationConfig, error) {
	gc := &genai.GenerationConfig{}
	if openAIReq.Temperature != nil {
		f := float32(*openAIReq.Temperature)
		gc.Temperature = &f
	}
	if openAIReq.TopP != nil {
		f := float32(*openAIReq.TopP)
		gc.TopP = &f
	}

	if openAIReq.Seed != nil {
		seed := int32(*openAIReq.Seed) // nolint:gosec
		gc.Seed = &seed
	}

	if openAIReq.TopLogProbs != nil {
		logProbs := int32(*openAIReq.TopLogProbs) // nolint:gosec
		gc.Logprobs = &logProbs
	}

	if openAIReq.LogProbs != nil {
		gc.ResponseLogprobs = *openAIReq.LogProbs
	}

	if openAIReq.N != nil {
		gc.CandidateCount = int32(*openAIReq.N) // nolint:gosec
	}
	if openAIReq.MaxTokens != nil {
		gc.MaxOutputTokens = int32(*openAIReq.MaxTokens) // nolint:gosec
	}
	if openAIReq.PresencePenalty != nil {
		gc.PresencePenalty = openAIReq.PresencePenalty
	}
	if openAIReq.FrequencyPenalty != nil {
		gc.FrequencyPenalty = openAIReq.FrequencyPenalty
	}
	if len(openAIReq.Stop) > 0 {
		var stops []string
		for _, s := range openAIReq.Stop {
			if s != nil {
				stops = append(stops, *s)
			}
		}
		gc.StopSequences = stops
	}
	return gc, nil
}

// --------------------------------------------------------------
// Response Conversion Helper for GCP Gemini to OpenAI Translator
// --------------------------------------------------------------.

// geminiCandidatesToOpenAIChoices converts Gemini candidates to OpenAI choices.
func geminiCandidatesToOpenAIChoices(candidates []*genai.Candidate) ([]openai.ChatCompletionResponseChoice, error) {
	choices := make([]openai.ChatCompletionResponseChoice, 0, len(candidates))

	for idx, candidate := range candidates {
		if candidate == nil {
			continue
		}

		// Create the choice.
		choice := openai.ChatCompletionResponseChoice{
			Index:        int64(idx),
			FinishReason: geminiFinishReasonToOpenAI(candidate.FinishReason),
		}

		if candidate.Content != nil {
			message := openai.ChatCompletionResponseChoiceMessage{
				Role: openai.ChatMessageRoleAssistant,
			}
			// Extract text from parts.
			content := extractTextFromGeminiParts(candidate.Content.Parts)
			message.Content = &content

			// Extract tool calls if any.
			toolCalls, err := extractToolCallsFromGeminiParts(candidate.Content.Parts)
			if err != nil {
				return nil, fmt.Errorf("error extracting tool calls: %w", err)
			}
			message.ToolCalls = toolCalls

			// If there's no content but there are tool calls, set content to nil.
			if content == "" && len(toolCalls) > 0 {
				message.Content = nil
			}

			choice.Message = message
		}

		// Handle logprobs if available.
		if candidate.LogprobsResult != nil {
			choice.Logprobs = geminiLogprobsToOpenAILogprobs(*candidate.LogprobsResult)
		}

		choices = append(choices, choice)
	}

	return choices, nil
}

// geminiFinishReasonToOpenAI converts Gemini finish reason to OpenAI finish reason.
func geminiFinishReasonToOpenAI(reason genai.FinishReason) openai.ChatCompletionChoicesFinishReason {
	switch reason {
	case genai.FinishReasonStop:
		return openai.ChatCompletionChoicesFinishReasonStop
	case genai.FinishReasonMaxTokens:
		return openai.ChatCompletionChoicesFinishReasonLength
	default:
		return openai.ChatCompletionChoicesFinishReasonContentFilter
	}
}

// extractTextFromGeminiParts extracts text from Gemini parts.
func extractTextFromGeminiParts(parts []*genai.Part) string {
	var text string
	for _, part := range parts {
		if part != nil && part.Text != "" {
			text += part.Text
		}
	}
	return text
}

// extractToolCallsFromGeminiParts extracts tool calls from Gemini parts.
func extractToolCallsFromGeminiParts(parts []*genai.Part) ([]openai.ChatCompletionMessageToolCallParam, error) {
	var toolCalls []openai.ChatCompletionMessageToolCallParam

	for _, part := range parts {
		if part == nil || part.FunctionCall == nil {
			continue
		}

		// Convert function call arguments to JSON string.
		args, err := json.Marshal(part.FunctionCall.Args)
		if err != nil {
			return nil, fmt.Errorf("failed to marshal function arguments: %w", err)
		}

		// Generate a random ID for the tool call.
		toolCallID := uuid.New().String()

		toolCall := openai.ChatCompletionMessageToolCallParam{
			ID:   toolCallID,
			Type: "function",
			Function: openai.ChatCompletionMessageToolCallFunctionParam{
				Name:      part.FunctionCall.Name,
				Arguments: string(args),
			},
		}

		toolCalls = append(toolCalls, toolCall)
	}

	if len(toolCalls) == 0 {
		return nil, nil
	}

	return toolCalls, nil
}

// geminiUsageToOpenAIUsage converts Gemini usage metadata to OpenAI usage.
func geminiUsageToOpenAIUsage(metadata *genai.GenerateContentResponseUsageMetadata) openai.ChatCompletionResponseUsage {
	if metadata == nil {
		return openai.ChatCompletionResponseUsage{}
	}

	return openai.ChatCompletionResponseUsage{
		CompletionTokens: int(metadata.CandidatesTokenCount),
		PromptTokens:     int(metadata.PromptTokenCount),
		TotalTokens:      int(metadata.TotalTokenCount),
	}
}

// geminiLogprobsToOpenAILogprobs converts Gemini logprobs to OpenAI logprobs.
func geminiLogprobsToOpenAILogprobs(logprobsResult genai.LogprobsResult) openai.ChatCompletionChoicesLogprobs {
	if len(logprobsResult.ChosenCandidates) == 0 {
		return openai.ChatCompletionChoicesLogprobs{}
	}

	content := make([]openai.ChatCompletionTokenLogprob, 0, len(logprobsResult.ChosenCandidates))

	for i := 0; i < len(logprobsResult.ChosenCandidates); i++ {
		chosen := logprobsResult.ChosenCandidates[i]

		var topLogprobs []openai.ChatCompletionTokenLogprobTopLogprob

		// Process top candidates if available.
		if i < len(logprobsResult.TopCandidates) && logprobsResult.TopCandidates[i] != nil {
			topCandidates := logprobsResult.TopCandidates[i].Candidates
			if len(topCandidates) > 0 {
				topLogprobs = make([]openai.ChatCompletionTokenLogprobTopLogprob, 0, len(topCandidates))
				for _, tc := range topCandidates {
					topLogprobs = append(topLogprobs, openai.ChatCompletionTokenLogprobTopLogprob{
						Token:   tc.Token,
						Logprob: float64(tc.LogProbability),
					})
				}
			}
		}

		// Create token logprob.
		tokenLogprob := openai.ChatCompletionTokenLogprob{
			Token:       chosen.Token,
			Logprob:     float64(chosen.LogProbability),
			TopLogprobs: topLogprobs,
		}

		content = append(content, tokenLogprob)
	}

	// Return the logprobs.
	return openai.ChatCompletionChoicesLogprobs{
		Content: content,
	}
}

func buildGCPModelPathSuffix(publisher, model, gcpMethod string) string {
	pathSuffix := fmt.Sprintf("publishers/%s/models/%s:%s", publisher, model, gcpMethod)
	return pathSuffix
<<<<<<< HEAD
=======
}

// buildGCPRequestMutations creates header and body mutations for GCP requests
// It sets the ":path" header, the "content-length" header and the request body.
func buildGCPRequestMutations(path string, reqBody []byte) (*ext_procv3.HeaderMutation, *ext_procv3.BodyMutation) {
	var bodyMutation *ext_procv3.BodyMutation
	var headerMutation *ext_procv3.HeaderMutation

	// Create header mutation.
	if len(path) != 0 {
		headerMutation = &ext_procv3.HeaderMutation{
			SetHeaders: []*corev3.HeaderValueOption{
				{
					Header: &corev3.HeaderValue{
						Key:      ":path",
						RawValue: []byte(path),
					},
				},
			},
		}
	}

	// If the request body is not empty, we set the content-length header and create a body mutation.
	if len(reqBody) != 0 {
		if headerMutation == nil {
			headerMutation = &ext_procv3.HeaderMutation{}
		}
		// Set the "content-length" header.
		headerMutation.SetHeaders = append(headerMutation.SetHeaders, &corev3.HeaderValueOption{
			Header: &corev3.HeaderValue{
				Key:      HTTPHeaderKeyContentLength,
				RawValue: []byte(strconv.Itoa(len(reqBody))),
			},
		})

		// Create body mutation.
		bodyMutation = &ext_procv3.BodyMutation{
			Mutation: &ext_procv3.BodyMutation_Body{Body: reqBody},
		}
	}

	return headerMutation, bodyMutation
>>>>>>> 7d293fa1
}<|MERGE_RESOLUTION|>--- conflicted
+++ resolved
@@ -8,8 +8,6 @@
 import (
 	"encoding/json"
 	"fmt"
-<<<<<<< HEAD
-=======
 	"mime"
 	"net/url"
 	"path"
@@ -21,7 +19,6 @@
 	"google.golang.org/genai"
 
 	"github.com/envoyproxy/ai-gateway/internal/apischema/openai"
->>>>>>> 7d293fa1
 )
 
 const (
@@ -483,8 +480,6 @@
 func buildGCPModelPathSuffix(publisher, model, gcpMethod string) string {
 	pathSuffix := fmt.Sprintf("publishers/%s/models/%s:%s", publisher, model, gcpMethod)
 	return pathSuffix
-<<<<<<< HEAD
-=======
 }
 
 // buildGCPRequestMutations creates header and body mutations for GCP requests
@@ -527,5 +522,4 @@
 	}
 
 	return headerMutation, bodyMutation
->>>>>>> 7d293fa1
 }