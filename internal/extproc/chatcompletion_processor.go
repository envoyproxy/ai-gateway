// Copyright Envoy AI Gateway Authors
// SPDX-License-Identifier: Apache-2.0
// The full text of the Apache license is available in the LICENSE file at
// the root of the repo.

package extproc

import (
	"bytes"
	"compress/gzip"
	"context"
	"encoding/json"
	"errors"
	"fmt"
	"io"
	"log/slog"

	corev3 "github.com/envoyproxy/go-control-plane/envoy/config/core/v3"
	extprocv3http "github.com/envoyproxy/go-control-plane/envoy/extensions/filters/http/ext_proc/v3"
	extprocv3 "github.com/envoyproxy/go-control-plane/envoy/service/ext_proc/v3"
	typev3 "github.com/envoyproxy/go-control-plane/envoy/type/v3"
	"google.golang.org/protobuf/types/known/structpb"

	"github.com/envoyproxy/ai-gateway/filterapi"
	"github.com/envoyproxy/ai-gateway/filterapi/x"
	"github.com/envoyproxy/ai-gateway/internal/apischema/openai"
	"github.com/envoyproxy/ai-gateway/internal/extproc/translator"
	"github.com/envoyproxy/ai-gateway/internal/llmcostcel"
)

// ChatCompletionProcessorFactory returns a factory method to instantiate the chat completion processor.
func ChatCompletionProcessorFactory(ccm x.ChatCompletionMetrics) ProcessorFactory {
	return func(config *processorConfig, requestHeaders map[string]string, logger *slog.Logger) (Processor, error) {
		if config.schema.Name != filterapi.APISchemaOpenAI {
			return nil, fmt.Errorf("unsupported API schema: %s", config.schema.Name)
		}
		return &chatCompletionProcessor{
			config:         config,
			requestHeaders: requestHeaders,
			logger:         logger,
			metrics:        ccm,
		}, nil
	}
}

// chatCompletionProcessor handles the processing of the request and response messages for a single stream.
type chatCompletionProcessor struct {
	logger           *slog.Logger
	config           *processorConfig
	requestHeaders   map[string]string
	responseHeaders  map[string]string
	responseEncoding string
	translator       translator.OpenAIChatCompletionTranslator
	// cost is the cost of the request that is accumulated during the processing of the response.
	costs translator.LLMTokenUsage
	// metrics tracking.
	metrics x.ChatCompletionMetrics
	// stream is set to true if the request is a streaming request.
	stream bool
	// dynamicLB is not nil if the originally selected backend has dynamic load balancing.
	// TODO: this is not currently used but can be used to do a failover to the whole another backend as per the
	// the comment in https://github.com/envoyproxy/ai-gateway/issues/34#issuecomment-2743810926.
	dynamicLB *filterapi.DynamicLoadBalancing
}

// selectTranslator selects the translator based on the output schema.
func (c *chatCompletionProcessor) selectTranslator(out filterapi.VersionedAPISchema) error {
	if c.translator != nil { // Prevents re-selection and allows translator injection in tests.
		return nil
	}
	// TODO: currently, we ignore the LLMAPISchema."Version" field.
	switch out.Name {
	case filterapi.APISchemaOpenAI:
		c.translator = translator.NewChatCompletionOpenAIToOpenAITranslator()
	case filterapi.APISchemaAWSBedrock:
		c.translator = translator.NewChatCompletionOpenAIToAWSBedrockTranslator()
	case filterapi.APISchemaAzureOpenAI:
		c.translator = translator.NewChatCompletionOpenAIToAzureOpenAITranslator(out.Version)
	default:
		return fmt.Errorf("unsupported API schema: backend=%s", out)
	}
	return nil
}

// ProcessRequestHeaders implements [Processor.ProcessRequestHeaders].
func (c *chatCompletionProcessor) ProcessRequestHeaders(_ context.Context, _ *corev3.HeaderMap) (res *extprocv3.ProcessingResponse, err error) {
	// Start tracking metrics for this request.
	c.metrics.StartRequest(c.requestHeaders)

	// The request headers have already been at the time the processor was created.
	return &extprocv3.ProcessingResponse{Response: &extprocv3.ProcessingResponse_RequestHeaders{
		RequestHeaders: &extprocv3.HeadersResponse{},
	}}, nil
}

// ProcessRequestBody implements [Processor.ProcessRequestBody].
func (c *chatCompletionProcessor) ProcessRequestBody(ctx context.Context, rawBody *extprocv3.HttpBody) (res *extprocv3.ProcessingResponse, err error) {
	defer func() {
		if err != nil {
			c.metrics.RecordRequestCompletion(ctx, false)
		}
	}()
	model, body, err := parseOpenAIChatCompletionBody(rawBody)
	if err != nil {
		return nil, fmt.Errorf("failed to parse request body: %w", err)
	}
	c.logger.Info("processing request body", "path", c.requestHeaders[":path"], "model", model)

	c.metrics.SetModel(model)
	c.requestHeaders[c.config.modelNameHeaderKey] = model
	b, err := c.config.router.Calculate(c.requestHeaders)
	if err != nil {
		if errors.Is(err, x.ErrNoMatchingRule) {
			c.metrics.RecordRequestCompletion(ctx, false)
			return &extprocv3.ProcessingResponse{
				Response: &extprocv3.ProcessingResponse_ImmediateResponse{
					ImmediateResponse: &extprocv3.ImmediateResponse{
						Status: &typev3.HttpStatus{Code: typev3.StatusCode_NotFound},
						Body:   []byte(err.Error()),
					},
				},
			}, nil
		}
		return nil, fmt.Errorf("failed to calculate route: %w", err)
	}
<<<<<<< HEAD

	var headers []*corev3.HeaderValueOption
	c.dynamicLB = b.DynamicLoadBalancing
	selectedBackendHeaderValue := b.Name
	if c.dynamicLB != nil {
		lb, ok := c.config.dynamicLoadBalancers[c.dynamicLB]
		if !ok {
			// If it's not found, that should be a BUG.
			panic("BUG: failed to find dynamic load balancer")
		}
		b, headers, err = lb.SelectChatCompletionsEndpoint(model, c.metrics)
		if err != nil {
			return nil, fmt.Errorf("failed to select endpoint: %w", err)
		}
		// The selected backend is the dynamic load balancer name.
		// TODO: we should make this constant as a part of the filterapi package.
		//  However, that will likely to change after https://github.com/envoyproxy/envoy/pull/38757
		// 	so for now, we keep it as an inline string.
		selectedBackendHeaderValue = "original_destination_cluster"
	}

	c.logger.Info("selected backend", "backend", b.Name, "schema", b.Schema)
	c.metrics.SetBackend(*b)
=======
	c.logger.Info("Selected backend", "backend", b.Name, "schema", b.Schema)
	c.metrics.SetBackend(b)
>>>>>>> 20ab8e69

	if err = c.selectTranslator(b.Schema); err != nil {
		return nil, fmt.Errorf("failed to select translator: %w", err)
	}

	headerMutation, bodyMutation, err := c.translator.RequestBody(body)
	if err != nil {
		return nil, fmt.Errorf("failed to transform request: %w", err)
	}

	if headerMutation == nil {
		headerMutation = &extprocv3.HeaderMutation{}
	}
	headerMutation.SetHeaders = append(headerMutation.SetHeaders, &corev3.HeaderValueOption{
		// Set the model name to the request header with the key `x-ai-eg-model`.
		Header: &corev3.HeaderValue{Key: c.config.modelNameHeaderKey, RawValue: []byte(model)},
	}, &corev3.HeaderValueOption{
		// Also set the selected backend to the request header with the key `x-ai-eg-selected-backend`.
		Header: &corev3.HeaderValue{Key: c.config.selectedBackendHeaderKey, RawValue: []byte(selectedBackendHeaderValue)},
	})
	headerMutation.SetHeaders = append(headerMutation.SetHeaders, headers...)
	// The cluster-based routing is only used when the selected backend is not using dynamic load balancing.
	if authHandler, ok := c.config.backendAuthHandlers[b.Name]; ok {
		if err := authHandler.Do(ctx, c.requestHeaders, headerMutation, bodyMutation); err != nil {
			return nil, fmt.Errorf("failed to do auth request: %w", err)
		}
	}

	resp := &extprocv3.ProcessingResponse{
		Response: &extprocv3.ProcessingResponse_RequestBody{
			RequestBody: &extprocv3.BodyResponse{
				Response: &extprocv3.CommonResponse{
					HeaderMutation:  headerMutation,
					BodyMutation:    bodyMutation,
					ClearRouteCache: true,
				},
			},
		},
	}
	c.stream = body.Stream
	return resp, nil
}

// ProcessResponseHeaders implements [Processor.ProcessResponseHeaders].
func (c *chatCompletionProcessor) ProcessResponseHeaders(ctx context.Context, headers *corev3.HeaderMap) (res *extprocv3.ProcessingResponse, err error) {
	defer func() {
		if err != nil {
			c.metrics.RecordRequestCompletion(ctx, false)
		}
	}()
	// TODO: check the status code and use the dynamic load balancing to retry the request per the comment in
	// 	https://github.com/envoyproxy/ai-gateway/issues/34#issuecomment-2743810926
	_ = c.dynamicLB

	c.responseHeaders = headersToMap(headers)
	if enc := c.responseHeaders["content-encoding"]; enc != "" {
		c.responseEncoding = enc
	}
	// The translator can be nil as there could be response event generated by previous ext proc without
	// getting the request event.
	if c.translator == nil {
		return &extprocv3.ProcessingResponse{Response: &extprocv3.ProcessingResponse_ResponseHeaders{
			ResponseHeaders: &extprocv3.HeadersResponse{},
		}}, nil
	}
	headerMutation, err := c.translator.ResponseHeaders(c.responseHeaders)
	if err != nil {
		return nil, fmt.Errorf("failed to transform response headers: %w", err)
	}
	var mode *extprocv3http.ProcessingMode
	if c.stream && c.responseHeaders[":status"] == "200" {
		// We only stream the response if the status code is 200 and the response is a stream.
		mode = &extprocv3http.ProcessingMode{ResponseBodyMode: extprocv3http.ProcessingMode_STREAMED}
	}
	return &extprocv3.ProcessingResponse{Response: &extprocv3.ProcessingResponse_ResponseHeaders{
		ResponseHeaders: &extprocv3.HeadersResponse{
			Response: &extprocv3.CommonResponse{HeaderMutation: headerMutation},
		},
	}, ModeOverride: mode}, nil
}

// ProcessResponseBody implements [Processor.ProcessResponseBody].
func (c *chatCompletionProcessor) ProcessResponseBody(ctx context.Context, body *extprocv3.HttpBody) (res *extprocv3.ProcessingResponse, err error) {
	defer func() {
		c.metrics.RecordRequestCompletion(ctx, err == nil)
	}()
	var br io.Reader
	switch c.responseEncoding {
	case "gzip":
		br, err = gzip.NewReader(bytes.NewReader(body.Body))
		if err != nil {
			return nil, fmt.Errorf("failed to decode gzip: %w", err)
		}
	default:
		br = bytes.NewReader(body.Body)
	}
	// The translator can be nil as there could be response event generated by previous ext proc without
	// getting the request event.
	if c.translator == nil {
		return &extprocv3.ProcessingResponse{Response: &extprocv3.ProcessingResponse_ResponseBody{}}, nil
	}

	headerMutation, bodyMutation, tokenUsage, err := c.translator.ResponseBody(c.responseHeaders, br, body.EndOfStream)
	if err != nil {
		return nil, fmt.Errorf("failed to transform response: %w", err)
	}

	resp := &extprocv3.ProcessingResponse{
		Response: &extprocv3.ProcessingResponse_ResponseBody{
			ResponseBody: &extprocv3.BodyResponse{
				Response: &extprocv3.CommonResponse{
					HeaderMutation: headerMutation,
					BodyMutation:   bodyMutation,
				},
			},
		},
	}

	// TODO: we need to investigate if we need to accumulate the token usage for streaming responses.
	c.costs.InputTokens += tokenUsage.InputTokens
	c.costs.OutputTokens += tokenUsage.OutputTokens
	c.costs.TotalTokens += tokenUsage.TotalTokens

	// Update metrics with token usage.
	c.metrics.RecordTokenUsage(ctx, tokenUsage.InputTokens, tokenUsage.OutputTokens, tokenUsage.TotalTokens)
	if c.stream {
		// Token latency is only recorded for streaming responses, otherwise it doesn't make sense since
		// these metrics are defined as a difference between the two output events.
		c.metrics.RecordTokenLatency(ctx, tokenUsage.OutputTokens)
	}

	if body.EndOfStream && len(c.config.requestCosts) > 0 {
		resp.DynamicMetadata, err = c.maybeBuildDynamicMetadata()
		if err != nil {
			return nil, fmt.Errorf("failed to build dynamic metadata: %w", err)
		}
	}

	return resp, nil
}

func parseOpenAIChatCompletionBody(body *extprocv3.HttpBody) (modelName string, rb *openai.ChatCompletionRequest, err error) {
	var openAIReq openai.ChatCompletionRequest
	if err := json.Unmarshal(body.Body, &openAIReq); err != nil {
		return "", nil, fmt.Errorf("failed to unmarshal body: %w", err)
	}
	return openAIReq.Model, &openAIReq, nil
}

func (c *chatCompletionProcessor) maybeBuildDynamicMetadata() (*structpb.Struct, error) {
	metadata := make(map[string]*structpb.Value, len(c.config.requestCosts))
	for i := range c.config.requestCosts {
		rc := &c.config.requestCosts[i]
		var cost uint32
		switch rc.Type {
		case filterapi.LLMRequestCostTypeInputToken:
			cost = c.costs.InputTokens
		case filterapi.LLMRequestCostTypeOutputToken:
			cost = c.costs.OutputTokens
		case filterapi.LLMRequestCostTypeTotalToken:
			cost = c.costs.TotalTokens
		case filterapi.LLMRequestCostTypeCEL:
			costU64, err := llmcostcel.EvaluateProgram(
				rc.celProg,
				c.requestHeaders[c.config.modelNameHeaderKey],
				c.requestHeaders[c.config.selectedBackendHeaderKey],
				c.costs.InputTokens,
				c.costs.OutputTokens,
				c.costs.TotalTokens,
			)
			if err != nil {
				return nil, fmt.Errorf("failed to evaluate CEL expression: %w", err)
			}
			cost = uint32(costU64) //nolint:gosec
		default:
			return nil, fmt.Errorf("unknown request cost kind: %s", rc.Type)
		}
		c.logger.Info("Setting request cost metadata", "type", rc.Type, "cost", cost, "metadataKey", rc.MetadataKey)
		metadata[rc.MetadataKey] = &structpb.Value{Kind: &structpb.Value_NumberValue{NumberValue: float64(cost)}}
	}
	if len(metadata) == 0 {
		return nil, nil
	}
	return &structpb.Struct{
		Fields: map[string]*structpb.Value{
			c.config.metadataNamespace: {
				Kind: &structpb.Value_StructValue{
					StructValue: &structpb.Struct{Fields: metadata},
				},
			},
		},
	}, nil
}<|MERGE_RESOLUTION|>--- conflicted
+++ resolved
@@ -123,7 +123,6 @@
 		}
 		return nil, fmt.Errorf("failed to calculate route: %w", err)
 	}
-<<<<<<< HEAD
 
 	var headers []*corev3.HeaderValueOption
 	c.dynamicLB = b.DynamicLoadBalancing
@@ -146,11 +145,7 @@
 	}
 
 	c.logger.Info("selected backend", "backend", b.Name, "schema", b.Schema)
-	c.metrics.SetBackend(*b)
-=======
-	c.logger.Info("Selected backend", "backend", b.Name, "schema", b.Schema)
 	c.metrics.SetBackend(b)
->>>>>>> 20ab8e69
 
 	if err = c.selectTranslator(b.Schema); err != nil {
 		return nil, fmt.Errorf("failed to select translator: %w", err)
