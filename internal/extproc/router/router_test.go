--- conflicted
+++ resolved
@@ -61,18 +61,6 @@
 	require.True(t, ok)
 
 	t.Run("no matching rule", func(t *testing.T) {
-<<<<<<< HEAD
-		backendName, Schema, err := r.Calculate(map[string]string{"x-model-name": "something-quirky"})
-		require.Error(t, err)
-		require.Empty(t, backendName)
-		require.Empty(t, Schema)
-	})
-	t.Run("matching rule - single backend choice", func(t *testing.T) {
-		backendName, Schema, err := r.Calculate(map[string]string{"x-model-name": "gpt4.4444"})
-		require.NoError(t, err)
-		require.Equal(t, "openai", backendName)
-		require.Equal(t, outSchema, Schema)
-=======
 		b, err := r.Calculate(map[string]string{"x-model-name": "something-quirky"})
 		require.Error(t, err)
 		require.Nil(t, b)
@@ -81,25 +69,16 @@
 		b, err := r.Calculate(map[string]string{"x-model-name": "gpt4.4444"})
 		require.NoError(t, err)
 		require.Equal(t, "openai", b.Name)
-		require.Equal(t, outSchema, b.OutputSchema)
->>>>>>> 0de3278d
+		require.Equal(t, outSchema, b.Schema)
 	})
 	t.Run("matching rule - multiple backend choices", func(t *testing.T) {
 		chosenNames := make(map[string]int)
 		for i := 0; i < 1000; i++ {
-<<<<<<< HEAD
-			backendName, Schema, err := r.Calculate(map[string]string{"x-model-name": "llama3.3333"})
-			require.NoError(t, err)
-			chosenNames[backendName]++
-			require.Contains(t, []string{"foo", "bar"}, backendName)
-			require.Equal(t, outSchema, Schema)
-=======
 			b, err := r.Calculate(map[string]string{"x-model-name": "llama3.3333"})
 			require.NoError(t, err)
 			chosenNames[b.Name]++
 			require.Contains(t, []string{"foo", "bar"}, b.Name)
-			require.Equal(t, outSchema, b.OutputSchema)
->>>>>>> 0de3278d
+			require.Equal(t, outSchema, b.Schema)
 		}
 		require.Greater(t, chosenNames["bar"], chosenNames["foo"])
 		require.Greater(t, chosenNames["bar"], 700)
