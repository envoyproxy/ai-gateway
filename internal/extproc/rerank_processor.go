--- conflicted
+++ resolved
@@ -312,9 +312,7 @@
 		if err != nil {
 			return nil, fmt.Errorf("failed to transform response error: %w", err)
 		}
-<<<<<<< HEAD
 		headerMutation, bodyMutation := mutationsFromTranslationResult(newHeaders, newBody)
-=======
 		if r.span != nil {
 			b := bodyMutation.GetBody()
 			if b == nil {
@@ -322,7 +320,6 @@
 			}
 			r.span.EndSpanOnError(code, b)
 		}
->>>>>>> 05acc5f6
 		recordRequestCompletionErr = true
 		return &extprocv3.ProcessingResponse{
 			Response: &extprocv3.ProcessingResponse_ResponseBody{
