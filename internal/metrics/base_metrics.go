--- conflicted
+++ resolved
@@ -46,22 +46,6 @@
 	responseModel                 string
 	backend                       string
 	requestHeaderAttributeMapping map[string]string // maps HTTP headers to metric attribute names.
-<<<<<<< HEAD
-}
-
-// newBaseMetrics creates a new baseMetrics instance with the specified operation.
-func newBaseMetrics(meter metric.Meter, operation string, requestHeaderAttributeMapping map[string]string) baseMetrics {
-	return baseMetrics{
-		metrics:                       newGenAI(meter),
-		operation:                     operation,
-		originalModel:                 "unknown",
-		requestModel:                  "unknown",
-		responseModel:                 "unknown",
-		backend:                       "unknown",
-		requestHeaderAttributeMapping: requestHeaderAttributeMapping,
-	}
-=======
->>>>>>> 29f243f8
 }
 
 // StartRequest initializes timing for a new request.
