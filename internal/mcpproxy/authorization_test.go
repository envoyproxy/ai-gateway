--- conflicted
+++ resolved
@@ -72,17 +72,12 @@
 			expectAllowed: true,
 		},
 		{
-<<<<<<< HEAD
 			name: "rule CEL non match falls back to default deny",
-=======
-			name: "claims mismatch denies request",
->>>>>>> 5667fdd1
-			auth: &filterapi.MCPRouteAuthorization{
-				DefaultAction: "Deny",
-				Rules: []filterapi.MCPRouteAuthorizationRule{
-					{
-						Action: "Allow",
-<<<<<<< HEAD
+			auth: &filterapi.MCPRouteAuthorization{
+				DefaultAction: "Deny",
+				Rules: []filterapi.MCPRouteAuthorizationRule{
+					{
+						Action: "Allow",
 						CEL:    ptr.To(`request.host.startsWith("api.") && request.mcp.backend == "backend1" && request.mcp.params.mode == "fast" && request.headers["x-tenant"] == "t-123"`),
 					},
 				},
@@ -96,7 +91,538 @@
 		},
 		{
 			name: "rule CEL returns non boolean treated as non match",
-=======
+			auth: &filterapi.MCPRouteAuthorization{
+				DefaultAction: "Deny",
+				Rules: []filterapi.MCPRouteAuthorizationRule{
+					{
+						Action: "Allow",
+						CEL:    ptr.To(`10`),
+					},
+				},
+			},
+			backend:       "backend1",
+			tool:          "tool1",
+			expectAllowed: false,
+		},
+		{
+			name: "invalid CEL denies",
+			auth: &filterapi.MCPRouteAuthorization{
+				DefaultAction: "Deny",
+				Rules: []filterapi.MCPRouteAuthorizationRule{
+					{
+						Action: "Allow",
+						Source: &filterapi.MCPAuthorizationSource{
+							JWT: filterapi.JWTSource{Scopes: []string{"read"}},
+						},
+						Target: &filterapi.MCPAuthorizationTarget{
+							Tools: []filterapi.ToolCall{{
+								Backend: "backend1",
+								Tool:    "tool1",
+							}},
+						},
+						CEL: ptr.To(`invalid syntax here`),
+					},
+				},
+			},
+			headers: http.Header{"Authorization": []string{"Bearer " + makeToken("read")}},
+			backend: "backend1",
+			tool:    "tool1",
+			args: map[string]any{
+				"mode": "other",
+			},
+			expectError:   true,
+			expectAllowed: false,
+			expectScopes:  nil,
+		},
+		{
+			name: "rule with source target and CEL all match",
+			auth: &filterapi.MCPRouteAuthorization{
+				DefaultAction: "Deny",
+				Rules: []filterapi.MCPRouteAuthorizationRule{
+					{
+						Action: "Allow",
+						Source: &filterapi.MCPAuthorizationSource{
+							JWT: filterapi.JWTSource{Scopes: []string{"read", "write"}},
+						},
+						Target: &filterapi.MCPAuthorizationTarget{
+							Tools: []filterapi.ToolCall{{
+								Backend: "backend1",
+								Tool:    "tool1",
+							}},
+						},
+						CEL: ptr.To(`request.method == "POST" && request.mcp.backend == "backend1" && request.mcp.tool == "tool1" && request.headers["x-tenant"] == "t-123" && request.mcp.params.flag == true`),
+					},
+				},
+			},
+			headers:       http.Header{"Authorization": []string{"Bearer " + makeToken("read", "write")}, "X-Tenant": []string{"t-123"}},
+			backend:       "backend1",
+			tool:          "tool1",
+			args:          map[string]any{"flag": true},
+			expectAllowed: true,
+		},
+		{
+			name: "source target match but CEL does not",
+			auth: &filterapi.MCPRouteAuthorization{
+				DefaultAction: "Deny",
+				Rules: []filterapi.MCPRouteAuthorizationRule{
+					{
+						Action: "Allow",
+						Source: &filterapi.MCPAuthorizationSource{
+							JWT: filterapi.JWTSource{Scopes: []string{"read"}},
+						},
+						Target: &filterapi.MCPAuthorizationTarget{
+							Tools: []filterapi.ToolCall{{
+								Backend: "backend1",
+								Tool:    "tool1",
+							}},
+						},
+						CEL: ptr.To(`request.method == "GET"`),
+					},
+				},
+			},
+			headers:       http.Header{"Authorization": []string{"Bearer " + makeToken("read")}},
+			backend:       "backend1",
+			tool:          "tool1",
+			expectAllowed: false,
+		},
+		{
+			name: "CEL match but source target do not",
+			auth: &filterapi.MCPRouteAuthorization{
+				DefaultAction: "Deny",
+				Rules: []filterapi.MCPRouteAuthorizationRule{
+					{
+						Action: "Allow",
+						Source: &filterapi.MCPAuthorizationSource{
+							JWT: filterapi.JWTSource{Scopes: []string{"write"}},
+						},
+						Target: &filterapi.MCPAuthorizationTarget{
+							Tools: []filterapi.ToolCall{{
+								Backend: "backend2",
+								Tool:    "tool2",
+							}},
+						},
+						CEL: ptr.To(`request.method == "POST"`),
+					},
+				},
+			},
+			headers:       http.Header{"Authorization": []string{"Bearer " + makeToken("write")}},
+			backend:       "backend1",
+			tool:          "tool1",
+			expectAllowed: false,
+		},
+		{
+			name: "matching tool and scope",
+			auth: &filterapi.MCPRouteAuthorization{
+				DefaultAction: "Deny",
+				Rules: []filterapi.MCPRouteAuthorizationRule{
+					{
+						Action: "Allow",
+						Source: &filterapi.MCPAuthorizationSource{
+							JWT: filterapi.JWTSource{Scopes: []string{"read", "write"}},
+						},
+						Target: &filterapi.MCPAuthorizationTarget{
+							Tools: []filterapi.ToolCall{{Backend: "backend1", Tool: "tool1"}},
+						},
+					},
+				},
+			},
+			headers:       http.Header{"Authorization": []string{"Bearer " + makeToken("read", "write")}},
+			backend:       "backend1",
+			tool:          "tool1",
+			expectAllowed: true,
+			expectScopes:  nil,
+		},
+		{
+			name: "numeric argument matches via CEL",
+			auth: &filterapi.MCPRouteAuthorization{
+				DefaultAction: "Deny",
+				Rules: []filterapi.MCPRouteAuthorizationRule{
+					{
+						Action: "Allow",
+						Source: &filterapi.MCPAuthorizationSource{
+							JWT: filterapi.JWTSource{Scopes: []string{"read"}},
+						},
+						Target: &filterapi.MCPAuthorizationTarget{
+							Tools: []filterapi.ToolCall{{
+								Backend: "backend1",
+								Tool:    "tool1",
+							}},
+						},
+						CEL: ptr.To(`int(request.mcp.params.count) >= 40 && int(request.mcp.params.count) < 50`),
+					},
+				},
+			},
+			headers:       http.Header{"Authorization": []string{"Bearer " + makeToken("read")}},
+			backend:       "backend1",
+			tool:          "tool1",
+			args:          map[string]any{"count": 42},
+			expectAllowed: true,
+			expectScopes:  nil,
+		},
+		{
+			name: "object argument can be matched via CEL safe navigation",
+			auth: &filterapi.MCPRouteAuthorization{
+				DefaultAction: "Deny",
+				Rules: []filterapi.MCPRouteAuthorizationRule{
+					{
+						Action: "Allow",
+						Source: &filterapi.MCPAuthorizationSource{
+							JWT: filterapi.JWTSource{Scopes: []string{"read"}},
+						},
+						Target: &filterapi.MCPAuthorizationTarget{
+							Tools: []filterapi.ToolCall{{
+								Backend: "backend1",
+								Tool:    "tool1",
+							}},
+						},
+						CEL: ptr.To(`request.mcp.params["payload"] != null && request.mcp.params["payload"]["kind"] == "test" && request.mcp.params["payload"]["value"] == 123`),
+					},
+				},
+			},
+			headers: http.Header{"Authorization": []string{"Bearer " + makeToken("read")}},
+			backend: "backend1",
+			tool:    "tool1",
+			args: map[string]any{
+				"payload": map[string]any{
+					"kind":  "test",
+					"value": 123,
+				},
+			},
+			expectAllowed: true,
+			expectScopes:  nil,
+		},
+		{
+			name: "matching tool but insufficient scopes not allowed",
+			auth: &filterapi.MCPRouteAuthorization{
+				DefaultAction: "Deny",
+				Rules: []filterapi.MCPRouteAuthorizationRule{
+					{
+						Action: "Allow",
+						Source: &filterapi.MCPAuthorizationSource{
+							JWT: filterapi.JWTSource{Scopes: []string{"read", "write"}},
+						},
+						Target: &filterapi.MCPAuthorizationTarget{
+							Tools: []filterapi.ToolCall{{Backend: "backend1", Tool: "tool1"}},
+						},
+					},
+				},
+			},
+			headers:       http.Header{"Authorization": []string{"Bearer " + makeToken("read")}},
+			backend:       "backend1",
+			tool:          "tool1",
+			expectAllowed: false,
+			expectScopes:  []string{"read", "write"},
+		},
+		{
+			name: "missing argument denies when required",
+			auth: &filterapi.MCPRouteAuthorization{
+				DefaultAction: "Deny",
+				Rules: []filterapi.MCPRouteAuthorizationRule{
+					{
+						Action: "Allow",
+						Source: &filterapi.MCPAuthorizationSource{
+							JWT: filterapi.JWTSource{Scopes: []string{"read"}},
+						},
+						Target: &filterapi.MCPAuthorizationTarget{
+							Tools: []filterapi.ToolCall{{
+								Backend: "backend1",
+								Tool:    "tool1",
+							}},
+						},
+						CEL: ptr.To(`request.mcp.params["mode"] == "fast"`),
+					},
+				},
+			},
+			headers:       http.Header{"Authorization": []string{"Bearer " + makeToken("read")}},
+			backend:       "backend1",
+			tool:          "tool1",
+			args:          map[string]any{},
+			expectAllowed: false,
+			expectScopes:  nil,
+		},
+		{
+			name: "no matching rule falls back to default deny - tool mismatch",
+			auth: &filterapi.MCPRouteAuthorization{
+				DefaultAction: "Deny",
+				Rules: []filterapi.MCPRouteAuthorizationRule{
+					{
+						Action: "Allow",
+						Source: &filterapi.MCPAuthorizationSource{
+							JWT: filterapi.JWTSource{Scopes: []string{"read"}},
+						},
+						Target: &filterapi.MCPAuthorizationTarget{
+							Tools: []filterapi.ToolCall{{Backend: "backend1", Tool: "tool1"}},
+						},
+					},
+				},
+			},
+			headers:       http.Header{"Authorization": []string{"Bearer " + makeToken("read", "write")}},
+			backend:       "backend1",
+			tool:          "other-tool",
+			expectAllowed: false,
+			expectScopes:  nil,
+		},
+		{
+			name: "no matching rule falls back to default deny - scope mismatch",
+			auth: &filterapi.MCPRouteAuthorization{
+				DefaultAction: "Deny",
+				Rules: []filterapi.MCPRouteAuthorizationRule{
+					{
+						Action: "Allow",
+						Source: &filterapi.MCPAuthorizationSource{
+							JWT: filterapi.JWTSource{Scopes: []string{"read"}},
+						},
+						Target: &filterapi.MCPAuthorizationTarget{
+							Tools: []filterapi.ToolCall{{Backend: "backend1", Tool: "tool1"}},
+						},
+					},
+				},
+			},
+			headers:       http.Header{"Authorization": []string{"Bearer " + makeToken("foo", "bar")}},
+			backend:       "backend1",
+			tool:          "other-tool",
+			expectAllowed: false,
+			expectScopes:  nil,
+		},
+		{
+			name: "no bearer token not allowed when rules exist",
+			auth: &filterapi.MCPRouteAuthorization{
+				DefaultAction: "Deny",
+				Rules: []filterapi.MCPRouteAuthorizationRule{
+					{
+						Action: "Allow",
+						Source: &filterapi.MCPAuthorizationSource{
+							JWT: filterapi.JWTSource{Scopes: []string{"read"}},
+						},
+						Target: &filterapi.MCPAuthorizationTarget{
+							Tools: []filterapi.ToolCall{{Backend: "backend1", Tool: "tool1"}},
+						},
+					},
+				},
+			},
+			backend:       "backend1",
+			tool:          "tool1",
+			expectAllowed: false,
+			expectScopes:  []string{"read"},
+		},
+		{
+			name: "invalid bearer token not allowed when rules exist",
+			auth: &filterapi.MCPRouteAuthorization{
+				DefaultAction: "Deny",
+				Rules: []filterapi.MCPRouteAuthorizationRule{
+					{
+						Action: "Allow",
+						Source: &filterapi.MCPAuthorizationSource{
+							JWT: filterapi.JWTSource{Scopes: []string{"read"}},
+						},
+						Target: &filterapi.MCPAuthorizationTarget{
+							Tools: []filterapi.ToolCall{{Backend: "backend1", Tool: "tool1"}},
+						},
+					},
+				},
+			},
+			headers:       http.Header{"Authorization": []string{"Bearer invalid.token.here"}},
+			backend:       "backend1",
+			tool:          "tool1",
+			expectAllowed: false,
+			expectScopes:  []string{"read"},
+		},
+		{
+			name: "selects smallest required scope set when multiple rules match",
+			auth: &filterapi.MCPRouteAuthorization{
+				DefaultAction: "Deny",
+				Rules: []filterapi.MCPRouteAuthorizationRule{
+					{
+						Action: "Allow",
+						Source: &filterapi.MCPAuthorizationSource{JWT: filterapi.JWTSource{Scopes: []string{"alpha", "beta", "gamma"}}},
+						Target: &filterapi.MCPAuthorizationTarget{Tools: []filterapi.ToolCall{{Backend: "backend1", Tool: "tool1"}}},
+					},
+					{
+						Action: "Allow",
+						Source: &filterapi.MCPAuthorizationSource{JWT: filterapi.JWTSource{Scopes: []string{"alpha", "beta"}}},
+						Target: &filterapi.MCPAuthorizationTarget{Tools: []filterapi.ToolCall{{Backend: "backend1", Tool: "tool1"}}},
+					},
+				},
+			},
+			headers:       http.Header{"Authorization": []string{"Bearer " + makeToken("alpha")}},
+			backend:       "backend1",
+			tool:          "tool1",
+			expectAllowed: false,
+			expectScopes:  []string{"alpha", "beta"},
+		},
+		{
+			name: "allow requests with required scopes except those matching CEL deny rule - deny request",
+			auth: &filterapi.MCPRouteAuthorization{
+				DefaultAction: "Deny",
+				Rules: []filterapi.MCPRouteAuthorizationRule{
+					{
+						Action: "Deny",
+						Target: &filterapi.MCPAuthorizationTarget{
+							Tools: []filterapi.ToolCall{{
+								Backend: "backend1",
+								Tool:    "listFiles",
+							}},
+						},
+						CEL: ptr.To(`request.mcp.params.folder == "restricted"`),
+					},
+					{
+						Action: "Allow",
+						Source: &filterapi.MCPAuthorizationSource{
+							JWT: filterapi.JWTSource{Scopes: []string{"read"}},
+						},
+						Target: &filterapi.MCPAuthorizationTarget{
+							Tools: []filterapi.ToolCall{{
+								Backend: "backend1",
+								Tool:    "listFiles",
+							}},
+						},
+					},
+				},
+			},
+			headers: http.Header{"Authorization": []string{"Bearer " + makeToken("read")}},
+			backend: "backend1",
+			tool:    "listFiles",
+			args: map[string]any{
+				"folder": "restricted",
+			},
+			expectAllowed: false,
+			expectScopes:  nil,
+		},
+		{
+			name: "allow requests with required scopes except those matching CEL deny rule - allow request",
+			auth: &filterapi.MCPRouteAuthorization{
+				DefaultAction: "Deny",
+				Rules: []filterapi.MCPRouteAuthorizationRule{
+					{
+						Action: "Deny",
+						Target: &filterapi.MCPAuthorizationTarget{
+							Tools: []filterapi.ToolCall{{
+								Backend: "backend1",
+								Tool:    "listFiles",
+							}},
+						},
+						CEL: ptr.To(`request.mcp.params.folder == "restricted"`),
+					},
+					{
+						Action: "Allow",
+						Source: &filterapi.MCPAuthorizationSource{
+							JWT: filterapi.JWTSource{Scopes: []string{"read"}},
+						},
+						Target: &filterapi.MCPAuthorizationTarget{
+							Tools: []filterapi.ToolCall{{
+								Backend: "backend1",
+								Tool:    "listFiles",
+							}},
+						},
+					},
+				},
+			},
+			headers: http.Header{"Authorization": []string{"Bearer " + makeToken("read")}},
+			backend: "backend1",
+			tool:    "listFiles",
+			args: map[string]any{
+				"folder": "allowed",
+			},
+			expectAllowed: true,
+			expectScopes:  nil,
+		},
+		{
+			name: "no rules default deny",
+			auth: &filterapi.MCPRouteAuthorization{
+				DefaultAction: "Deny",
+			},
+			backend:       "backend1",
+			tool:          "tool1",
+			expectAllowed: false,
+			expectScopes:  nil,
+		},
+		{
+			name: "no rules default allow",
+			auth: &filterapi.MCPRouteAuthorization{
+				DefaultAction: "Allow",
+			},
+			backend:       "backend1",
+			tool:          "tool1",
+			expectAllowed: true,
+			expectScopes:  nil,
+		},
+		{
+			name: "empty rule default deny",
+			auth: &filterapi.MCPRouteAuthorization{
+				DefaultAction: "Deny",
+				Rules: []filterapi.MCPRouteAuthorizationRule{
+					{
+						Action: "Allow",
+					},
+				},
+			},
+			backend:       "backend1",
+			tool:          "tool1",
+			expectAllowed: true,
+			expectScopes:  nil,
+		},
+		{
+			name: "empty rule default allow",
+			auth: &filterapi.MCPRouteAuthorization{
+				DefaultAction: "Allow",
+				Rules: []filterapi.MCPRouteAuthorizationRule{
+					{
+						Action: "Deny",
+					},
+				},
+			},
+			backend:       "backend1",
+			tool:          "tool1",
+			expectAllowed: false,
+			expectScopes:  nil,
+		},
+		{
+			name: "rule with no source allows all requests for matching tool",
+			auth: &filterapi.MCPRouteAuthorization{
+				DefaultAction: "Deny",
+				Rules: []filterapi.MCPRouteAuthorizationRule{
+					{
+						Target: &filterapi.MCPAuthorizationTarget{
+							Tools: []filterapi.ToolCall{{
+								Backend: "backend1",
+								Tool:    "tool1",
+							}},
+						},
+						Action: "Allow",
+					},
+				},
+			},
+			backend:       "backend1",
+			tool:          "tool1",
+			expectAllowed: true,
+			expectScopes:  nil,
+		},
+		{
+			name: "rule with no target allows all requests with matching source",
+			auth: &filterapi.MCPRouteAuthorization{
+				DefaultAction: "Deny",
+				Rules: []filterapi.MCPRouteAuthorizationRule{
+					{
+						Source: &filterapi.MCPAuthorizationSource{
+							JWT: filterapi.JWTSource{Scopes: []string{"read"}},
+						},
+						Action: "Allow",
+					},
+				},
+			},
+			headers:       http.Header{"Authorization": []string{"Bearer " + makeToken("read")}},
+			backend:       "backend1",
+			tool:          "tool1",
+			expectAllowed: true,
+			expectScopes:  nil,
+		},
+		{
+			name: "claims mismatch denies request",
+			auth: &filterapi.MCPRouteAuthorization{
+				DefaultAction: "Deny",
+				Rules: []filterapi.MCPRouteAuthorizationRule{
+					{
+						Action: "Allow",
 						Source: &filterapi.MCPAuthorizationSource{
 							JWT: filterapi.JWTSource{
 								Scopes: []string{"read"},
@@ -110,7 +636,7 @@
 					},
 				},
 			},
-			header:        "Bearer " + makeTokenWithClaims(jwt.MapClaims{"tenant": "other"}, "read"),
+			headers:       http.Header{"Authorization": []string{"Bearer " + makeTokenWithClaims(jwt.MapClaims{"tenant": "other"}, "read")}},
 			backend:       "backend1",
 			tool:          "tool1",
 			expectAllowed: false,
@@ -118,24 +644,11 @@
 		},
 		{
 			name: "claims match allows request - first value",
->>>>>>> 5667fdd1
-			auth: &filterapi.MCPRouteAuthorization{
-				DefaultAction: "Deny",
-				Rules: []filterapi.MCPRouteAuthorizationRule{
-					{
-						Action: "Allow",
-<<<<<<< HEAD
-						CEL:    ptr.To(`10`),
-					},
-				},
-			},
-			backend:       "backend1",
-			tool:          "tool1",
-			expectAllowed: false,
-		},
-		{
-			name: "invalid CEL denies",
-=======
+			auth: &filterapi.MCPRouteAuthorization{
+				DefaultAction: "Deny",
+				Rules: []filterapi.MCPRouteAuthorizationRule{
+					{
+						Action: "Allow",
 						Source: &filterapi.MCPAuthorizationSource{
 							JWT: filterapi.JWTSource{
 								Scopes: []string{"read"},
@@ -149,7 +662,7 @@
 					},
 				},
 			},
-			header:        "Bearer " + makeTokenWithClaims(jwt.MapClaims{"tenant": "acme"}, "read"),
+			headers:       http.Header{"Authorization": []string{"Bearer " + makeTokenWithClaims(jwt.MapClaims{"tenant": "acme"}, "read")}},
 			backend:       "backend1",
 			tool:          "tool1",
 			expectAllowed: true,
@@ -175,7 +688,7 @@
 					},
 				},
 			},
-			header:        "Bearer " + makeTokenWithClaims(jwt.MapClaims{"tenant": "globex"}, "read"),
+			headers:       http.Header{"Authorization": []string{"Bearer " + makeTokenWithClaims(jwt.MapClaims{"tenant": "globex"}, "read")}},
 			backend:       "backend1",
 			tool:          "tool1",
 			expectAllowed: true,
@@ -201,7 +714,7 @@
 					},
 				},
 			},
-			header:        "Bearer " + makeTokenWithClaims(jwt.MapClaims{"tenant": "acme"}, "read"),
+			headers:       http.Header{"Authorization": []string{"Bearer " + makeTokenWithClaims(jwt.MapClaims{"tenant": "acme"}, "read")}},
 			backend:       "backend1",
 			tool:          "tool1",
 			expectAllowed: false,
@@ -229,7 +742,7 @@
 					},
 				},
 			},
-			header:        "Bearer " + makeTokenWithClaims(jwt.MapClaims{"tenant": "acme"}, "admin"),
+			headers:       http.Header{"Authorization": []string{"Bearer " + makeTokenWithClaims(jwt.MapClaims{"tenant": "acme"}, "admin")}},
 			backend:       "backend1",
 			tool:          "tool1",
 			expectAllowed: true,
@@ -256,9 +769,9 @@
 					},
 				},
 			},
-			header: "Bearer " + makeTokenWithClaims(jwt.MapClaims{
+			headers: http.Header{"Authorization": []string{"Bearer " + makeTokenWithClaims(jwt.MapClaims{
 				"org": map[string]any{"departments": []any{"engineering", "security"}},
-			}),
+			})}},
 			backend:       "backend1",
 			tool:          "tool1",
 			expectAllowed: true,
@@ -286,9 +799,9 @@
 					},
 				},
 			},
-			header: "Bearer " + makeTokenWithClaims(jwt.MapClaims{
+			headers: http.Header{"Authorization": []string{"Bearer " + makeTokenWithClaims(jwt.MapClaims{
 				"org": map[string]any{"departments": []any{"engineering", "security"}},
-			}),
+			})}},
 			backend:       "backend1",
 			tool:          "tool1",
 			expectAllowed: false,
@@ -316,9 +829,9 @@
 					},
 				},
 			},
-			header: "Bearer " + makeTokenWithClaims(jwt.MapClaims{
+			headers: http.Header{"Authorization": []string{"Bearer " + makeTokenWithClaims(jwt.MapClaims{
 				"org": map[string]any{"departments": "engineering"},
-			}),
+			})}},
 			backend:       "backend1",
 			tool:          "tool1",
 			expectAllowed: true,
@@ -351,523 +864,10 @@
 					},
 				},
 			},
-			header:        "Bearer " + makeTokenWithClaims(jwt.MapClaims{"tenant": "acme", "org": map[string]any{"departments": []any{"engineering", "hr"}}}, "admin"),
-			backend:       "backend1",
-			tool:          "tool1",
-			expectAllowed: true,
-		},
-		{
-			name: "matching tool scope and arguments CEL",
->>>>>>> 5667fdd1
-			auth: &filterapi.MCPRouteAuthorization{
-				DefaultAction: "Deny",
-				Rules: []filterapi.MCPRouteAuthorizationRule{
-					{
-						Action: "Allow",
-						Source: &filterapi.MCPAuthorizationSource{
-							JWT: filterapi.JWTSource{Scopes: []string{"read"}},
-						},
-						Target: &filterapi.MCPAuthorizationTarget{
-							Tools: []filterapi.ToolCall{{
-								Backend: "backend1",
-								Tool:    "tool1",
-							}},
-						},
-						CEL: ptr.To(`invalid syntax here`),
-					},
-				},
-			},
-			headers: http.Header{"Authorization": []string{"Bearer " + makeToken("read")}},
-			backend: "backend1",
-			tool:    "tool1",
-			args: map[string]any{
-				"mode": "other",
-			},
-			expectError:   true,
-			expectAllowed: false,
-			expectScopes:  nil,
-		},
-		{
-			name: "rule with source target and CEL all match",
-			auth: &filterapi.MCPRouteAuthorization{
-				DefaultAction: "Deny",
-				Rules: []filterapi.MCPRouteAuthorizationRule{
-					{
-						Action: "Allow",
-						Source: &filterapi.MCPAuthorizationSource{
-							JWT: filterapi.JWTSource{Scopes: []string{"read", "write"}},
-						},
-						Target: &filterapi.MCPAuthorizationTarget{
-							Tools: []filterapi.ToolCall{{
-								Backend: "backend1",
-								Tool:    "tool1",
-							}},
-						},
-						CEL: ptr.To(`request.method == "POST" && request.mcp.backend == "backend1" && request.mcp.tool == "tool1" && request.headers["x-tenant"] == "t-123" && request.mcp.params.flag == true`),
-					},
-				},
-			},
-			headers:       http.Header{"Authorization": []string{"Bearer " + makeToken("read", "write")}, "X-Tenant": []string{"t-123"}},
-			backend:       "backend1",
-			tool:          "tool1",
-			args:          map[string]any{"flag": true},
-			expectAllowed: true,
-		},
-		{
-			name: "source target match but CEL does not",
-			auth: &filterapi.MCPRouteAuthorization{
-				DefaultAction: "Deny",
-				Rules: []filterapi.MCPRouteAuthorizationRule{
-					{
-						Action: "Allow",
-						Source: &filterapi.MCPAuthorizationSource{
-							JWT: filterapi.JWTSource{Scopes: []string{"read"}},
-						},
-						Target: &filterapi.MCPAuthorizationTarget{
-							Tools: []filterapi.ToolCall{{
-								Backend: "backend1",
-								Tool:    "tool1",
-							}},
-						},
-						CEL: ptr.To(`request.method == "GET"`),
-					},
-				},
-			},
-			headers:       http.Header{"Authorization": []string{"Bearer " + makeToken("read")}},
-			backend:       "backend1",
-			tool:          "tool1",
-			expectAllowed: false,
-		},
-		{
-			name: "CEL match but source target do not",
-			auth: &filterapi.MCPRouteAuthorization{
-				DefaultAction: "Deny",
-				Rules: []filterapi.MCPRouteAuthorizationRule{
-					{
-						Action: "Allow",
-						Source: &filterapi.MCPAuthorizationSource{
-							JWT: filterapi.JWTSource{Scopes: []string{"write"}},
-						},
-						Target: &filterapi.MCPAuthorizationTarget{
-							Tools: []filterapi.ToolCall{{
-								Backend: "backend2",
-								Tool:    "tool2",
-							}},
-						},
-						CEL: ptr.To(`request.method == "POST"`),
-					},
-				},
-			},
-			headers:       http.Header{"Authorization": []string{"Bearer " + makeToken("write")}},
-			backend:       "backend1",
-			tool:          "tool1",
-			expectAllowed: false,
-		},
-		{
-			name: "matching tool and scope",
-			auth: &filterapi.MCPRouteAuthorization{
-				DefaultAction: "Deny",
-				Rules: []filterapi.MCPRouteAuthorizationRule{
-					{
-						Action: "Allow",
-						Source: &filterapi.MCPAuthorizationSource{
-							JWT: filterapi.JWTSource{Scopes: []string{"read", "write"}},
-						},
-						Target: &filterapi.MCPAuthorizationTarget{
-							Tools: []filterapi.ToolCall{{Backend: "backend1", Tool: "tool1"}},
-						},
-					},
-				},
-			},
-			headers:       http.Header{"Authorization": []string{"Bearer " + makeToken("read", "write")}},
-			backend:       "backend1",
-			tool:          "tool1",
-			expectAllowed: true,
-			expectScopes:  nil,
-		},
-		{
-			name: "numeric argument matches via CEL",
-			auth: &filterapi.MCPRouteAuthorization{
-				DefaultAction: "Deny",
-				Rules: []filterapi.MCPRouteAuthorizationRule{
-					{
-						Action: "Allow",
-						Source: &filterapi.MCPAuthorizationSource{
-							JWT: filterapi.JWTSource{Scopes: []string{"read"}},
-						},
-						Target: &filterapi.MCPAuthorizationTarget{
-							Tools: []filterapi.ToolCall{{
-								Backend: "backend1",
-								Tool:    "tool1",
-							}},
-						},
-						CEL: ptr.To(`int(request.mcp.params.count) >= 40 && int(request.mcp.params.count) < 50`),
-					},
-				},
-			},
-			headers:       http.Header{"Authorization": []string{"Bearer " + makeToken("read")}},
-			backend:       "backend1",
-			tool:          "tool1",
-			args:          map[string]any{"count": 42},
-			expectAllowed: true,
-			expectScopes:  nil,
-		},
-		{
-			name: "object argument can be matched via CEL safe navigation",
-			auth: &filterapi.MCPRouteAuthorization{
-				DefaultAction: "Deny",
-				Rules: []filterapi.MCPRouteAuthorizationRule{
-					{
-						Action: "Allow",
-						Source: &filterapi.MCPAuthorizationSource{
-							JWT: filterapi.JWTSource{Scopes: []string{"read"}},
-						},
-						Target: &filterapi.MCPAuthorizationTarget{
-							Tools: []filterapi.ToolCall{{
-								Backend: "backend1",
-								Tool:    "tool1",
-							}},
-						},
-						CEL: ptr.To(`request.mcp.params["payload"] != null && request.mcp.params["payload"]["kind"] == "test" && request.mcp.params["payload"]["value"] == 123`),
-					},
-				},
-			},
-			headers: http.Header{"Authorization": []string{"Bearer " + makeToken("read")}},
-			backend: "backend1",
-			tool:    "tool1",
-			args: map[string]any{
-				"payload": map[string]any{
-					"kind":  "test",
-					"value": 123,
-				},
-			},
-			expectAllowed: true,
-			expectScopes:  nil,
-		},
-		{
-			name: "matching tool but insufficient scopes not allowed",
-			auth: &filterapi.MCPRouteAuthorization{
-				DefaultAction: "Deny",
-				Rules: []filterapi.MCPRouteAuthorizationRule{
-					{
-						Action: "Allow",
-						Source: &filterapi.MCPAuthorizationSource{
-							JWT: filterapi.JWTSource{Scopes: []string{"read", "write"}},
-						},
-						Target: &filterapi.MCPAuthorizationTarget{
-							Tools: []filterapi.ToolCall{{Backend: "backend1", Tool: "tool1"}},
-						},
-					},
-				},
-			},
-			headers:       http.Header{"Authorization": []string{"Bearer " + makeToken("read")}},
-			backend:       "backend1",
-			tool:          "tool1",
-			expectAllowed: false,
-			expectScopes:  []string{"read", "write"},
-		},
-		{
-			name: "missing argument denies when required",
-			auth: &filterapi.MCPRouteAuthorization{
-				DefaultAction: "Deny",
-				Rules: []filterapi.MCPRouteAuthorizationRule{
-					{
-						Action: "Allow",
-						Source: &filterapi.MCPAuthorizationSource{
-							JWT: filterapi.JWTSource{Scopes: []string{"read"}},
-						},
-						Target: &filterapi.MCPAuthorizationTarget{
-							Tools: []filterapi.ToolCall{{
-								Backend: "backend1",
-								Tool:    "tool1",
-							}},
-						},
-						CEL: ptr.To(`request.mcp.params["mode"] == "fast"`),
-					},
-				},
-			},
-			headers:       http.Header{"Authorization": []string{"Bearer " + makeToken("read")}},
-			backend:       "backend1",
-			tool:          "tool1",
-			args:          map[string]any{},
-			expectAllowed: false,
-			expectScopes:  nil,
-		},
-		{
-			name: "no matching rule falls back to default deny - tool mismatch",
-			auth: &filterapi.MCPRouteAuthorization{
-				DefaultAction: "Deny",
-				Rules: []filterapi.MCPRouteAuthorizationRule{
-					{
-						Action: "Allow",
-						Source: &filterapi.MCPAuthorizationSource{
-							JWT: filterapi.JWTSource{Scopes: []string{"read"}},
-						},
-						Target: &filterapi.MCPAuthorizationTarget{
-							Tools: []filterapi.ToolCall{{Backend: "backend1", Tool: "tool1"}},
-						},
-					},
-				},
-			},
-			headers:       http.Header{"Authorization": []string{"Bearer " + makeToken("read", "write")}},
-			backend:       "backend1",
-			tool:          "other-tool",
-			expectAllowed: false,
-			expectScopes:  nil,
-		},
-		{
-			name: "no matching rule falls back to default deny - scope mismatch",
-			auth: &filterapi.MCPRouteAuthorization{
-				DefaultAction: "Deny",
-				Rules: []filterapi.MCPRouteAuthorizationRule{
-					{
-						Action: "Allow",
-						Source: &filterapi.MCPAuthorizationSource{
-							JWT: filterapi.JWTSource{Scopes: []string{"read"}},
-						},
-						Target: &filterapi.MCPAuthorizationTarget{
-							Tools: []filterapi.ToolCall{{Backend: "backend1", Tool: "tool1"}},
-						},
-					},
-				},
-			},
-			headers:       http.Header{"Authorization": []string{"Bearer " + makeToken("foo", "bar")}},
-			backend:       "backend1",
-			tool:          "other-tool",
-			expectAllowed: false,
-			expectScopes:  nil,
-		},
-		{
-			name: "no bearer token not allowed when rules exist",
-			auth: &filterapi.MCPRouteAuthorization{
-				DefaultAction: "Deny",
-				Rules: []filterapi.MCPRouteAuthorizationRule{
-					{
-						Action: "Allow",
-						Source: &filterapi.MCPAuthorizationSource{
-							JWT: filterapi.JWTSource{Scopes: []string{"read"}},
-						},
-						Target: &filterapi.MCPAuthorizationTarget{
-							Tools: []filterapi.ToolCall{{Backend: "backend1", Tool: "tool1"}},
-						},
-					},
-				},
-			},
-			backend:       "backend1",
-			tool:          "tool1",
-			expectAllowed: false,
-			expectScopes:  []string{"read"},
-		},
-		{
-			name: "invalid bearer token not allowed when rules exist",
-			auth: &filterapi.MCPRouteAuthorization{
-				DefaultAction: "Deny",
-				Rules: []filterapi.MCPRouteAuthorizationRule{
-					{
-						Action: "Allow",
-						Source: &filterapi.MCPAuthorizationSource{
-							JWT: filterapi.JWTSource{Scopes: []string{"read"}},
-						},
-						Target: &filterapi.MCPAuthorizationTarget{
-							Tools: []filterapi.ToolCall{{Backend: "backend1", Tool: "tool1"}},
-						},
-					},
-				},
-			},
-			headers:       http.Header{"Authorization": []string{"Bearer invalid.token.here"}},
-			backend:       "backend1",
-			tool:          "tool1",
-			expectAllowed: false,
-			expectScopes:  []string{"read"},
-		},
-		{
-			name: "selects smallest required scope set when multiple rules match",
-			auth: &filterapi.MCPRouteAuthorization{
-				DefaultAction: "Deny",
-				Rules: []filterapi.MCPRouteAuthorizationRule{
-					{
-						Action: "Allow",
-						Source: &filterapi.MCPAuthorizationSource{JWT: filterapi.JWTSource{Scopes: []string{"alpha", "beta", "gamma"}}},
-						Target: &filterapi.MCPAuthorizationTarget{Tools: []filterapi.ToolCall{{Backend: "backend1", Tool: "tool1"}}},
-					},
-					{
-						Action: "Allow",
-						Source: &filterapi.MCPAuthorizationSource{JWT: filterapi.JWTSource{Scopes: []string{"alpha", "beta"}}},
-						Target: &filterapi.MCPAuthorizationTarget{Tools: []filterapi.ToolCall{{Backend: "backend1", Tool: "tool1"}}},
-					},
-				},
-			},
-			headers:       http.Header{"Authorization": []string{"Bearer " + makeToken("alpha")}},
-			backend:       "backend1",
-			tool:          "tool1",
-			expectAllowed: false,
-			expectScopes:  []string{"alpha", "beta"},
-		},
-		{
-			name: "allow requests with required scopes except those matching CEL deny rule - deny request",
-			auth: &filterapi.MCPRouteAuthorization{
-				DefaultAction: "Deny",
-				Rules: []filterapi.MCPRouteAuthorizationRule{
-					{
-						Action: "Deny",
-						Target: &filterapi.MCPAuthorizationTarget{
-							Tools: []filterapi.ToolCall{{
-								Backend: "backend1",
-								Tool:    "listFiles",
-							}},
-						},
-						CEL: ptr.To(`request.mcp.params.folder == "restricted"`),
-					},
-					{
-						Action: "Allow",
-						Source: &filterapi.MCPAuthorizationSource{
-							JWT: filterapi.JWTSource{Scopes: []string{"read"}},
-						},
-						Target: &filterapi.MCPAuthorizationTarget{
-							Tools: []filterapi.ToolCall{{
-								Backend: "backend1",
-								Tool:    "listFiles",
-							}},
-						},
-					},
-				},
-			},
-			headers: http.Header{"Authorization": []string{"Bearer " + makeToken("read")}},
-			backend: "backend1",
-			tool:    "listFiles",
-			args: map[string]any{
-				"folder": "restricted",
-			},
-			expectAllowed: false,
-			expectScopes:  nil,
-		},
-		{
-			name: "allow requests with required scopes except those matching CEL deny rule - allow request",
-			auth: &filterapi.MCPRouteAuthorization{
-				DefaultAction: "Deny",
-				Rules: []filterapi.MCPRouteAuthorizationRule{
-					{
-						Action: "Deny",
-						Target: &filterapi.MCPAuthorizationTarget{
-							Tools: []filterapi.ToolCall{{
-								Backend: "backend1",
-								Tool:    "listFiles",
-							}},
-						},
-						CEL: ptr.To(`request.mcp.params.folder == "restricted"`),
-					},
-					{
-						Action: "Allow",
-						Source: &filterapi.MCPAuthorizationSource{
-							JWT: filterapi.JWTSource{Scopes: []string{"read"}},
-						},
-						Target: &filterapi.MCPAuthorizationTarget{
-							Tools: []filterapi.ToolCall{{
-								Backend: "backend1",
-								Tool:    "listFiles",
-							}},
-						},
-					},
-				},
-			},
-			headers: http.Header{"Authorization": []string{"Bearer " + makeToken("read")}},
-			backend: "backend1",
-			tool:    "listFiles",
-			args: map[string]any{
-				"folder": "allowed",
-			},
-			expectAllowed: true,
-			expectScopes:  nil,
-		},
-		{
-			name: "no rules default deny",
-			auth: &filterapi.MCPRouteAuthorization{
-				DefaultAction: "Deny",
-			},
-			backend:       "backend1",
-			tool:          "tool1",
-			expectAllowed: false,
-			expectScopes:  nil,
-		},
-		{
-			name: "no rules default allow",
-			auth: &filterapi.MCPRouteAuthorization{
-				DefaultAction: "Allow",
-			},
-			backend:       "backend1",
-			tool:          "tool1",
-			expectAllowed: true,
-			expectScopes:  nil,
-		},
-		{
-			name: "empty rule default deny",
-			auth: &filterapi.MCPRouteAuthorization{
-				DefaultAction: "Deny",
-				Rules: []filterapi.MCPRouteAuthorizationRule{
-					{
-						Action: "Allow",
-					},
-				},
-			},
-			backend:       "backend1",
-			tool:          "tool1",
-			expectAllowed: true,
-			expectScopes:  nil,
-		},
-		{
-			name: "empty rule default allow",
-			auth: &filterapi.MCPRouteAuthorization{
-				DefaultAction: "Allow",
-				Rules: []filterapi.MCPRouteAuthorizationRule{
-					{
-						Action: "Deny",
-					},
-				},
-			},
-			backend:       "backend1",
-			tool:          "tool1",
-			expectAllowed: false,
-			expectScopes:  nil,
-		},
-		{
-			name: "rule with no source allows all requests for matching tool",
-			auth: &filterapi.MCPRouteAuthorization{
-				DefaultAction: "Deny",
-				Rules: []filterapi.MCPRouteAuthorizationRule{
-					{
-						Target: &filterapi.MCPAuthorizationTarget{
-							Tools: []filterapi.ToolCall{{
-								Backend: "backend1",
-								Tool:    "tool1",
-							}},
-						},
-						Action: "Allow",
-					},
-				},
-			},
-			backend:       "backend1",
-			tool:          "tool1",
-			expectAllowed: true,
-			expectScopes:  nil,
-		},
-		{
-			name: "rule with no target allows all requests with matching source",
-			auth: &filterapi.MCPRouteAuthorization{
-				DefaultAction: "Deny",
-				Rules: []filterapi.MCPRouteAuthorizationRule{
-					{
-						Source: &filterapi.MCPAuthorizationSource{
-							JWT: filterapi.JWTSource{Scopes: []string{"read"}},
-						},
-						Action: "Allow",
-					},
-				},
-			},
-			headers:       http.Header{"Authorization": []string{"Bearer " + makeToken("read")}},
-			backend:       "backend1",
-			tool:          "tool1",
-			expectAllowed: true,
-			expectScopes:  nil,
+			headers:       http.Header{"Authorization": []string{"Bearer " + makeTokenWithClaims(jwt.MapClaims{"tenant": "acme", "org": map[string]any{"departments": []any{"engineering", "hr"}}}, "admin")}},
+			backend:       "backend1",
+			tool:          "tool1",
+			expectAllowed: true,
 		},
 	}
 
