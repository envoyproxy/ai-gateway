// Copyright Envoy AI Gateway Authors
// SPDX-License-Identifier: Apache-2.0
// The full text of the Apache license is available in the LICENSE file at
// the root of the repo.

package extensionserver

import (
	"bytes"
	"context"
	"fmt"
	"log/slog"
	"testing"
	"time"

	egextension "github.com/envoyproxy/gateway/proto/extension"
	clusterv3 "github.com/envoyproxy/go-control-plane/envoy/config/cluster/v3"
	corev3 "github.com/envoyproxy/go-control-plane/envoy/config/core/v3"
	endpointv3 "github.com/envoyproxy/go-control-plane/envoy/config/endpoint/v3"
	listenerv3 "github.com/envoyproxy/go-control-plane/envoy/config/listener/v3"
	routev3 "github.com/envoyproxy/go-control-plane/envoy/config/route/v3"
	extprocv3 "github.com/envoyproxy/go-control-plane/envoy/extensions/filters/http/ext_proc/v3"
	httpconnectionmanagerv3 "github.com/envoyproxy/go-control-plane/envoy/extensions/filters/network/http_connection_manager/v3"
	httpv3 "github.com/envoyproxy/go-control-plane/envoy/extensions/upstreams/http/v3"
	"github.com/envoyproxy/go-control-plane/pkg/wellknown"
	"github.com/go-logr/logr"
	"github.com/stretchr/testify/require"
	"google.golang.org/grpc/health/grpc_health_v1"
	"google.golang.org/protobuf/types/known/anypb"
	"google.golang.org/protobuf/types/known/durationpb"
	"google.golang.org/protobuf/types/known/structpb"
	"google.golang.org/protobuf/types/known/wrapperspb"
	metav1 "k8s.io/apimachinery/pkg/apis/meta/v1"
	"k8s.io/apimachinery/pkg/apis/meta/v1/unstructured"
	"k8s.io/utils/ptr"
	"sigs.k8s.io/controller-runtime/pkg/client"
	"sigs.k8s.io/controller-runtime/pkg/client/fake"
	gwaiev1 "sigs.k8s.io/gateway-api-inference-extension/api/v1"

	aigv1a1 "github.com/envoyproxy/ai-gateway/api/v1alpha1"
	"github.com/envoyproxy/ai-gateway/internal/controller"
	"github.com/envoyproxy/ai-gateway/internal/internalapi"
)

func newFakeClient() client.Client {
	builder := fake.NewClientBuilder().WithScheme(controller.Scheme).
		WithStatusSubresource(&aigv1a1.AIGatewayRoute{}).
		WithStatusSubresource(&aigv1a1.AIServiceBackend{}).
		WithStatusSubresource(&aigv1a1.BackendSecurityPolicy{})
	return builder.Build()
}

const udsPath = "/tmp/uds/test.sock"

func TestNew(t *testing.T) {
	logger := logr.Discard()
	s := New(newFakeClient(), logger, udsPath, false)
	require.NotNil(t, s)
}

func TestCheck(t *testing.T) {
	logger := logr.Discard()
	s := New(newFakeClient(), logger, udsPath, false)
	_, err := s.Check(t.Context(), nil)
	require.NoError(t, err)
}

func TestWatch(t *testing.T) {
	logger := logr.Discard()
	s := New(newFakeClient(), logger, udsPath, false)
	err := s.Watch(nil, nil)
	require.Error(t, err)
	require.Equal(t, "rpc error: code = Unimplemented desc = Watch is not implemented", err.Error())
}

func TestServerPostTranslateModify(t *testing.T) {
	t.Run("existing", func(t *testing.T) {
		s := New(newFakeClient(), logr.Discard(), udsPath, false)
		req := &egextension.PostTranslateModifyRequest{Clusters: []*clusterv3.Cluster{{Name: extProcUDSClusterName}}}
		res, err := s.PostTranslateModify(t.Context(), req)
		require.Equal(t, &egextension.PostTranslateModifyResponse{
			Clusters: req.Clusters, Secrets: req.Secrets,
		}, res)
		require.NoError(t, err)
	})
	t.Run("not existing", func(t *testing.T) {
		s := New(newFakeClient(), logr.Discard(), udsPath, false)
		res, err := s.PostTranslateModify(t.Context(), &egextension.PostTranslateModifyRequest{
			Clusters: []*clusterv3.Cluster{{Name: "foo"}},
		})
		require.NotNil(t, res)
		require.NoError(t, err)
		require.Len(t, res.Clusters, 2)
		require.Equal(t, "foo", res.Clusters[0].Name)
		require.Equal(t, extProcUDSClusterName, res.Clusters[1].Name)
	})
}

func Test_maybeModifyCluster(t *testing.T) {
	c := newFakeClient()

	// Create some fake AIGatewayRoute objects.
	err := c.Create(t.Context(), &aigv1a1.AIGatewayRoute{
		ObjectMeta: metav1.ObjectMeta{
			Name:      "myroute",
			Namespace: "ns",
		},
		Spec: aigv1a1.AIGatewayRouteSpec{
			Rules: []aigv1a1.AIGatewayRouteRule{
				{
					BackendRefs: []aigv1a1.AIGatewayRouteRuleBackendRef{
						{Name: "aaa", Priority: ptr.To[uint32](0)},
						{Name: "bbb", Priority: ptr.To[uint32](1)},
					},
				},
			},
		},
	})
	require.NoError(t, err)

	for _, tc := range []struct {
		c      *clusterv3.Cluster
		errLog string
	}{
		{c: &clusterv3.Cluster{}, errLog: "non-ai-gateway cluster name"},
		{c: &clusterv3.Cluster{
			Name: "httproute/ns/name/rule/invalid",
		}, errLog: "failed to parse HTTPRoute rule index"},
		{c: &clusterv3.Cluster{
			Name: "httproute/ns/myroute/rule/99999",
		}, errLog: `HTTPRoute rule index out of range`},
		{c: &clusterv3.Cluster{
			Name: "httproute/ns/myroute/rule/0",
		}, errLog: `LoadAssignment is nil`},
		{c: &clusterv3.Cluster{
			Name:           "httproute/ns/myroute/rule/0",
			LoadAssignment: &endpointv3.ClusterLoadAssignment{},
		}, errLog: `LoadAssignment endpoints length does not match backend refs length`},
	} {
		t.Run("error/"+tc.errLog, func(t *testing.T) {
			var buf bytes.Buffer
			s := New(c, logr.FromSlogHandler(slog.NewTextHandler(&buf, &slog.HandlerOptions{})), udsPath, false)
			s.maybeModifyCluster(tc.c)
			t.Logf("buf: %s", buf.String())
			require.Contains(t, buf.String(), tc.errLog)
		})
	}
	t.Run("ok", func(t *testing.T) {
		cluster := &clusterv3.Cluster{
			Name: "httproute/ns/myroute/rule/0",
			LoadAssignment: &endpointv3.ClusterLoadAssignment{
				Endpoints: []*endpointv3.LocalityLbEndpoints{
					{
						LbEndpoints: []*endpointv3.LbEndpoint{
							{},
						},
					},
					{
						LbEndpoints: []*endpointv3.LbEndpoint{
							{},
						},
					},
				},
			},
		}
		var buf bytes.Buffer
		s := New(c, logr.FromSlogHandler(slog.NewTextHandler(&buf, &slog.HandlerOptions{})), udsPath, false)
		s.maybeModifyCluster(cluster)
		require.Empty(t, buf.String())

		require.Len(t, cluster.LoadAssignment.Endpoints, 2)
		require.Len(t, cluster.LoadAssignment.Endpoints[0].LbEndpoints, 1)
		require.Equal(t, uint32(0), cluster.LoadAssignment.Endpoints[0].Priority)
		require.Equal(t, uint32(1), cluster.LoadAssignment.Endpoints[1].Priority)
		md := cluster.LoadAssignment.Endpoints[0].LbEndpoints[0].Metadata
		require.NotNil(t, md)
		require.Len(t, md.FilterMetadata, 1)
		mmd, ok := md.FilterMetadata[internalapi.InternalEndpointMetadataNamespace]
		require.True(t, ok)
		require.Len(t, mmd.Fields, 1)
		require.Equal(t, "ns/aaa/route/myroute/rule/0/ref/0", mmd.Fields[internalapi.InternalMetadataBackendNameKey].GetStringValue())
	})
}

// Helper function to create an InferencePool ExtensionResource.
func createInferencePoolExtensionResource(name, namespace string) *egextension.ExtensionResource {
	unstructuredObj := &unstructured.Unstructured{
<<<<<<< HEAD
		Object: map[string]interface{}{
			"apiVersion": "inference.networking.k8s.io/v1",
=======
		Object: map[string]any{
			"apiVersion": "inference.networking.x-k8s.io/v1alpha2",
>>>>>>> 791036aa
			"kind":       "InferencePool",
			"metadata": map[string]any{
				"name":      name,
				"namespace": namespace,
			},
			"spec": map[string]any{
				"targetPortNumber": int32(8080),
				"selector": map[string]any{
					"app": "test-inference",
				},
				"extensionRef": map[string]any{
					"name": "test-epp",
				},
			},
		},
	}

	// Marshal to JSON bytes.
	jsonBytes, _ := unstructuredObj.MarshalJSON()
	return &egextension.ExtensionResource{
		UnstructuredBytes: jsonBytes,
	}
}

// TestMaybeModifyClusterExtended tests additional scenarios for maybeModifyCluster function.
func TestMaybeModifyClusterExtended(t *testing.T) {
	c := newFakeClient()

	// Create AIGatewayRoute with InferencePool backend.
	err := c.Create(t.Context(), &aigv1a1.AIGatewayRoute{
		ObjectMeta: metav1.ObjectMeta{
			Name:      "inference-route",
			Namespace: "test-ns",
		},
		Spec: aigv1a1.AIGatewayRouteSpec{
			Rules: []aigv1a1.AIGatewayRouteRule{
				{
					BackendRefs: []aigv1a1.AIGatewayRouteRuleBackendRef{
						{Name: "inference-backend"},
					},
				},
			},
		},
	})
	require.NoError(t, err)

	t.Run("AIGatewayRoute not found", func(t *testing.T) {
		var buf bytes.Buffer
		s := New(c, logr.FromSlogHandler(slog.NewTextHandler(&buf, &slog.HandlerOptions{})), udsPath, false)
		cluster := &clusterv3.Cluster{Name: "httproute/test-ns/nonexistent-route/rule/0", Metadata: &corev3.Metadata{}}
		s.maybeModifyCluster(cluster)
		require.Contains(t, buf.String(), "kipping non-AIGatewayRoute HTTPRoute cluster modification")
	})

	t.Run("cluster with InferencePool metadata and existing route", func(t *testing.T) {
		var buf bytes.Buffer
		s := New(c, logr.FromSlogHandler(slog.NewTextHandler(&buf, &slog.HandlerOptions{})), udsPath, false)

		cluster := &clusterv3.Cluster{
			Name: "httproute/test-ns/inference-route/rule/0",
			Metadata: &corev3.Metadata{
				FilterMetadata: map[string]*structpb.Struct{
					internalapi.InternalEndpointMetadataNamespace: {
						Fields: map[string]*structpb.Value{
							"per_route_rule_inference_pool": structpb.NewStringValue("test-ns/test-pool/test-epp/9002/duplex/false"),
						},
					},
				},
			},
		}

		s.maybeModifyCluster(cluster)

		// Verify InferencePool metadata was added to cluster.
		require.NotNil(t, cluster.Metadata)
		require.NotNil(t, cluster.Metadata.FilterMetadata)
		require.Contains(t, cluster.Metadata.FilterMetadata, internalapi.InternalEndpointMetadataNamespace)

		// Verify HTTP protocol options were added.
		require.NotNil(t, cluster.TypedExtensionProtocolOptions)
		require.Contains(t, cluster.TypedExtensionProtocolOptions, "envoy.extensions.upstreams.http.v3.HttpProtocolOptions")
	})

	t.Run("cluster with existing HttpProtocolOptions", func(t *testing.T) {
		s := New(c, logr.Discard(), udsPath, false)

		// Create existing HttpProtocolOptions.
		existingPO := &httpv3.HttpProtocolOptions{
			UpstreamProtocolOptions: &httpv3.HttpProtocolOptions_ExplicitHttpConfig_{
				ExplicitHttpConfig: &httpv3.HttpProtocolOptions_ExplicitHttpConfig{
					ProtocolConfig: &httpv3.HttpProtocolOptions_ExplicitHttpConfig_HttpProtocolOptions{},
				},
			},
			HttpFilters: []*httpconnectionmanagerv3.HttpFilter{
				{Name: "existing-filter"},
			},
		}

		cluster := &clusterv3.Cluster{
			Name: "httproute/test-ns/inference-route/rule/0",
			LoadAssignment: &endpointv3.ClusterLoadAssignment{
				Endpoints: []*endpointv3.LocalityLbEndpoints{
					{
						LbEndpoints: []*endpointv3.LbEndpoint{{}},
					},
				},
			},
			TypedExtensionProtocolOptions: map[string]*anypb.Any{
				"envoy.extensions.upstreams.http.v3.HttpProtocolOptions": mustToAny(existingPO),
			},
		}

		s.maybeModifyCluster(cluster)

		// Verify filters were added correctly.
		require.NotNil(t, cluster.TypedExtensionProtocolOptions)

		// Unmarshal and verify the updated protocol options.
		updatedPOAny := cluster.TypedExtensionProtocolOptions["envoy.extensions.upstreams.http.v3.HttpProtocolOptions"]
		updatedPO := &httpv3.HttpProtocolOptions{}
		err := updatedPOAny.UnmarshalTo(updatedPO)
		require.NoError(t, err)

		// Should have ext_proc + header_mutation + existing_filter (which becomes the last filter).
		require.Len(t, updatedPO.HttpFilters, 3)
		require.Equal(t, "envoy.filters.http.ext_proc/aigateway", updatedPO.HttpFilters[0].Name)
		require.Equal(t, "envoy.filters.http.header_mutation", updatedPO.HttpFilters[1].Name)
		require.Equal(t, "existing-filter", updatedPO.HttpFilters[2].Name)
	})

	t.Run("cluster with existing ext_proc filter", func(t *testing.T) {
		s := New(c, logr.Discard(), udsPath, false)

		// Create HttpProtocolOptions with existing ext_proc filter.
		existingPO := &httpv3.HttpProtocolOptions{
			UpstreamProtocolOptions: &httpv3.HttpProtocolOptions_ExplicitHttpConfig_{
				ExplicitHttpConfig: &httpv3.HttpProtocolOptions_ExplicitHttpConfig{
					ProtocolConfig: &httpv3.HttpProtocolOptions_ExplicitHttpConfig_HttpProtocolOptions{},
				},
			},
			HttpFilters: []*httpconnectionmanagerv3.HttpFilter{
				{Name: "envoy.filters.http.ext_proc/aigateway"},
			},
		}

		cluster := &clusterv3.Cluster{
			Name: "httproute/test-ns/inference-route/rule/0",
			LoadAssignment: &endpointv3.ClusterLoadAssignment{
				Endpoints: []*endpointv3.LocalityLbEndpoints{
					{
						LbEndpoints: []*endpointv3.LbEndpoint{{}},
					},
				},
			},
			TypedExtensionProtocolOptions: map[string]*anypb.Any{
				"envoy.extensions.upstreams.http.v3.HttpProtocolOptions": mustToAny(existingPO),
			},
		}

		s.maybeModifyCluster(cluster)

		// Verify no additional filters were added since ext_proc already exists.
		updatedPOAny := cluster.TypedExtensionProtocolOptions["envoy.extensions.upstreams.http.v3.HttpProtocolOptions"]
		updatedPO := &httpv3.HttpProtocolOptions{}
		err := updatedPOAny.UnmarshalTo(updatedPO)
		require.NoError(t, err)

		// Should still have only the existing filter.
		require.Len(t, updatedPO.HttpFilters, 1)
		require.Equal(t, "envoy.filters.http.ext_proc/aigateway", updatedPO.HttpFilters[0].Name)
	})

	t.Run("cluster with no existing HttpFilters", func(t *testing.T) {
		s := New(c, logr.Discard(), udsPath, false)

		cluster := &clusterv3.Cluster{
			Name: "httproute/test-ns/inference-route/rule/0",
			LoadAssignment: &endpointv3.ClusterLoadAssignment{
				Endpoints: []*endpointv3.LocalityLbEndpoints{
					{
						LbEndpoints: []*endpointv3.LbEndpoint{{}},
					},
				},
			},
		}

		s.maybeModifyCluster(cluster)

		// Verify filters were added correctly.
		require.NotNil(t, cluster.TypedExtensionProtocolOptions)

		updatedPOAny := cluster.TypedExtensionProtocolOptions["envoy.extensions.upstreams.http.v3.HttpProtocolOptions"]
		updatedPO := &httpv3.HttpProtocolOptions{}
		err := updatedPOAny.UnmarshalTo(updatedPO)
		require.NoError(t, err)

		// Should have ext_proc + header_mutation + upstream_codec.
		require.Len(t, updatedPO.HttpFilters, 3)
		require.Equal(t, "envoy.filters.http.ext_proc/aigateway", updatedPO.HttpFilters[0].Name)
		require.Equal(t, "envoy.filters.http.header_mutation", updatedPO.HttpFilters[1].Name)
		require.Equal(t, "envoy.filters.http.upstream_codec", updatedPO.HttpFilters[2].Name)
	})

	t.Run("invalid HttpProtocolOptions unmarshal", func(t *testing.T) {
		var buf bytes.Buffer
		s := New(c, logr.FromSlogHandler(slog.NewTextHandler(&buf, &slog.HandlerOptions{})), udsPath, false)

		// Create invalid Any message.
		invalidAny := &anypb.Any{
			TypeUrl: "type.googleapis.com/envoy.extensions.upstreams.http.v3.HttpProtocolOptions",
			Value:   []byte("invalid-data"),
		}

		cluster := &clusterv3.Cluster{
			Name: "httproute/test-ns/inference-route/rule/0",
			LoadAssignment: &endpointv3.ClusterLoadAssignment{
				Endpoints: []*endpointv3.LocalityLbEndpoints{
					{
						LbEndpoints: []*endpointv3.LbEndpoint{{}},
					},
				},
			},
			TypedExtensionProtocolOptions: map[string]*anypb.Any{
				"envoy.extensions.upstreams.http.v3.HttpProtocolOptions": invalidAny,
			},
		}

		s.maybeModifyCluster(cluster)
		require.Contains(t, buf.String(), "failed to unmarshal HttpProtocolOptions")
	})
}

// TestMaybeModifyListenerAndRoutes tests the maybeModifyListenerAndRoutes function.
func TestMaybeModifyListenerAndRoutes(t *testing.T) {
	s := New(newFakeClient(), logr.Discard(), udsPath, false)

	// Helper function to create a basic listener.
	createListener := func(name, routeConfigName string) *listenerv3.Listener {
		hcm := &httpconnectionmanagerv3.HttpConnectionManager{
			RouteSpecifier: &httpconnectionmanagerv3.HttpConnectionManager_Rds{
				Rds: &httpconnectionmanagerv3.Rds{
					RouteConfigName: routeConfigName,
				},
			},
			HttpFilters: []*httpconnectionmanagerv3.HttpFilter{
				{Name: "envoy.filters.http.router"},
			},
		}

		return &listenerv3.Listener{
			Name: name,
			DefaultFilterChain: &listenerv3.FilterChain{
				Filters: []*listenerv3.Filter{
					{
						Name:       wellknown.HTTPConnectionManager,
						ConfigType: &listenerv3.Filter_TypedConfig{TypedConfig: mustToAny(hcm)},
					},
				},
			},
		}
	}

	// Helper function to create a route with InferencePool metadata.
	createRouteWithInferencePool := func(routeName string) *routev3.Route {
		return &routev3.Route{
			Name: routeName,
			Metadata: &corev3.Metadata{
				FilterMetadata: map[string]*structpb.Struct{
					internalapi.InternalEndpointMetadataNamespace: {
						Fields: map[string]*structpb.Value{
							"per_route_rule_inference_pool": structpb.NewStringValue("test-ns/test-pool/test-epp/9002/duplex/false"),
						},
					},
				},
			},
		}
	}

	t.Run("empty listeners and routes", func(_ *testing.T) {
		s.maybeModifyListenerAndRoutes([]*listenerv3.Listener{}, []*routev3.RouteConfiguration{})
		// Should not panic or error.
	})

	t.Run("listener with envoy-gateway prefix is skipped", func(_ *testing.T) {
		listeners := []*listenerv3.Listener{
			createListener("envoy-gateway-listener", "route-config"),
			createListener("normal-listener", "route-config"),
		}
		routes := []*routev3.RouteConfiguration{
			{
				Name: "route-config",
				VirtualHosts: []*routev3.VirtualHost{
					{
						Name: "test-vh",
						Routes: []*routev3.Route{
							createRouteWithInferencePool("test-route"),
						},
					},
				},
			},
		}

		s.maybeModifyListenerAndRoutes(listeners, routes)
		// Should process only normal-listener, not envoy-gateway-listener.
	})

	t.Run("listener without RDS route config", func(_ *testing.T) {
		// Create listener without RDS configuration (using inline route config).
		hcm := &httpconnectionmanagerv3.HttpConnectionManager{
			RouteSpecifier: &httpconnectionmanagerv3.HttpConnectionManager_RouteConfig{
				RouteConfig: &routev3.RouteConfiguration{
					Name: "inline-route",
				},
			},
		}

		listener := &listenerv3.Listener{
			Name: "inline-listener",
			DefaultFilterChain: &listenerv3.FilterChain{
				Filters: []*listenerv3.Filter{
					{
						Name:       wellknown.HTTPConnectionManager,
						ConfigType: &listenerv3.Filter_TypedConfig{TypedConfig: mustToAny(hcm)},
					},
				},
			},
		}

		s.maybeModifyListenerAndRoutes([]*listenerv3.Listener{listener}, []*routev3.RouteConfiguration{})
		// Should handle gracefully when no RDS route config name is found.
	})

	t.Run("listener with nil default filter chain", func(_ *testing.T) {
		listener := &listenerv3.Listener{
			Name: "no-default-chain-listener",
			// No DefaultFilterChain set.
		}

		s.maybeModifyListenerAndRoutes([]*listenerv3.Listener{listener}, []*routev3.RouteConfiguration{})
		// Should handle gracefully when no default filter chain exists.
	})

	t.Run("route configuration with InferencePool routes", func(_ *testing.T) {
		listeners := []*listenerv3.Listener{
			createListener("test-listener", "test-route-config"),
		}

		routes := []*routev3.RouteConfiguration{
			{
				Name: "test-route-config",
				VirtualHosts: []*routev3.VirtualHost{
					{
						Name: "test-vh",
						Routes: []*routev3.Route{
							createRouteWithInferencePool("inference-route"),
							{Name: "normal-route"}, // Route without InferencePool metadata.
						},
					},
				},
			},
		}

		s.maybeModifyListenerAndRoutes(listeners, routes)
		// Should identify and process InferencePool routes.
	})

	t.Run("multiple listeners with different route configs", func(_ *testing.T) {
		listeners := []*listenerv3.Listener{
			createListener("listener1", "route-config1"),
			createListener("listener2", "route-config2"),
		}

		routes := []*routev3.RouteConfiguration{
			{
				Name: "route-config1",
				VirtualHosts: []*routev3.VirtualHost{
					{
						Name: "vh1",
						Routes: []*routev3.Route{
							createRouteWithInferencePool("route1"),
						},
					},
				},
			},
			{
				Name: "route-config2",
				VirtualHosts: []*routev3.VirtualHost{
					{
						Name: "vh2",
						Routes: []*routev3.Route{
							{Name: "normal-route2"},
						},
					},
				},
			},
		}

		s.maybeModifyListenerAndRoutes(listeners, routes)
		// Should handle multiple listeners with different route configurations.
	})

	t.Run("listener with missing route config", func(_ *testing.T) {
		listeners := []*listenerv3.Listener{
			createListener("test-listener", "missing-route-config"),
		}

		routes := []*routev3.RouteConfiguration{
			{
				Name: "different-route-config",
				VirtualHosts: []*routev3.VirtualHost{
					{
						Name: "test-vh",
						Routes: []*routev3.Route{
							createRouteWithInferencePool("test-route"),
						},
					},
				},
			},
		}

		s.maybeModifyListenerAndRoutes(listeners, routes)
		// Should handle gracefully when referenced route config is not found.
	})
}

// TestPatchListenerWithInferencePoolFilters tests the patchListenerWithInferencePoolFilters function.
func TestPatchListenerWithInferencePoolFilters(t *testing.T) {
	s := New(newFakeClient(), logr.Discard(), udsPath, false)

	// Helper function to create an InferencePool.
	createInferencePool := func(name, namespace string) *gwaiev1.InferencePool {
		return &gwaiev1.InferencePool{
			ObjectMeta: metav1.ObjectMeta{
				Name:      name,
				Namespace: namespace,
			},
			Spec: gwaiev1.InferencePoolSpec{
				TargetPortNumber: 8080,
				EndpointPickerConfig: gwaiev1.EndpointPickerConfig{
					ExtensionRef: &gwaiev1.Extension{
						ExtensionReference: gwaiev1.ExtensionReference{
							Name: "test-epp",
						},
					},
				},
			},
		}
	}

	// Helper function to create a listener with HCM.
	createListenerWithHCM := func(name string, httpFilters []*httpconnectionmanagerv3.HttpFilter) *listenerv3.Listener {
		hcm := &httpconnectionmanagerv3.HttpConnectionManager{
			HttpFilters: httpFilters,
		}

		return &listenerv3.Listener{
			Name: name,
			DefaultFilterChain: &listenerv3.FilterChain{
				Filters: []*listenerv3.Filter{
					{
						Name:       wellknown.HTTPConnectionManager,
						ConfigType: &listenerv3.Filter_TypedConfig{TypedConfig: mustToAny(hcm)},
					},
				},
			},
		}
	}

	t.Run("listener with no filter chains", func(_ *testing.T) {
		listener := &listenerv3.Listener{
			Name: "test-listener",
		}
		pools := []*gwaiev1.InferencePool{createInferencePool("test-pool", "test-ns")}

		s.patchListenerWithInferencePoolFilters(listener, pools)
		// Should handle gracefully when no filter chains exist.
	})

	t.Run("listener with filter chains but no HCM", func(t *testing.T) {
		var buf bytes.Buffer
		server := New(newFakeClient(), logr.FromSlogHandler(slog.NewTextHandler(&buf, &slog.HandlerOptions{})), udsPath, false)

		listener := &listenerv3.Listener{
			Name: "test-listener",
			DefaultFilterChain: &listenerv3.FilterChain{
				Filters: []*listenerv3.Filter{
					{
						Name: "some-other-filter",
					},
				},
			},
		}
		pools := []*gwaiev1.InferencePool{createInferencePool("test-pool", "test-ns")}

		server.patchListenerWithInferencePoolFilters(listener, pools)
		require.Contains(t, buf.String(), "failed to find an HCM in the current chain")
	})

	t.Run("listener with existing inference pool filter", func(t *testing.T) {
		existingFilters := []*httpconnectionmanagerv3.HttpFilter{
			{Name: httpFilterNameForInferencePool(createInferencePool("test-pool", "test-ns"))},
			{Name: "envoy.filters.http.router"},
		}

		listener := createListenerWithHCM("test-listener", existingFilters)
		pools := []*gwaiev1.InferencePool{createInferencePool("test-pool", "test-ns")}

		s.patchListenerWithInferencePoolFilters(listener, pools)

		// Verify no additional filters were added since the filter already exists.
		hcm := &httpconnectionmanagerv3.HttpConnectionManager{}
		err := listener.DefaultFilterChain.Filters[0].GetTypedConfig().UnmarshalTo(hcm)
		require.NoError(t, err)
		require.Len(t, hcm.HttpFilters, 2) // Should still have the same number of filters.
	})

	t.Run("listener with new inference pool filter", func(t *testing.T) {
		existingFilters := []*httpconnectionmanagerv3.HttpFilter{
			{Name: "envoy.filters.http.router"},
		}

		listener := createListenerWithHCM("test-listener", existingFilters)
		pools := []*gwaiev1.InferencePool{createInferencePool("test-pool", "test-ns")}

		s.patchListenerWithInferencePoolFilters(listener, pools)

		// Verify the new filter was added.
		hcm := &httpconnectionmanagerv3.HttpConnectionManager{}
		err := listener.DefaultFilterChain.Filters[0].GetTypedConfig().UnmarshalTo(hcm)
		require.NoError(t, err)
		require.Len(t, hcm.HttpFilters, 2) // Should have inference pool filter + router.
		require.Equal(t, httpFilterNameForInferencePool(pools[0]), hcm.HttpFilters[0].Name)
		require.Equal(t, "envoy.filters.http.router", hcm.HttpFilters[1].Name)
	})

	t.Run("listener with multiple inference pools", func(t *testing.T) {
		existingFilters := []*httpconnectionmanagerv3.HttpFilter{
			{Name: "envoy.filters.http.router"},
		}

		listener := createListenerWithHCM("test-listener", existingFilters)
		pools := []*gwaiev1.InferencePool{
			createInferencePool("pool1", "test-ns"),
			createInferencePool("pool2", "test-ns"),
		}

		s.patchListenerWithInferencePoolFilters(listener, pools)

		// Verify both filters were added.
		hcm := &httpconnectionmanagerv3.HttpConnectionManager{}
		err := listener.DefaultFilterChain.Filters[0].GetTypedConfig().UnmarshalTo(hcm)
		require.NoError(t, err)
		require.Len(t, hcm.HttpFilters, 3) // Should have 2 inference pool filters + router.
		require.Equal(t, httpFilterNameForInferencePool(pools[0]), hcm.HttpFilters[0].Name)
		require.Equal(t, httpFilterNameForInferencePool(pools[1]), hcm.HttpFilters[1].Name)
		require.Equal(t, "envoy.filters.http.router", hcm.HttpFilters[2].Name)
	})

	t.Run("listener with both filter chains and default filter chain", func(t *testing.T) {
		hcm := &httpconnectionmanagerv3.HttpConnectionManager{
			HttpFilters: []*httpconnectionmanagerv3.HttpFilter{
				{Name: "envoy.filters.http.router"},
			},
		}

		listener := &listenerv3.Listener{
			Name: "test-listener",
			FilterChains: []*listenerv3.FilterChain{
				{
					Filters: []*listenerv3.Filter{
						{
							Name:       wellknown.HTTPConnectionManager,
							ConfigType: &listenerv3.Filter_TypedConfig{TypedConfig: mustToAny(hcm)},
						},
					},
				},
			},
			DefaultFilterChain: &listenerv3.FilterChain{
				Filters: []*listenerv3.Filter{
					{
						Name:       wellknown.HTTPConnectionManager,
						ConfigType: &listenerv3.Filter_TypedConfig{TypedConfig: mustToAny(hcm)},
					},
				},
			},
		}

		pools := []*gwaiev1.InferencePool{createInferencePool("test-pool", "test-ns")}

		s.patchListenerWithInferencePoolFilters(listener, pools)

		// Verify both filter chains were processed.
		// Check the first filter chain.
		hcm1 := &httpconnectionmanagerv3.HttpConnectionManager{}
		err := listener.FilterChains[0].Filters[0].GetTypedConfig().UnmarshalTo(hcm1)
		require.NoError(t, err)
		require.Len(t, hcm1.HttpFilters, 2)

		// Check the default filter chain.
		hcm2 := &httpconnectionmanagerv3.HttpConnectionManager{}
		err = listener.DefaultFilterChain.Filters[0].GetTypedConfig().UnmarshalTo(hcm2)
		require.NoError(t, err)
		require.Len(t, hcm2.HttpFilters, 2)
	})

	t.Run("error marshaling updated HCM", func(_ *testing.T) {
		var buf bytes.Buffer
		server := New(newFakeClient(), logr.FromSlogHandler(slog.NewTextHandler(&buf, &slog.HandlerOptions{})), udsPath, false)

		// Create a listener with an HCM that will cause marshaling issues.
		// This is a bit tricky to test, but we can create a scenario where the HCM is modified
		// in a way that might cause issues.
		listener := createListenerWithHCM("test-listener", []*httpconnectionmanagerv3.HttpFilter{
			{Name: "envoy.filters.http.router"},
		})
		pools := []*gwaiev1.InferencePool{createInferencePool("test-pool", "test-ns")}

		server.patchListenerWithInferencePoolFilters(listener, pools)
		// This test mainly ensures the error handling path is covered.
		// In normal cases, marshaling should succeed.
	})
}

// TestPatchVirtualHostWithInferencePool tests the patchVirtualHostWithInferencePool function.
func TestPatchVirtualHostWithInferencePool(t *testing.T) {
	s := New(newFakeClient(), logr.Discard(), udsPath, false)

	// Helper function to create an InferencePool.
	createInferencePool := func(name, namespace string) *gwaiev1.InferencePool {
		return &gwaiev1.InferencePool{
			ObjectMeta: metav1.ObjectMeta{
				Name:      name,
				Namespace: namespace,
			},
			Spec: gwaiev1.InferencePoolSpec{
				TargetPortNumber: 8080,
				EndpointPickerConfig: gwaiev1.EndpointPickerConfig{
					ExtensionRef: &gwaiev1.Extension{
						ExtensionReference: gwaiev1.ExtensionReference{
							Name: "test-epp",
						},
					},
				},
			},
		}
	}

	// Helper function to create a route with InferencePool metadata.
	createRouteWithInferencePool := func(routeName string, pool *gwaiev1.InferencePool) *routev3.Route {
		metadata := &corev3.Metadata{
			FilterMetadata: map[string]*structpb.Struct{
				internalapi.InternalEndpointMetadataNamespace: {
					Fields: map[string]*structpb.Value{
						"per_route_rule_inference_pool": structpb.NewStringValue(
							fmt.Sprintf("%s/%s/test-epp/9002/duplex/false", pool.Namespace, pool.Name),
						),
					},
				},
			},
		}

		return &routev3.Route{
			Name:     routeName,
			Metadata: metadata,
		}
	}

	t.Run("virtual host with no routes", func(_ *testing.T) {
		vh := &routev3.VirtualHost{
			Name:   "test-vh",
			Routes: []*routev3.Route{},
		}
		pools := []*gwaiev1.InferencePool{createInferencePool("test-pool", "test-ns")}

		s.patchVirtualHostWithInferencePool(vh, pools)
		// Should handle gracefully when no routes exist.
	})

	t.Run("route without InferencePool metadata", func(t *testing.T) {
		normalRoute := &routev3.Route{
			Name: "normal-route",
		}
		vh := &routev3.VirtualHost{
			Name:   "test-vh",
			Routes: []*routev3.Route{normalRoute},
		}
		pools := []*gwaiev1.InferencePool{createInferencePool("test-pool", "test-ns")}

		s.patchVirtualHostWithInferencePool(vh, pools)

		// Verify the route was configured to disable all inference pool filters.
		require.NotNil(t, normalRoute.TypedPerFilterConfig)
		filterName := httpFilterNameForInferencePool(pools[0])
		require.Contains(t, normalRoute.TypedPerFilterConfig, filterName)
	})

	t.Run("route with matching InferencePool metadata", func(t *testing.T) {
		pool := createInferencePool("test-pool", "test-ns")
		inferenceRoute := createRouteWithInferencePool("inference-route", pool)

		vh := &routev3.VirtualHost{
			Name:   "test-vh",
			Routes: []*routev3.Route{inferenceRoute},
		}
		pools := []*gwaiev1.InferencePool{pool}

		s.patchVirtualHostWithInferencePool(vh, pools)

		// Verify the route was not configured to disable its own filter.
		// It should not have any TypedPerFilterConfig for its own filter.
		if inferenceRoute.TypedPerFilterConfig != nil {
			filterName := httpFilterNameForInferencePool(pool)
			require.NotContains(t, inferenceRoute.TypedPerFilterConfig, filterName)
		}
	})

	t.Run("route with different InferencePool metadata", func(t *testing.T) {
		pool1 := createInferencePool("pool1", "test-ns")
		pool2 := createInferencePool("pool2", "test-ns")

		// Route uses pool1, but we have both pool1 and pool2 in the system.
		inferenceRoute := createRouteWithInferencePool("inference-route", pool1)

		vh := &routev3.VirtualHost{
			Name:   "test-vh",
			Routes: []*routev3.Route{inferenceRoute},
		}
		pools := []*gwaiev1.InferencePool{pool1, pool2}

		s.patchVirtualHostWithInferencePool(vh, pools)

		// Verify the route disables pool2's filter but not pool1's filter.
		require.NotNil(t, inferenceRoute.TypedPerFilterConfig)

		pool1FilterName := httpFilterNameForInferencePool(pool1)
		pool2FilterName := httpFilterNameForInferencePool(pool2)

		require.NotContains(t, inferenceRoute.TypedPerFilterConfig, pool1FilterName)
		require.Contains(t, inferenceRoute.TypedPerFilterConfig, pool2FilterName)
	})

	t.Run("route with direct response containing 'No matching route found'", func(t *testing.T) {
		directResponseRoute := &routev3.Route{
			Name: "direct-response-route",
			Action: &routev3.Route_DirectResponse{
				DirectResponse: &routev3.DirectResponseAction{
					Body: &corev3.DataSource{
						Specifier: &corev3.DataSource_InlineString{
							InlineString: "No matching route found",
						},
					},
				},
			},
		}

		vh := &routev3.VirtualHost{
			Name:   "test-vh",
			Routes: []*routev3.Route{directResponseRoute},
		}
		pools := []*gwaiev1.InferencePool{createInferencePool("test-pool", "test-ns")}

		s.patchVirtualHostWithInferencePool(vh, pools)

		// Verify the direct response route was not skipped (And TypedPerFilterConfig added).
		require.NotNil(t, directResponseRoute.TypedPerFilterConfig)
	})

	t.Run("route with direct response not containing 'No matching route found'", func(t *testing.T) {
		directResponseRoute := &routev3.Route{
			Name: "direct-response-route",
			Action: &routev3.Route_DirectResponse{
				DirectResponse: &routev3.DirectResponseAction{
					Body: &corev3.DataSource{
						Specifier: &corev3.DataSource_InlineString{
							InlineString: "Some other response",
						},
					},
				},
			},
		}

		vh := &routev3.VirtualHost{
			Name:   "test-vh",
			Routes: []*routev3.Route{directResponseRoute},
		}
		pools := []*gwaiev1.InferencePool{createInferencePool("test-pool", "test-ns")}

		s.patchVirtualHostWithInferencePool(vh, pools)

		// Verify the direct response route was processed (TypedPerFilterConfig added).
		require.NotNil(t, directResponseRoute.TypedPerFilterConfig)
		filterName := httpFilterNameForInferencePool(pools[0])
		require.Contains(t, directResponseRoute.TypedPerFilterConfig, filterName)
	})

	t.Run("multiple routes with mixed scenarios", func(t *testing.T) {
		pool1 := createInferencePool("pool1", "test-ns")
		pool2 := createInferencePool("pool2", "test-ns")

		normalRoute := &routev3.Route{Name: "normal-route"}
		inferenceRoute1 := createRouteWithInferencePool("inference-route1", pool1)
		inferenceRoute2 := createRouteWithInferencePool("inference-route2", pool2)

		vh := &routev3.VirtualHost{
			Name:   "test-vh",
			Routes: []*routev3.Route{normalRoute, inferenceRoute1, inferenceRoute2},
		}
		pools := []*gwaiev1.InferencePool{pool1, pool2}

		s.patchVirtualHostWithInferencePool(vh, pools)

		// Verify normal route disables both filters.
		require.NotNil(t, normalRoute.TypedPerFilterConfig)
		require.Len(t, normalRoute.TypedPerFilterConfig, 2)

		// Verify inference route 1 disables only pool2's filter.
		require.NotNil(t, inferenceRoute1.TypedPerFilterConfig)
		require.Len(t, inferenceRoute1.TypedPerFilterConfig, 1)
		require.Contains(t, inferenceRoute1.TypedPerFilterConfig, httpFilterNameForInferencePool(pool2))

		// Verify inference route 2 disables only pool1's filter.
		require.NotNil(t, inferenceRoute2.TypedPerFilterConfig)
		require.Len(t, inferenceRoute2.TypedPerFilterConfig, 1)
		require.Contains(t, inferenceRoute2.TypedPerFilterConfig, httpFilterNameForInferencePool(pool1))
	})
}

// TestPostClusterModify tests the PostClusterModify method.
func TestPostClusterModify(t *testing.T) {
	logger := logr.Discard()
	s := New(newFakeClient(), logger, udsPath, false)

	t.Run("nil cluster", func(t *testing.T) {
		req := &egextension.PostClusterModifyRequest{Cluster: nil}
		resp, err := s.PostClusterModify(context.Background(), req)
		require.NoError(t, err)
		require.Nil(t, resp)
	})

	t.Run("no backend extension resources", func(t *testing.T) {
		cluster := &clusterv3.Cluster{Name: "test-cluster"}
		req := &egextension.PostClusterModifyRequest{
			Cluster: cluster,
			PostClusterContext: &egextension.PostClusterExtensionContext{
				BackendExtensionResources: []*egextension.ExtensionResource{},
			},
		}
		resp, err := s.PostClusterModify(context.Background(), req)
		require.NoError(t, err)
		require.NotNil(t, resp)
		require.Equal(t, cluster, resp.Cluster)
	})

	t.Run("nil PostClusterContext", func(t *testing.T) {
		cluster := &clusterv3.Cluster{Name: "test-cluster"}
		req := &egextension.PostClusterModifyRequest{
			Cluster:            cluster,
			PostClusterContext: nil,
		}
		resp, err := s.PostClusterModify(context.Background(), req)
		require.NoError(t, err)
		require.NotNil(t, resp)
		require.Equal(t, cluster, resp.Cluster)
	})

	t.Run("with InferencePool backend", func(t *testing.T) {
		// Use a logger that captures output for debugging.
		var buf bytes.Buffer
		logger := logr.FromSlogHandler(slog.NewTextHandler(&buf, &slog.HandlerOptions{}))
		s := New(newFakeClient(), logger, udsPath, false)

		cluster := &clusterv3.Cluster{
			Name:     "test-cluster",
			LbPolicy: clusterv3.Cluster_ROUND_ROBIN,
		}
		inferencePool := createInferencePoolExtensionResource("test-pool", "default")

		// Debug: print the JSON to see what we're sending.
		t.Logf("InferencePool JSON: %s", string(inferencePool.UnstructuredBytes))

		req := &egextension.PostClusterModifyRequest{
			Cluster: cluster,
			PostClusterContext: &egextension.PostClusterExtensionContext{
				BackendExtensionResources: []*egextension.ExtensionResource{inferencePool},
			},
		}
		resp, err := s.PostClusterModify(context.Background(), req)
		require.NoError(t, err)
		require.NotNil(t, resp)
		require.Equal(t, cluster, resp.Cluster)

		// Print logs for debugging.
		t.Logf("Server logs: %s", buf.String())

		// Verify cluster was modified for ORIGINAL_DST.
		if cluster.ClusterDiscoveryType == nil {
			t.Logf("ClusterDiscoveryType is nil - cluster was not modified")
			t.Logf("Cluster LbPolicy: %v", cluster.LbPolicy)
			t.FailNow()
		}
		require.NotNil(t, cluster.ClusterDiscoveryType)
		require.Equal(t, clusterv3.Cluster_ORIGINAL_DST, cluster.ClusterDiscoveryType.(*clusterv3.Cluster_Type).Type)
		require.Equal(t, clusterv3.Cluster_CLUSTER_PROVIDED, cluster.LbPolicy)
		require.Equal(t, durationpb.New(10*time.Second), cluster.ConnectTimeout)
		require.NotNil(t, cluster.LbConfig)
		require.Nil(t, cluster.LoadBalancingPolicy)
		require.Nil(t, cluster.EdsClusterConfig)
	})
}

// TestPostRouteModify tests the PostRouteModify method.
func TestPostRouteModify(t *testing.T) {
	logger := logr.Discard()
	s := New(newFakeClient(), logger, udsPath, false)

	t.Run("nil route", func(t *testing.T) {
		req := &egextension.PostRouteModifyRequest{Route: nil}
		resp, err := s.PostRouteModify(context.Background(), req)
		require.NoError(t, err)
		require.Nil(t, resp)
	})

	t.Run("no extension resources", func(t *testing.T) {
		route := &routev3.Route{Name: "test-route"}
		req := &egextension.PostRouteModifyRequest{
			Route: route,
			PostRouteContext: &egextension.PostRouteExtensionContext{
				ExtensionResources: []*egextension.ExtensionResource{},
			},
		}
		resp, err := s.PostRouteModify(context.Background(), req)
		require.NoError(t, err)
		require.NotNil(t, resp)
		require.Equal(t, route, resp.Route)
	})

	t.Run("nil PostRouteContext", func(t *testing.T) {
		route := &routev3.Route{Name: "test-route"}
		req := &egextension.PostRouteModifyRequest{
			Route:            route,
			PostRouteContext: nil,
		}
		resp, err := s.PostRouteModify(context.Background(), req)
		require.NoError(t, err)
		require.NotNil(t, resp)
		require.Equal(t, route, resp.Route)
	})

	t.Run("with InferencePool extension", func(t *testing.T) {
		route := &routev3.Route{
			Name: "test-route",
			Action: &routev3.Route_Route{
				Route: &routev3.RouteAction{},
			},
		}
		inferencePool := createInferencePoolExtensionResource("test-pool", "default")
		req := &egextension.PostRouteModifyRequest{
			Route: route,
			PostRouteContext: &egextension.PostRouteExtensionContext{
				ExtensionResources: []*egextension.ExtensionResource{inferencePool},
			},
		}
		resp, err := s.PostRouteModify(context.Background(), req)
		require.NoError(t, err)
		require.NotNil(t, resp)
		require.Equal(t, route, resp.Route)

		// Verify route was modified.
		require.Equal(t, wrapperspb.Bool(false), route.GetRoute().GetAutoHostRewrite())
		require.NotNil(t, route.TypedPerFilterConfig)
	})
}

// TestConstructInferencePoolsFrom tests the constructInferencePoolsFrom method.
func TestConstructInferencePoolsFrom(t *testing.T) {
	logger := logr.Discard()
	s := New(newFakeClient(), logger, udsPath, false)

	t.Run("empty resources", func(t *testing.T) {
		result := s.constructInferencePoolsFrom([]*egextension.ExtensionResource{})
		require.Empty(t, result)
	})

	t.Run("valid InferencePool", func(t *testing.T) {
		inferencePool := createInferencePoolExtensionResource("test-pool", "default")
		result := s.constructInferencePoolsFrom([]*egextension.ExtensionResource{inferencePool})
		require.Len(t, result, 1)
		require.Equal(t, "test-pool", result[0].Name)
		require.Equal(t, "default", result[0].Namespace)
	})

	t.Run("invalid JSON", func(t *testing.T) {
		invalidResource := &egextension.ExtensionResource{
			UnstructuredBytes: []byte("invalid json"),
		}
		result := s.constructInferencePoolsFrom([]*egextension.ExtensionResource{invalidResource})
		require.Empty(t, result)
	})

	t.Run("wrong API version", func(t *testing.T) {
		unstructuredObj := &unstructured.Unstructured{
			Object: map[string]any{
				"apiVersion": "v1",
				"kind":       "Service",
				"metadata": map[string]any{
					"name":      "test-service",
					"namespace": "default",
				},
			},
		}
		jsonBytes, _ := unstructuredObj.MarshalJSON()
		wrongResource := &egextension.ExtensionResource{
			UnstructuredBytes: jsonBytes,
		}
		result := s.constructInferencePoolsFrom([]*egextension.ExtensionResource{wrongResource})
		require.Empty(t, result)
	})
}

// TestInferencePoolHelperFunctions tests various helper functions for InferencePool.
func TestInferencePoolHelperFunctions(t *testing.T) {
	// Create a test InferencePool.
	pool := &gwaiev1.InferencePool{
		ObjectMeta: metav1.ObjectMeta{
			Name:      "test-pool",
			Namespace: "test-ns",
		},
		Spec: gwaiev1.InferencePoolSpec{
			TargetPortNumber: 8080,
			EndpointPickerConfig: gwaiev1.EndpointPickerConfig{
				ExtensionRef: &gwaiev1.Extension{
					ExtensionReference: gwaiev1.ExtensionReference{
						Name: "test-epp",
					},
				},
			},
		},
	}

	t.Run("authorityForInferencePool", func(t *testing.T) {
		authority := authorityForInferencePool(pool)
		require.Equal(t, "test-epp.test-ns.svc:9002", authority)
	})

	t.Run("dnsNameForInferencePool", func(t *testing.T) {
		dnsName := dnsNameForInferencePool(pool)
		require.Equal(t, "test-epp.test-ns.svc", dnsName)
	})

	t.Run("clusterNameForInferencePool", func(t *testing.T) {
		clusterName := clusterNameForInferencePool(pool)
		require.Equal(t, "envoy.clusters.endpointpicker_test-pool_test-ns_ext_proc", clusterName)
	})

	t.Run("httpFilterNameForInferencePool", func(t *testing.T) {
		filterName := httpFilterNameForInferencePool(pool)
		require.Equal(t, "envoy.filters.http.ext_proc/endpointpicker/test-pool_test-ns_ext_proc", filterName)
	})

	t.Run("portForInferencePool default", func(t *testing.T) {
		port := portForInferencePool(pool)
		require.Equal(t, uint32(9002), port) // default port.
	})

	t.Run("portForInferencePool custom", func(t *testing.T) {
		customPool := pool.DeepCopy()
		customPort := gwaiev1.PortNumber(8888)
		customPool.Spec.ExtensionRef.PortNumber = &customPort
		port := portForInferencePool(customPool)
		require.Equal(t, uint32(8888), port)
	})
}

// TestInferencePoolAnnotationHelpers tests the annotation helper functions.
func TestInferencePoolAnnotationHelpers(t *testing.T) {
	t.Run("getProcessingBodyModeFromAnnotations", func(t *testing.T) {
		t.Run("no annotations", func(t *testing.T) {
			pool := &gwaiev1a2.InferencePool{
				ObjectMeta: metav1.ObjectMeta{
					Name:      "test-pool",
					Namespace: "test-ns",
				},
			}
			mode := getProcessingBodyModeFromAnnotations(pool)
			require.Equal(t, extprocv3.ProcessingMode_FULL_DUPLEX_STREAMED, mode)
		})

		t.Run("annotation set to duplex", func(t *testing.T) {
			pool := &gwaiev1a2.InferencePool{
				ObjectMeta: metav1.ObjectMeta{
					Name:      "test-pool",
					Namespace: "test-ns",
					Annotations: map[string]string{
						"aigateway.envoyproxy.io/processing-body-mode": "duplex",
					},
				},
			}
			mode := getProcessingBodyModeFromAnnotations(pool)
			require.Equal(t, extprocv3.ProcessingMode_FULL_DUPLEX_STREAMED, mode)
		})

		t.Run("annotation set to buffered", func(t *testing.T) {
			pool := &gwaiev1a2.InferencePool{
				ObjectMeta: metav1.ObjectMeta{
					Name:      "test-pool",
					Namespace: "test-ns",
					Annotations: map[string]string{
						"aigateway.envoyproxy.io/processing-body-mode": "buffered",
					},
				},
			}
			mode := getProcessingBodyModeFromAnnotations(pool)
			require.Equal(t, extprocv3.ProcessingMode_BUFFERED, mode)
		})

		t.Run("annotation set to invalid value", func(t *testing.T) {
			pool := &gwaiev1a2.InferencePool{
				ObjectMeta: metav1.ObjectMeta{
					Name:      "test-pool",
					Namespace: "test-ns",
					Annotations: map[string]string{
						"aigateway.envoyproxy.io/processing-body-mode": "invalid",
					},
				},
			}
			mode := getProcessingBodyModeFromAnnotations(pool)
			require.Equal(t, extprocv3.ProcessingMode_FULL_DUPLEX_STREAMED, mode)
		})
	})

	t.Run("getAllowModeOverrideFromAnnotations", func(t *testing.T) {
		t.Run("no annotations", func(t *testing.T) {
			pool := &gwaiev1a2.InferencePool{
				ObjectMeta: metav1.ObjectMeta{
					Name:      "test-pool",
					Namespace: "test-ns",
				},
			}
			override := getAllowModeOverrideFromAnnotations(pool)
			require.False(t, override)
		})

		t.Run("annotation set to true", func(t *testing.T) {
			pool := &gwaiev1a2.InferencePool{
				ObjectMeta: metav1.ObjectMeta{
					Name:      "test-pool",
					Namespace: "test-ns",
					Annotations: map[string]string{
						"aigateway.envoyproxy.io/allow-mode-override": "true",
					},
				},
			}
			override := getAllowModeOverrideFromAnnotations(pool)
			require.True(t, override)
		})

		t.Run("annotation set to false", func(t *testing.T) {
			pool := &gwaiev1a2.InferencePool{
				ObjectMeta: metav1.ObjectMeta{
					Name:      "test-pool",
					Namespace: "test-ns",
					Annotations: map[string]string{
						"aigateway.envoyproxy.io/allow-mode-override": "false",
					},
				},
			}
			override := getAllowModeOverrideFromAnnotations(pool)
			require.False(t, override)
		})

		t.Run("annotation set to invalid value", func(t *testing.T) {
			pool := &gwaiev1a2.InferencePool{
				ObjectMeta: metav1.ObjectMeta{
					Name:      "test-pool",
					Namespace: "test-ns",
					Annotations: map[string]string{
						"aigateway.envoyproxy.io/allow-mode-override": "invalid",
					},
				},
			}
			override := getAllowModeOverrideFromAnnotations(pool)
			require.False(t, override)
		})
	})

	t.Run("getProcessingBodyModeStringFromAnnotations", func(t *testing.T) {
		t.Run("no annotations", func(t *testing.T) {
			pool := &gwaiev1a2.InferencePool{
				ObjectMeta: metav1.ObjectMeta{
					Name:      "test-pool",
					Namespace: "test-ns",
				},
			}
			mode := getProcessingBodyModeStringFromAnnotations(pool)
			require.Equal(t, "duplex", mode)
		})

		t.Run("annotation set to duplex", func(t *testing.T) {
			pool := &gwaiev1a2.InferencePool{
				ObjectMeta: metav1.ObjectMeta{
					Name:      "test-pool",
					Namespace: "test-ns",
					Annotations: map[string]string{
						"aigateway.envoyproxy.io/processing-body-mode": "duplex",
					},
				},
			}
			mode := getProcessingBodyModeStringFromAnnotations(pool)
			require.Equal(t, "duplex", mode)
		})

		t.Run("annotation set to buffered", func(t *testing.T) {
			pool := &gwaiev1a2.InferencePool{
				ObjectMeta: metav1.ObjectMeta{
					Name:      "test-pool",
					Namespace: "test-ns",
					Annotations: map[string]string{
						"aigateway.envoyproxy.io/processing-body-mode": "buffered",
					},
				},
			}
			mode := getProcessingBodyModeStringFromAnnotations(pool)
			require.Equal(t, "buffered", mode)
		})

		t.Run("annotation set to invalid value", func(t *testing.T) {
			pool := &gwaiev1a2.InferencePool{
				ObjectMeta: metav1.ObjectMeta{
					Name:      "test-pool",
					Namespace: "test-ns",
					Annotations: map[string]string{
						"aigateway.envoyproxy.io/processing-body-mode": "invalid",
					},
				},
			}
			mode := getProcessingBodyModeStringFromAnnotations(pool)
			require.Equal(t, "invalid", mode) // Returns the raw value
		})
	})

	t.Run("getAllowModeOverrideStringFromAnnotations", func(t *testing.T) {
		t.Run("no annotations", func(t *testing.T) {
			pool := &gwaiev1a2.InferencePool{
				ObjectMeta: metav1.ObjectMeta{
					Name:      "test-pool",
					Namespace: "test-ns",
				},
			}
			override := getAllowModeOverrideStringFromAnnotations(pool)
			require.Equal(t, "false", override)
		})

		t.Run("annotation set to true", func(t *testing.T) {
			pool := &gwaiev1a2.InferencePool{
				ObjectMeta: metav1.ObjectMeta{
					Name:      "test-pool",
					Namespace: "test-ns",
					Annotations: map[string]string{
						"aigateway.envoyproxy.io/allow-mode-override": "true",
					},
				},
			}
			override := getAllowModeOverrideStringFromAnnotations(pool)
			require.Equal(t, "true", override)
		})

		t.Run("annotation set to false", func(t *testing.T) {
			pool := &gwaiev1a2.InferencePool{
				ObjectMeta: metav1.ObjectMeta{
					Name:      "test-pool",
					Namespace: "test-ns",
					Annotations: map[string]string{
						"aigateway.envoyproxy.io/allow-mode-override": "false",
					},
				},
			}
			override := getAllowModeOverrideStringFromAnnotations(pool)
			require.Equal(t, "false", override)
		})

		t.Run("annotation set to invalid value", func(t *testing.T) {
			pool := &gwaiev1a2.InferencePool{
				ObjectMeta: metav1.ObjectMeta{
					Name:      "test-pool",
					Namespace: "test-ns",
					Annotations: map[string]string{
						"aigateway.envoyproxy.io/allow-mode-override": "invalid",
					},
				},
			}
			override := getAllowModeOverrideStringFromAnnotations(pool)
			require.Equal(t, "invalid", override) // Returns the raw value
		})
	})
}

// TestBuildHTTPFilterForInferencePool tests the buildHTTPFilterForInferencePool function with annotations.
func TestBuildHTTPFilterForInferencePool(t *testing.T) {
	t.Run("default configuration", func(t *testing.T) {
		pool := &gwaiev1a2.InferencePool{
			ObjectMeta: metav1.ObjectMeta{
				Name:      "test-pool",
				Namespace: "test-ns",
			},
			Spec: gwaiev1a2.InferencePoolSpec{
				EndpointPickerConfig: gwaiev1a2.EndpointPickerConfig{
					ExtensionRef: &gwaiev1a2.Extension{
						ExtensionReference: gwaiev1a2.ExtensionReference{
							Name: "test-epp",
						},
					},
				},
			},
		}

		filter := buildHTTPFilterForInferencePool(pool)
		require.NotNil(t, filter)
		require.Equal(t, extprocv3.ProcessingMode_FULL_DUPLEX_STREAMED, filter.ProcessingMode.RequestBodyMode)
		require.Equal(t, extprocv3.ProcessingMode_FULL_DUPLEX_STREAMED, filter.ProcessingMode.ResponseBodyMode)
		require.Equal(t, extprocv3.ProcessingMode_SEND, filter.ProcessingMode.RequestTrailerMode)
		require.Equal(t, extprocv3.ProcessingMode_SEND, filter.ProcessingMode.ResponseTrailerMode)
		require.False(t, filter.AllowModeOverride)
	})

	t.Run("with buffered mode annotation", func(t *testing.T) {
		pool := &gwaiev1a2.InferencePool{
			ObjectMeta: metav1.ObjectMeta{
				Name:      "test-pool",
				Namespace: "test-ns",
				Annotations: map[string]string{
					"aigateway.envoyproxy.io/processing-body-mode": "buffered",
				},
			},
			Spec: gwaiev1a2.InferencePoolSpec{
				EndpointPickerConfig: gwaiev1a2.EndpointPickerConfig{
					ExtensionRef: &gwaiev1a2.Extension{
						ExtensionReference: gwaiev1a2.ExtensionReference{
							Name: "test-epp",
						},
					},
				},
			},
		}

		filter := buildHTTPFilterForInferencePool(pool)
		require.NotNil(t, filter)
		require.Equal(t, extprocv3.ProcessingMode_BUFFERED, filter.ProcessingMode.RequestBodyMode)
		require.Equal(t, extprocv3.ProcessingMode_BUFFERED, filter.ProcessingMode.ResponseBodyMode)
		require.Equal(t, extprocv3.ProcessingMode_SEND, filter.ProcessingMode.RequestTrailerMode)
		require.Equal(t, extprocv3.ProcessingMode_SEND, filter.ProcessingMode.ResponseTrailerMode)
		require.False(t, filter.AllowModeOverride)
	})

	t.Run("with allow mode override annotation", func(t *testing.T) {
		pool := &gwaiev1a2.InferencePool{
			ObjectMeta: metav1.ObjectMeta{
				Name:      "test-pool",
				Namespace: "test-ns",
				Annotations: map[string]string{
					"aigateway.envoyproxy.io/allow-mode-override": "true",
				},
			},
			Spec: gwaiev1a2.InferencePoolSpec{
				EndpointPickerConfig: gwaiev1a2.EndpointPickerConfig{
					ExtensionRef: &gwaiev1a2.Extension{
						ExtensionReference: gwaiev1a2.ExtensionReference{
							Name: "test-epp",
						},
					},
				},
			},
		}

		filter := buildHTTPFilterForInferencePool(pool)
		require.NotNil(t, filter)
		require.Equal(t, extprocv3.ProcessingMode_FULL_DUPLEX_STREAMED, filter.ProcessingMode.RequestBodyMode)
		require.Equal(t, extprocv3.ProcessingMode_FULL_DUPLEX_STREAMED, filter.ProcessingMode.ResponseBodyMode)
		require.Equal(t, extprocv3.ProcessingMode_SEND, filter.ProcessingMode.RequestTrailerMode)
		require.Equal(t, extprocv3.ProcessingMode_SEND, filter.ProcessingMode.ResponseTrailerMode)
		require.True(t, filter.AllowModeOverride)
	})

	t.Run("with both annotations", func(t *testing.T) {
		pool := &gwaiev1a2.InferencePool{
			ObjectMeta: metav1.ObjectMeta{
				Name:      "test-pool",
				Namespace: "test-ns",
				Annotations: map[string]string{
					"aigateway.envoyproxy.io/processing-body-mode": "buffered",
					"aigateway.envoyproxy.io/allow-mode-override":  "true",
				},
			},
			Spec: gwaiev1a2.InferencePoolSpec{
				EndpointPickerConfig: gwaiev1a2.EndpointPickerConfig{
					ExtensionRef: &gwaiev1a2.Extension{
						ExtensionReference: gwaiev1a2.ExtensionReference{
							Name: "test-epp",
						},
					},
				},
			},
		}

		filter := buildHTTPFilterForInferencePool(pool)
		require.NotNil(t, filter)
		require.Equal(t, extprocv3.ProcessingMode_BUFFERED, filter.ProcessingMode.RequestBodyMode)
		require.Equal(t, extprocv3.ProcessingMode_BUFFERED, filter.ProcessingMode.ResponseBodyMode)
		require.Equal(t, extprocv3.ProcessingMode_SEND, filter.ProcessingMode.RequestTrailerMode)
		require.Equal(t, extprocv3.ProcessingMode_SEND, filter.ProcessingMode.ResponseTrailerMode)
		require.True(t, filter.AllowModeOverride)
	})
}

// TestBuildExtProcClusterForInferencePoolEndpointPicker tests cluster building.
func TestBuildExtProcClusterForInferencePoolEndpointPicker(t *testing.T) {
	pool := &gwaiev1.InferencePool{
		ObjectMeta: metav1.ObjectMeta{
			Name:      "test-pool",
			Namespace: "test-ns",
		},
		Spec: gwaiev1.InferencePoolSpec{
			TargetPortNumber: 8080,
			EndpointPickerConfig: gwaiev1.EndpointPickerConfig{
				ExtensionRef: &gwaiev1.Extension{
					ExtensionReference: gwaiev1.ExtensionReference{
						Name: "test-epp",
					},
				},
			},
		},
	}

	t.Run("valid pool", func(t *testing.T) {
		cluster := buildExtProcClusterForInferencePoolEndpointPicker(pool)
		require.NotNil(t, cluster)
		require.Equal(t, "envoy.clusters.endpointpicker_test-pool_test-ns_ext_proc", cluster.Name)
		require.Equal(t, clusterv3.Cluster_STRICT_DNS, cluster.GetType())
		require.Equal(t, clusterv3.Cluster_LEAST_REQUEST, cluster.LbPolicy)
		require.NotNil(t, cluster.LoadAssignment)
		require.Len(t, cluster.LoadAssignment.Endpoints, 1)
	})

	t.Run("nil pool panics", func(t *testing.T) {
		require.Panics(t, func() {
			buildExtProcClusterForInferencePoolEndpointPicker(nil)
		})
	})

	t.Run("nil ExtensionRef panics", func(t *testing.T) {
		invalidPool := pool.DeepCopy()
		invalidPool.Spec.ExtensionRef = nil
		require.Panics(t, func() {
			buildExtProcClusterForInferencePoolEndpointPicker(invalidPool)
		})
	})
}

// TestBuildClustersForInferencePoolEndpointPickers tests building clusters from existing clusters.
func TestBuildClustersForInferencePoolEndpointPickers(t *testing.T) {
	// Create a cluster with InferencePool metadata.
	cluster := &clusterv3.Cluster{
		Name: "test-cluster",
		Metadata: &corev3.Metadata{
			FilterMetadata: map[string]*structpb.Struct{
				internalapi.InternalEndpointMetadataNamespace: {
					Fields: map[string]*structpb.Value{
						"per_route_rule_inference_pool": structpb.NewStringValue("test-ns/test-pool/test-epp/9002/duplex/false"),
					},
				},
			},
		},
	}

	t.Run("with InferencePool metadata", func(t *testing.T) {
		clusters := []*clusterv3.Cluster{cluster}
		result := buildClustersForInferencePoolEndpointPickers(clusters)
		require.Len(t, result, 1)
		require.Contains(t, result[0].Name, "endpointpicker")
	})

	t.Run("without InferencePool metadata", func(t *testing.T) {
		normalCluster := &clusterv3.Cluster{Name: "normal-cluster"}
		clusters := []*clusterv3.Cluster{normalCluster}
		result := buildClustersForInferencePoolEndpointPickers(clusters)
		require.Empty(t, result)
	})
}

// TestMustToAny tests the mustToAny helper function.
func TestMustToAny(t *testing.T) {
	t.Run("valid message", func(t *testing.T) {
		cluster := &clusterv3.Cluster{Name: "test"}
		anyProto := mustToAny(cluster)
		require.NotNil(t, anyProto)
		require.Contains(t, anyProto.TypeUrl, "envoy.config.cluster.v3.Cluster")
	})
}

// TestPostTranslateModify tests the PostTranslateModify method.
func TestPostTranslateModify(t *testing.T) {
	logger := logr.Discard()
	s := New(newFakeClient(), logger, udsPath, false)

	t.Run("empty request", func(t *testing.T) {
		req := &egextension.PostTranslateModifyRequest{}
		resp, err := s.PostTranslateModify(context.Background(), req)
		require.NoError(t, err)
		require.NotNil(t, resp)
	})

	t.Run("with clusters", func(t *testing.T) {
		cluster := &clusterv3.Cluster{Name: "test-cluster"}
		req := &egextension.PostTranslateModifyRequest{
			Clusters: []*clusterv3.Cluster{cluster},
		}
		resp, err := s.PostTranslateModify(context.Background(), req)
		require.NoError(t, err)
		require.NotNil(t, resp)
		// Should have original cluster plus the UDS cluster.
		require.Len(t, resp.Clusters, 2)
		require.Equal(t, "test-cluster", resp.Clusters[0].Name)
		require.Equal(t, "ai-gateway-extproc-uds", resp.Clusters[1].Name)
	})
}

// TestList tests the List method (health check).
func TestList(t *testing.T) {
	logger := logr.Discard()
	s := New(newFakeClient(), logger, udsPath, false)

	t.Run("list health statuses", func(t *testing.T) {
		resp, err := s.List(context.Background(), &grpc_health_v1.HealthListRequest{})
		require.NoError(t, err)
		require.NotNil(t, resp)
		require.NotEmpty(t, resp.Statuses)
		require.Contains(t, resp.Statuses, "envoy-gateway-extension-server")
	})
}<|MERGE_RESOLUTION|>--- conflicted
+++ resolved
@@ -185,13 +185,8 @@
 // Helper function to create an InferencePool ExtensionResource.
 func createInferencePoolExtensionResource(name, namespace string) *egextension.ExtensionResource {
 	unstructuredObj := &unstructured.Unstructured{
-<<<<<<< HEAD
-		Object: map[string]interface{}{
+		Object: map[string]any{
 			"apiVersion": "inference.networking.k8s.io/v1",
-=======
-		Object: map[string]any{
-			"apiVersion": "inference.networking.x-k8s.io/v1alpha2",
->>>>>>> 791036aa
 			"kind":       "InferencePool",
 			"metadata": map[string]any{
 				"name":      name,
