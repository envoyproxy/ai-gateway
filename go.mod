--- conflicted
+++ resolved
@@ -89,11 +89,6 @@
 	github.com/tidwall/sjson v1.2.5 // indirect
 	github.com/x448/float16 v0.8.4 // indirect
 	go.uber.org/multierr v1.11.0 // indirect
-<<<<<<< HEAD
-	go.uber.org/zap v1.27.0 // indirect
-	golang.org/x/crypto v0.32.0 // indirect
-=======
->>>>>>> 87765633
 	golang.org/x/net v0.34.0 // indirect
 	golang.org/x/sync v0.10.0 // indirect
 	golang.org/x/sys v0.29.0 // indirect
