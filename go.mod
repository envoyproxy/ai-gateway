--- conflicted
+++ resolved
@@ -4,12 +4,8 @@
 
 require (
 	k8s.io/apimachinery v0.31.3
-<<<<<<< HEAD
-	sigs.k8s.io/controller-runtime v0.19.2
+	sigs.k8s.io/controller-runtime v0.19.3
 	sigs.k8s.io/gateway-api v1.2.1
-=======
-	sigs.k8s.io/controller-runtime v0.19.3
->>>>>>> ea81a081
 )
 
 require (
