--- conflicted
+++ resolved
@@ -28,12 +28,8 @@
 )
 
 require (
-<<<<<<< HEAD
-	cel.dev/expr v0.18.0 // indirect
+	cel.dev/expr v0.19.1 // indirect
 	github.com/antlr4-go/antlr/v4 v4.13.0 // indirect
-=======
-	cel.dev/expr v0.19.1 // indirect
->>>>>>> c892cebc
 	github.com/aws/aws-sdk-go-v2/credentials v1.17.54 // indirect
 	github.com/aws/aws-sdk-go-v2/feature/ec2/imds v1.16.24 // indirect
 	github.com/aws/aws-sdk-go-v2/internal/configsources v1.3.28 // indirect
@@ -81,12 +77,8 @@
 	github.com/prometheus/procfs v0.15.1 // indirect
 	github.com/rogpeppe/go-internal v1.13.1 // indirect
 	github.com/spf13/pflag v1.0.5 // indirect
-<<<<<<< HEAD
 	github.com/stoewer/go-strcase v1.3.0 // indirect
-	github.com/tidwall/gjson v1.14.4 // indirect
-=======
 	github.com/tidwall/gjson v1.18.0 // indirect
->>>>>>> c892cebc
 	github.com/tidwall/match v1.1.1 // indirect
 	github.com/tidwall/pretty v1.2.1 // indirect
 	github.com/tidwall/sjson v1.2.5 // indirect
