name: PR Style Check

on:
  pull_request_target:
    types:
      - opened
      - edited
      - synchronize

permissions:
  contents: read

jobs:
  description:
    name: Description
    runs-on: ubuntu-latest
    env:
      # Do not use ${{ github.event.pull_request.body }} directly in run command.
      BODY: ${{ github.event.pull_request.body }}
    if: ${{ github.actor != 'dependabot[bot]' }}
    steps:
      - name: Check comment out lines
        run: |
          if [[ $BODY =~ "<!--" ]]; then
              echo "PR description contains '<!--'. Please remove all the comment out lines in the template after carefully reading them."
              exit 1
          fi
          if [[ $BODY =~ "-->" ]]; then
              echo "PR description contains '-->'. Please remove all the comment out lines in the template after carefully reading them."
              exit 1
          fi
      - name: Check the first line matches '**Commit Message**'
        run: |
          first_line=$(echo -n "$BODY" | head -n 1)
          trimmed_first_line=$(echo "$first_line" | sed 's/[[:space:]]*$//')
          echo "$trimmed_first_line='$trimmed_first_line'"
          if [[ "$trimmed_first_line" != "**Commit Message**" ]]; then
            echo "The first line of the PR description must be '**Commit Message**'"
            exit 1
          fi
      - name: Check no markdown format link in PR description.
        run: |
          if echo "$BODY" | grep -q '\[[^]]\+\](\([^)]\+\))'; then
            echo "PR description contains markdown format link. Please remove all of them."
            echo "If you want to refer to a link, please use the following format where you place the link at the end of the PR description:"
            echo ""
            echo "**Commit Message**:"
            echo "This modifies foo bar. The official documentation can be found at [1] and [2]. Please refer to them for more details."
            echo ""
            echo "1: https://example.com"
            echo "2: https://another.com"
            exit 1
          fi

  title:
    name: Title
    runs-on: ubuntu-latest
    if: ${{ github.actor != 'dependabot[bot]' }}
    steps:
      - uses: amannn/action-semantic-pull-request@v5
        env:
          GITHUB_TOKEN: ${{ secrets.GITHUB_TOKEN }}
        with:
          types: |
            docs
            style
            feat
            test
            build
            ci
            chore
            revert
            release
            api
            deps
            e2e
            extproc
            controller
            translator
            examples
            blog
            site
<<<<<<< HEAD
            cli
=======
            backport
>>>>>>> 41d896cb
          subjectPattern: ^(?![A-Z]).+$
          subjectPatternError: |
            The subject "{subject}" found in the pull request title "{title}"
            didn't match the configured pattern. Please ensure that the subject
            doesn't start with an uppercase character.

      - name: Check length of PR title
        env:
          # Do not use ${{ github.event.pull_request.title }} directly in run command.
          TITLE: ${{ github.event.pull_request.title }}
        # We want to make sure that each commit "subject" is <=60 characters not to
        # be truncated in the git log as well as in the GitHub UI.
        # https://git.kernel.org/pub/scm/linux/kernel/git/torvalds/linux.git/tree/Documentation/process/submitting-patches.rst?id=bc7938deaca7f474918c41a0372a410049bd4e13#n664
        run: |
          if (( ${#TITLE} > 60 )); then
            echo "The PR title is too long. Please keep it <=60 characters."
            exit 1
          fi<|MERGE_RESOLUTION|>--- conflicted
+++ resolved
@@ -80,11 +80,8 @@
             examples
             blog
             site
-<<<<<<< HEAD
+            backport
             cli
-=======
-            backport
->>>>>>> 41d896cb
           subjectPattern: ^(?![A-Z]).+$
           subjectPatternError: |
             The subject "{subject}" found in the pull request title "{title}"
