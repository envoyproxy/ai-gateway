package v1alpha1

import (
	egv1a1 "github.com/envoyproxy/gateway/api/v1alpha1"
	corev1 "k8s.io/api/core/v1"
	metav1 "k8s.io/apimachinery/pkg/apis/meta/v1"
	gwapiv1 "sigs.k8s.io/gateway-api/apis/v1"
	gwapiv1a2 "sigs.k8s.io/gateway-api/apis/v1alpha2"
)

// +kubebuilder:object:root=true

// AIGatewayRoute combines multiple AIServiceBackends and attaching them to Gateway(s) resources.
//
// This serves as a way to define a "unified" AI API for a Gateway which allows downstream
// clients to use a single schema API to interact with multiple AI backends.
//
<<<<<<< HEAD
// The schema field is used to determine the structure of the requests that the Gateway will
// receive. And then the Gateway will route the traffic to the appropriate LLMBackend based
// on the output schema of the LLMBackend while doing the other necessary jobs like
=======
// The inputSchema field is used to determine the structure of the requests that the Gateway will
// receive. And then the Gateway will route the traffic to the appropriate AIServiceBackend based
// on the output schema of the AIServiceBackend while doing the other necessary jobs like
>>>>>>> 0de3278d
// upstream authentication, rate limit, etc.
//
// AIGatewayRoute generates a HTTPRoute resource based on the configuration basis for routing the traffic.
// The generated HTTPRoute has the owner reference set to this AIGatewayRoute.
type AIGatewayRoute struct {
	metav1.TypeMeta   `json:",inline"`
	metav1.ObjectMeta `json:"metadata,omitempty"`
	// Spec defines the details of the AIGatewayRoute.
	Spec AIGatewayRouteSpec `json:"spec,omitempty"`
}

// +kubebuilder:object:root=true

// AIGatewayRouteList contains a list of AIGatewayRoute.
type AIGatewayRouteList struct {
	metav1.TypeMeta `json:",inline"`
	metav1.ListMeta `json:"metadata,omitempty"`
	Items           []AIGatewayRoute `json:"items"`
}

// AIGatewayRouteSpec details the AIGatewayRoute configuration.
type AIGatewayRouteSpec struct {
	// TargetRefs are the names of the Gateway resources this AIGatewayRoute is being attached to.
	//
	// +optional
	// +kubebuilder:validation:MaxItems=128
	TargetRefs []gwapiv1a2.LocalPolicyTargetReferenceWithSectionName `json:"targetRefs,omitempty"`
	// APISchema specifies the API schema of the input that the target Gateway(s) will receive.
	// Based on this schema, the ai-gateway will perform the necessary transformation to the
	// output schema specified in the selected AIServiceBackend during the routing process.
	//
	// Currently, the only supported schema is OpenAI as the input schema.
	//
	// +kubebuilder:validation:Required
<<<<<<< HEAD
	// +kubebuilder:validation:XValidation:rule="self.name == 'OpenAI'"
	APISchema LLMAPISchema `json:"schema"`
	// Rules is the list of LLMRouteRule that this LLMRoute will match the traffic to.
=======
	// +kubebuilder:validation:XValidation:rule="self.schema == 'OpenAI'"
	APISchema VersionedAPISchema `json:"inputSchema"`
	// Rules is the list of AIGatewayRouteRule that this AIGatewayRoute will match the traffic to.
>>>>>>> 0de3278d
	// Each rule is a subset of the HTTPRoute in the Gateway API (https://gateway-api.sigs.k8s.io/api-types/httproute/).
	//
	// AI Gateway controller will generate a HTTPRoute based on the configuration given here with the additional
	// modifications to achieve the necessary jobs, notably inserting the AI Gateway filter responsible for
	// the transformation of the request and response, etc.
	//
	// In the matching conditions in the AIGatewayRouteRule, `x-envoy-ai-gateway-model` header is available
	// if we want to describe the routing behavior based on the model name. The model name is extracted
	// from the request content before the routing decision.
	//
	// How multiple rules are matched is the same as the Gateway API. See for the details:
	// https://gateway-api.sigs.k8s.io/reference/spec/#gateway.networking.k8s.io%2fv1.HTTPRoute
	//
	// +kubebuilder:validation:Required
	// +kubebuilder:validation:MaxItems=128
	Rules []AIGatewayRouteRule `json:"rules"`

	// FilterConfig is the configuration for the AI Gateway filter inserted in the generated HTTPRoute.
	//
	// An AI Gateway filter is responsible for the transformation of the request and response
	// as well as the routing behavior based on the model name extracted from the request content, etc.
	//
	// Currently, the filter is only implemented as an external process filter, which might be
	// extended to other types of filters in the future. See https://github.com/envoyproxy/ai-gateway/issues/90
	FilterConfig *AIGatewayFilterConfig `json:"filterConfig,omitempty"`
}

// AIGatewayRouteRule is a rule that defines the routing behavior of the AIGatewayRoute.
type AIGatewayRouteRule struct {
	// BackendRefs is the list of AIServiceBackend that this rule will route the traffic to.
	// Each backend can have a weight that determines the traffic distribution.
	//
	// The namespace of each backend is "local", i.e. the same namespace as the AIGatewayRoute.
	//
	// +optional
	// +kubebuilder:validation:MaxItems=128
	BackendRefs []AIGatewayRouteRuleBackendRef `json:"backendRefs,omitempty"`

	// Matches is the list of AIGatewayRouteMatch that this rule will match the traffic to.
	// This is a subset of the HTTPRouteMatch in the Gateway API. See for the details:
	// https://gateway-api.sigs.k8s.io/reference/spec/#gateway.networking.k8s.io%2fv1.HTTPRouteMatch
	//
	// +optional
	// +kubebuilder:validation:MaxItems=128
	Matches []AIGatewayRouteRuleMatch `json:"matches,omitempty"`
}

// AIGatewayRouteRuleBackendRef is a reference to a AIServiceBackend with a weight.
type AIGatewayRouteRuleBackendRef struct {
	// Name is the name of the AIServiceBackend.
	//
	// +kubebuilder:validation:Required
	// +kubebuilder:validation:MinLength=1
	Name string `json:"name"`

	// Weight is the weight of the AIServiceBackend. This is exactly the same as the weight in
	// the BackendRef in the Gateway API. See for the details:
	// https://gateway-api.sigs.k8s.io/reference/spec/#gateway.networking.k8s.io%2fv1.BackendRef
	//
	// +kubebuilder:validation:Required
	// +kubebuilder:validation:Minimum=0
	Weight int `json:"weight"`
}

type AIGatewayRouteRuleMatch struct {
	// Headers specifies HTTP request header matchers. See HeaderMatch in the Gateway API for the details:
	// https://gateway-api.sigs.k8s.io/reference/spec/#gateway.networking.k8s.io%2fv1.HTTPHeaderMatch
	//
	// Currently, only the exact header matching is supported.
	//
	// +listType=map
	// +listMapKey=name
	// +optional
	// +kubebuilder:validation:MaxItems=16
	// +kubebuilder:validation:XValidation:rule="self.all(match, match.type != 'RegularExpression')", message="currently only exact match is supported"
	Headers []gwapiv1.HTTPHeaderMatch `json:"headers,omitempty"`
}

type AIGatewayFilterConfig struct {
	// Type specifies the type of the filter configuration.
	//
	// Currently, only ExternalProcess is supported, and default is ExternalProcess.
	//
	// +kubebuilder:default=ExternalProcess
	Type AIGatewayFilterConfigType `json:"type"`

	// ExternalProcess is the configuration for the external process filter.
	// This is optional, and if not set, the default values of Deployment spec will be used.
	//
	// +optional
	ExternalProcess *AIGatewayFilterConfigExternalProcess `json:"externalProcess,omitempty"`
}

// AIGatewayFilterConfigType specifies the type of the filter configuration.
//
// +kubebuilder:validation:Enum=ExternalProcess;DynamicModule
type AIGatewayFilterConfigType string

const (
	AIGatewayFilterConfigTypeExternalProcess AIGatewayFilterConfigType = "ExternalProcess"
	AIGatewayFilterConfigTypeDynamicModule   AIGatewayFilterConfigType = "DynamicModule" // Reserved for https://github.com/envoyproxy/ai-gateway/issues/90
)

type AIGatewayFilterConfigExternalProcess struct {
	// Replicas is the number of desired pods of the external process deployment.
	//
	// +optional
	Replicas *int32 `json:"replicas,omitempty"`
	// Resources required by the external process container.
	// More info: https://kubernetes.io/docs/concepts/configuration/manage-resources-containers/
	//
	// +optional
	Resources *corev1.ResourceRequirements `json:"resources,omitempty"`
	// Image is the image of the external process container.
	//
	// This defaults to the ghcr.io/envoyproxy/ai-gateway/extproc:${VERSION} image where
	// ${VERSION} is the version of the Envoy AI Gateway controller.
	//
	// +optional
	Image string `json:"image,omitempty"`
	// TODO: maybe adding the option not to deploy the external process filter and let the user deploy it manually?
	// 	Not sure if it is worth it as we are migrating to dynamic modules.
}

// +kubebuilder:object:root=true

// AIServiceBackend is a resource that represents a single backend for AIGatewayRoute.
// A backend is a service that handles traffic with a concrete API specification.
//
// A AIServiceBackend is "attached" to a Backend which is either a k8s Service or a Backend resource of the Envoy Gateway.
//
// When a backend with an attached AIServiceBackend is used as a routing target in the AIGatewayRoute (more precisely, the
// HTTPRouteSpec defined in the AIGatewayRoute), the ai-gateway will generate the necessary configuration to do
// the backend specific logic in the final HTTPRoute.
type AIServiceBackend struct {
	metav1.TypeMeta   `json:",inline"`
	metav1.ObjectMeta `json:"metadata,omitempty"`
	// Spec defines the details of AIServiceBackend.
	Spec AIServiceBackendSpec `json:"spec,omitempty"`
}

// +kubebuilder:object:root=true

// AIServiceBackendList contains a list of AIServiceBackends.
type AIServiceBackendList struct {
	metav1.TypeMeta `json:",inline"`
	metav1.ListMeta `json:"metadata,omitempty"`
	Items           []AIServiceBackend `json:"items"`
}

// AIServiceBackendSpec details the AIServiceBackend configuration.
type AIServiceBackendSpec struct {
	// APISchema specifies the API schema of the output format of requests from
	// Envoy that this AIServiceBackend can accept as incoming requests.
	// Based on this schema, the ai-gateway will perform the necessary transformation for
	// the pair of AIGatewayRouteSpec.APISchema and AIServiceBackendSpec.APISchema.
	//
	// This is required to be set.
	//
	// +kubebuilder:validation:Required
<<<<<<< HEAD
	APISchema LLMAPISchema `json:"schema"`
	// BackendRef is the reference to the Backend resource that this LLMBackend corresponds to.
=======
	APISchema VersionedAPISchema `json:"outputSchema"`
	// BackendRef is the reference to the Backend resource that this AIServiceBackend corresponds to.
>>>>>>> 0de3278d
	//
	// A backend can be of either k8s Service or Backend resource of Envoy Gateway.
	//
	// This is required to be set.
	//
	// +kubebuilder:validation:Required
	BackendRef egv1a1.BackendRef `json:"backendRef"`

	// BackendSecurityPolicyRef is the name of the BackendSecurityPolicy resources this backend
	// is being attached to.
	//
	// +optional
	BackendSecurityPolicyRef *gwapiv1.LocalObjectReference `json:"backendSecurityPolicyRef,omitempty"`
}

// VersionedAPISchema defines the API schema of either AIGatewayRoute (the input) or AIServiceBackend (the output).
//
// This allows the ai-gateway to understand the input and perform the necessary transformation
// depending on the API schema pair (input, output).
//
// Note that this is vendor specific, and the stability of the API schema is not guaranteed by
// the ai-gateway, but by the vendor via proper versioning.
<<<<<<< HEAD
type LLMAPISchema struct {
	// Name is the name of the API schema of the LLMRoute or LLMBackend.
=======
type VersionedAPISchema struct {
	// Schema is the API schema of the AIGatewayRoute or AIServiceBackend.
>>>>>>> 0de3278d
	//
	// +kubebuilder:validation:Enum=OpenAI;AWSBedrock
	Name APISchemaName `json:"name"`

	// Version is the version of the API schema.
	Version string `json:"version,omitempty"`
}

// APISchemaName defines the name of the API schema.
type APISchemaName string

const (
	// APISchemaOpenAI is the OpenAI schema.
	//
	// https://github.com/openai/openai-openapi
	APISchemaOpenAI APISchemaName = "OpenAI"
	// APISchemaAWSBedrock is the AWS Bedrock schema.
	//
	// https://docs.aws.amazon.com/bedrock/latest/APIReference/API_Operations_Amazon_Bedrock_Runtime.html
	APISchemaAWSBedrock APISchemaName = "AWSBedrock"
)

const (
	// AIModelHeaderKey is the header key whose value is extracted from the request by the ai-gateway.
	// This can be used to describe the routing behavior in HTTPRoute referenced by AIGatewayRoute.
	AIModelHeaderKey = "x-envoy-ai-gateway-model"
)

// BackendSecurityPolicyType specifies the type of auth mechanism used to access a backend.
type BackendSecurityPolicyType string

const (
	BackendSecurityPolicyTypeAPIKey         BackendSecurityPolicyType = "APIKey"
	BackendSecurityPolicyTypeAWSCredentials BackendSecurityPolicyType = "AWSCredentials"
)

// +kubebuilder:object:root=true

// BackendSecurityPolicy specifies configuration for authentication and authorization rules on the traffic
// exiting the gateway to the backend.
type BackendSecurityPolicy struct {
	metav1.TypeMeta   `json:",inline"`
	metav1.ObjectMeta `json:"metadata,omitempty"`
	Spec              BackendSecurityPolicySpec `json:"spec,omitempty"`
}

// BackendSecurityPolicySpec specifies authentication rules on access the provider from the Gateway.
// Only one mechanism to access a backend(s) can be specified.
//
// Only one type of BackendSecurityPolicy can be defined.
// +kubebuilder:validation:MaxProperties=2
type BackendSecurityPolicySpec struct {
	// Type specifies the auth mechanism used to access the provider. Currently, only "APIKey", AND "AWSCredentials" are supported.
	//
	// +kubebuilder:validation:Enum=APIKey;AWSCredentials
	Type BackendSecurityPolicyType `json:"type"`

	// APIKey is a mechanism to access a backend(s). The API key will be injected into the Authorization header.
	//
	// +optional
	APIKey *BackendSecurityPolicyAPIKey `json:"apiKey,omitempty"`

	// AWSCredentials is a mechanism to access a backend(s). AWS specific logic will be applied.
	//
	// +optional
	AWSCredentials *BackendSecurityPolicyAWSCredentials `json:"awsCredentials,omitempty"`
}

// +kubebuilder:object:root=true

// BackendSecurityPolicyList contains a list of BackendSecurityPolicy
type BackendSecurityPolicyList struct {
	metav1.TypeMeta `json:",inline"`
	metav1.ListMeta `json:"metadata,omitempty"`
	Items           []BackendSecurityPolicy `json:"items"`
}

// BackendSecurityPolicyAPIKey specifies the API key.
type BackendSecurityPolicyAPIKey struct {
	// SecretRef is the reference to the secret containing the API key.
	// ai-gateway must be given the permission to read this secret.
	// The key of the secret should be "apiKey".
	SecretRef *gwapiv1.SecretObjectReference `json:"secretRef"`
}

// BackendSecurityPolicyAWSCredentials contains the supported authentication mechanisms to access aws
type BackendSecurityPolicyAWSCredentials struct {
	// Region specifies the AWS region associated with the policy.
	//
	// +kubebuilder:validation:MinLength=1
	Region string `json:"region"`

	// CredentialsFile specifies the credentials file to use for the AWS provider.
	//
	// +optional
	CredentialsFile *AWSCredentialsFile `json:"credentialsFile,omitempty"`

	// OIDCExchangeToken specifies the oidc configurations used to obtain an oidc token. The oidc token will be
	// used to obtain temporary credentials to access AWS.
	//
	// +optional
	OIDCExchangeToken *AWSOIDCExchangeToken `json:"oidcExchangeToken,omitempty"`
}

// AWSCredentialsFile specifies the credentials file to use for the AWS provider.
// Envoy reads the secret file, and the profile to use is specified by the Profile field.
type AWSCredentialsFile struct {
	// SecretRef is the reference to the credential file
	SecretRef *gwapiv1.SecretObjectReference `json:"secretRef"`

	// Profile is the profile to use in the credentials file.
	//
	// +kubebuilder:default=default
	Profile string `json:"profile,omitempty"`
}

// AWSOIDCExchangeToken specifies credentials to obtain oidc token from a sso server.
// For AWS, the controller will query STS to obtain AWS AccessKeyId, SecretAccessKey, and SessionToken,
// and store them in a temporary credentials file.
type AWSOIDCExchangeToken struct {
	// OIDC is used to obtain oidc tokens via an SSO server which will be used to exchange for temporary AWS credentials.
	OIDC egv1a1.OIDC `json:"oidc"`

	// GrantType is the method application gets access token.
	//
	// +optional
	GrantType string `json:"grantType,omitempty"`

	// Aud defines the audience that this ID Token is intended for.
	//
	// +optional
	Aud string `json:"aud,omitempty"`

	// AwsRoleArn is the AWS IAM Role with the permission to use specific resources in AWS account
	// which maps to the temporary AWS security credentials exchanged using the authentication token issued by OIDC provider.
	AwsRoleArn string `json:"awsRoleArn"`
}<|MERGE_RESOLUTION|>--- conflicted
+++ resolved
@@ -15,15 +15,9 @@
 // This serves as a way to define a "unified" AI API for a Gateway which allows downstream
 // clients to use a single schema API to interact with multiple AI backends.
 //
-<<<<<<< HEAD
-// The schema field is used to determine the structure of the requests that the Gateway will
-// receive. And then the Gateway will route the traffic to the appropriate LLMBackend based
-// on the output schema of the LLMBackend while doing the other necessary jobs like
-=======
 // The inputSchema field is used to determine the structure of the requests that the Gateway will
 // receive. And then the Gateway will route the traffic to the appropriate AIServiceBackend based
 // on the output schema of the AIServiceBackend while doing the other necessary jobs like
->>>>>>> 0de3278d
 // upstream authentication, rate limit, etc.
 //
 // AIGatewayRoute generates a HTTPRoute resource based on the configuration basis for routing the traffic.
@@ -58,15 +52,9 @@
 	// Currently, the only supported schema is OpenAI as the input schema.
 	//
 	// +kubebuilder:validation:Required
-<<<<<<< HEAD
-	// +kubebuilder:validation:XValidation:rule="self.name == 'OpenAI'"
-	APISchema LLMAPISchema `json:"schema"`
-	// Rules is the list of LLMRouteRule that this LLMRoute will match the traffic to.
-=======
 	// +kubebuilder:validation:XValidation:rule="self.schema == 'OpenAI'"
 	APISchema VersionedAPISchema `json:"inputSchema"`
 	// Rules is the list of AIGatewayRouteRule that this AIGatewayRoute will match the traffic to.
->>>>>>> 0de3278d
 	// Each rule is a subset of the HTTPRoute in the Gateway API (https://gateway-api.sigs.k8s.io/api-types/httproute/).
 	//
 	// AI Gateway controller will generate a HTTPRoute based on the configuration given here with the additional
@@ -227,13 +215,8 @@
 	// This is required to be set.
 	//
 	// +kubebuilder:validation:Required
-<<<<<<< HEAD
-	APISchema LLMAPISchema `json:"schema"`
-	// BackendRef is the reference to the Backend resource that this LLMBackend corresponds to.
-=======
 	APISchema VersionedAPISchema `json:"outputSchema"`
 	// BackendRef is the reference to the Backend resource that this AIServiceBackend corresponds to.
->>>>>>> 0de3278d
 	//
 	// A backend can be of either k8s Service or Backend resource of Envoy Gateway.
 	//
@@ -256,33 +239,28 @@
 //
 // Note that this is vendor specific, and the stability of the API schema is not guaranteed by
 // the ai-gateway, but by the vendor via proper versioning.
-<<<<<<< HEAD
-type LLMAPISchema struct {
-	// Name is the name of the API schema of the LLMRoute or LLMBackend.
-=======
 type VersionedAPISchema struct {
 	// Schema is the API schema of the AIGatewayRoute or AIServiceBackend.
->>>>>>> 0de3278d
 	//
 	// +kubebuilder:validation:Enum=OpenAI;AWSBedrock
-	Name APISchemaName `json:"name"`
+	Schema APISchema `json:"schema"`
 
 	// Version is the version of the API schema.
 	Version string `json:"version,omitempty"`
 }
 
-// APISchemaName defines the name of the API schema.
-type APISchemaName string
+// APISchema defines the API schema.
+type APISchema string
 
 const (
 	// APISchemaOpenAI is the OpenAI schema.
 	//
 	// https://github.com/openai/openai-openapi
-	APISchemaOpenAI APISchemaName = "OpenAI"
+	APISchemaOpenAI APISchema = "OpenAI"
 	// APISchemaAWSBedrock is the AWS Bedrock schema.
 	//
 	// https://docs.aws.amazon.com/bedrock/latest/APIReference/API_Operations_Amazon_Bedrock_Runtime.html
-	APISchemaAWSBedrock APISchemaName = "AWSBedrock"
+	APISchemaAWSBedrock APISchema = "AWSBedrock"
 )
 
 const (
